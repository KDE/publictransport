--- conflicted
+++ resolved
@@ -684,11 +684,7 @@
 {
     ChildItem *routeItem = new ChildItem( RouteItem, childItemText( RouteItem ), m_info );
 
-<<<<<<< HEAD
-    // Add route stops as child rows                TODO: -1 ?
-=======
-    // Add route stops as child rows TODO: -1 ?
->>>>>>> f634807a
+    // Add route stops as child rows
     for ( int row = 0; row < m_journeyInfo.routeStops().count() - 1; ++row ) {
         // Add a separator item, when the exact route ends
         if ( row == m_journeyInfo.routeExactStops() && row > 0 ) {
