/*
 *   Copyright 2011 Friedrich Pülz <fpuelz@gmx.de>
 *
 *   This program is free software; you can redistribute it and/or modify
 *   it under the terms of the GNU Library General Public License as
 *   published by the Free Software Foundation; either version 2 or
 *   (at your option) any later version.
 *
 *   This program is distributed in the hope that it will be useful,
 *   but WITHOUT ANY WARRANTY; without even the implied warranty of
 *   MERCHANTABILITY or FITNESS FOR A PARTICULAR PURPOSE.  See the
 *   GNU General Public License for more details
 *
 *   You should have received a copy of the GNU Library General Public
 *   License along with this program; if not, write to the
 *   Free Software Foundation, Inc.,
 *   51 Franklin Street, Fifth Floor, Boston, MA  02110-1301, USA.
 */

/** @file
 * @brief This file contains the public transport applet.
 * @author Friedrich Pülz <fpuelz@gmx.de> */

#ifndef PUBLICTRANSPORT_HEADER
#define PUBLICTRANSPORT_HEADER

// KDE includes
#include <Plasma/PopupApplet> // Base class
#include <Plasma/DataEngine> // For dataUpdated() slot, Plasma::DataEngine::Data
#include <KProcess> // For QProcess::ProcessError

<<<<<<< HEAD
=======
// Qt includes
#include <QPersistentModelIndex> // Member variable

>>>>>>> f634807a
// libpublictransporthelper includes
#include <departureinfo.h>

// Own includes
#include "stopaction.h" // For StopAction::Type
<<<<<<< HEAD
#include "settings.h" // Only for ColorGroupSettingsList, remove here, move the function to GlobalApplet?
=======
#include "settings.h" // Member variable
>>>>>>> f634807a

class PopupIcon;
class ItemBase;
class PublicTransportGraphicsItem;
class TitleWidget;
class OverlayWidget;
class TimetableWidget;
class DepartureModel;
class DepartureItem;
class DeparturePainter;
class DepartureProcessor;
class JourneyTimetableWidget;
class JourneyModel;
class JourneySearchSuggestionWidget;

class KSelectAction;

class QStateMachine;
class QState;
class QAbstractTransition;
class QPropertyAnimation;
class QParallelAnimationGroup;
class QGraphicsSceneWheelEvent;

namespace Plasma {
    class Label;
}

/** @brief Simple pixmap graphics widgets (QGraphicsPixmapItem isn't a QGraphicsWidget). */
class GraphicsPixmapWidget : public QGraphicsWidget {
public:
    explicit GraphicsPixmapWidget( const QPixmap &pixmap, QGraphicsWidget *parent = 0 )
                : QGraphicsWidget( parent ), m_pixmap( pixmap ) {
        setGeometry( QRectF(m_pixmap.rect()) );
    };

    /** @returns the @ref QPixmap drawn by this graphics widget. */
    QPixmap pixmap() const { return m_pixmap; };
    virtual QRectF boundingRect() const { return geometry(); };
    virtual void paint( QPainter* painter, const QStyleOptionGraphicsItem* option,
                        QWidget* /*widget*/ = 0 );

private:
    QPixmap m_pixmap;
};

/**
 * @brief Shows a departure/arrival board for public transport.
 *
 * It uses the "publictransport"-data engine and stores the data using @ref DepartureModel for
 * departures/arrivals and @ref JourneyModel for journeys. The data from the data engine is read
 * in a thread using @ref DepartureProcessor, which also applies filters and alarms.
 *
 * @ref TitleWidget is used as title of the applet. The departures/arrivals/journeys are shown
 * in @ref TimetableWidget / @ref JourneyTimetableWidget.
 **/
class PublicTransport : public Plasma::PopupApplet {
    Q_OBJECT

    /** @brief The number of currently shown departures/arrivals. */
    Q_PROPERTY( int DepartureCount READ departureCount )

    /**
     * @brief The journey search state or the journey unsupported state.
     *
     * Depends on the features of the current service provider.
     **/
    Q_PROPERTY( QVariant supportedJourneySearchState READ supportedJourneySearchState )

public:
    /** @brief Basic create. */
    PublicTransport( QObject *parent, const QVariantList &args );

    /** @brief Destructor. */
    ~PublicTransport();

    /** @brief Gets a pointer to either the journey search state or the journeys unsupported state. */
    QVariant supportedJourneySearchState() const;

    /**
     * @brief Maximum number of recent journey searches.
     *
     * When more journey searches get added, the oldest gets removed.
     **/
    static const int MAX_RECENT_JOURNEY_SEARCHES = 10;

    /** @brief Returns the widget with the contents of the applet. */
    virtual QGraphicsWidget* graphicsWidget();

    /** @returns the number of currently shown departures/arrivals. */
    int departureCount() const { return m_departureInfos.count(); };

    /** @brief Checks if the state with the given @p stateName is currently active. */
    bool isStateActive( const QString &stateName ) const;

<<<<<<< HEAD
    /**
     * @brief Generates a list of color group settings from the given departure @p infoList.
     *
     * The given departure @p infoList get grouped by direction. Each group gets a color assigned.
     **/
    static ColorGroupSettingsList generateColorGroupSettingsFrom(
            const QList< DepartureInfo >& infoList,
            DepartureArrivalListType departureArrivalListType );

    /** @brief Ensures that there is one color group settings list for each stop setting. */
    void adjustColorGroupSettingsCount();

=======
>>>>>>> f634807a
    /** @brief Updates the color groups to the currently shown departures. */
    void updateColorGroupSettings();

signals:
    /** @brief Emitted when the settings have changed. */
    void settingsChanged();

    /** @brief Emitted when an intermediate departure list gets requested for @p stopName. */
    void intermediateDepartureListRequested( const QString &stopName );

    /**
     * @brief Emitted when the journey search is finished.
     *
     * This triggers a transition to the journey view state.
     **/
    void journeySearchFinished();

    /** @brief Emitted when the action buttons state was cancelled. */
    void cancelActionButtons();

    /** @brief Emitted when the network connection is lost to go set the corresponding states. */
    void networkConnectionLost();

    /** @brief Emitted when the network is being configured to go set the corresponding states. */
    void networkIsConfiguring();

    /** @brief Emitted when the network connection is activated to go set the corresponding states. */
    void networkIsActivated();

    /** @brief Emitted when new departure data gets requested to go set the corresponding states. */
    void requestedNewDepartureData();

    /** @brief Emitted when valid departure data gets received to go set the corresponding states. */
    void validDepartureDataReceived();

    /** @brief Emitted when invalid departure data gets received to go set the corresponding states. */
    void invalidDepartureDataReceived();

    /** @brief Emitted when new journey data gets requested to go set the corresponding states. */
    void requestedNewJourneyData();

    /** @brief Emitted when valid journey data gets received to go set the corresponding states. */
    void validJourneyDataReceived();

    /** @brief Emitted when invalid journey data gets received to go set the corresponding states. */
    void invalidJourneyDataReceived();

public slots:
    /** @brief Initializes the applet. */
    virtual void init();

    /**
     * @brief Clears the current list of stop settings and adds a new one.
     *
     * @param serviceProviderID The ID of the service provider to use for the new stop settings.
     * @param stopName The stop name to use for the new stop settings.
     **/
    void setSettings( const QString &serviceProviderID, const QString &stopName );

    /**
     * @brief Replaces the current lists of stop and filter settings.
     *
     * @param stopSettingsList The new list of stop settings.
     * @param filterSettings The new list of filter settings.
     **/
    void setSettings( const StopSettingsList &stopSettingsList,
                      const FilterSettingsList &filterSettings );

    /**
     * @brief Replaces the current settings and updates the applet accordingly.
     *
     * Settings are written using SettingsIO::writeSettings() which also compares them with the
     * old settings and returns flags for changes (SettingsIO::ChangedFlags). Only parts of the
     * applet that are affected by changed settings get updated.
     *
     * @param settings The new settings.
     **/
    void setSettings( const Settings &settings );

protected slots:
    /** @brief The geometry of the applet has changed. */
    void geometryChanged();

    /** @brief Settings have changed. */
    void configChanged();

    /** @brief Settings that require a new data request have been changed. */
    void serviceProviderSettingsChanged();

    /**
     * @brief Overriden to update the popup icon to new sizes using updatePopupIcon().
     *
     * @see resized()
     **/
    virtual void resizeEvent( QGraphicsSceneResizeEvent* event );

    /**
     * @brief Gets connected to the geometryChanged signal of the main graphics widget.
     *
     * This is used, because resizeEvent doesn't get called if the applet is iconified and
     * m_graphicsWidget gets resized (only if the popup applet gets resized).
     **/
    void resized();

    /**
     * @brief New @p data arrived from the data engine for the source with the name @p sourceName.
     *
     * @ingroup models
     **/
    void dataUpdated( const QString &sourceName, const Plasma::DataEngine::Data &data );

    void setAssociatedApplicationUrlForDepartures() {
        if ( m_urlDeparturesArrivals.isValid() ) {
            setAssociatedApplicationUrls( KUrl::List() << m_urlDeparturesArrivals );
        } else {
            setAssociatedApplicationUrls( KUrl::List() );
        }
    };
    void setAssociatedApplicationUrlForJourneys() {
        if ( m_urlJourneys.isValid() ) {
            setAssociatedApplicationUrls( KUrl::List() << m_urlJourneys );
        } else {
            setAssociatedApplicationUrls( KUrl::List() );
        }
    };

    void departureDataWaitingStateEntered();
    void departureDataInvalidStateEntered();
    void departureDataValidStateEntered();

    void journeyDataWaitingStateEntered();
    void journeyDataInvalidStateEntered();
    void journeyDataValidStateEntered();

    /**
     * @brief Fills the departure data model with the given departure list.
     *
     * This will stop if the maximum departure count is reached or if all @p departures
     * have been added.
     *
     * @ingroup models
     **/
    void fillModel( const QList<DepartureInfo> &departures );

    /**
     * @brief Fills the journey data model with the given journey list.
     *
     * This will stop if all @p journeys have been added.
     *
     * @ingroup models
     **/
    void fillModelJourney( const QList<JourneyInfo> &journeys );

    void departureContextMenuRequested( PublicTransportGraphicsItem *item, const QPointF &pos );

    /**
     * @brief Gets called by the context menu of route stops.
     *
     * Performs the given @p stopAction.
     *
     * @param stopAction The action that is requested to be performed.
     * @param stopName The stop name to perform @p stopAction on.
     **/
    void requestStopAction( StopAction::Type stopAction, const QString &stopName  );

    void noItemsTextClicked();

    void updateInfoText();

    /**
     * @brief Shows the departure list.
     *
     * Can be used eg. if the journey view is currently shown to go back
     * to the departure view.
     *
     * This gets called when the departure view state is entered.
     **/
    void showDepartureList();

    /**
     * @brief Shows the journey list.
     *
     * This gets called when the journey view state is entered, eg. because
     * a journey search was finished.
     **/
    void showJourneyList();

    /**
     * @brief Shows an intermediate departure list.
     *
     * Shows a departure list for another stop, with the option to go back to
     * the original stop again.
     * This uses a special StopSettings item in the list of stored stop
     * settings, which will get deleted automatically when the intermediate
     * departure list is closed again.
     *
     * This gets called when the intermediate departure view state is entered,
     * eg. because it was requested by the context menu of a route stop item.
     **/
    void showIntermediateDepartureList();

    /**
     * @brief Shows departures in the departure list (not arrivals).
     *
     * Writes new settings with @ref Settings::departureArrivalListType set
     * to @p DepartureList. This also updates the departure view on @ref configChanged.
     *
     * @note This doesn't switch to the departure list automatically.
     *   To do this also use @ref showDepartureList.
     **/
    void showDepartures();

    /**
     * @brief Shows arrivals in the departure list.
     *
     * Writes new settings with @ref Settings::departureArrivalListType set
     * to @p ArrivalList. This also updates the departure view on @ref configChanged.
     *
     * @note This doesn't switch to the departure list automatically.
     *   To do this also use @ref showDepartureList.
     **/
    void showArrivals();

    /**
     * @brief Shows the journey search view.
     *
     * Switches to journey search mode. To go back to the departure list use
     * @ref showDepartureList. If a journey search string is set the user can
     * go to the journey mode from the search mode.
     **/
    void showJourneySearch();

    /** @brief Called when exiting the journey search state. */
    void exitJourneySearch();

    /**
     * @brief Show a message about unsupported journeys.
     *
     * This gets called if the journey search state should be entered, but
     * journeys aren't supported by the current service provider.
     **/
    void showJourneysUnsupportedView();

    /**
     * @brief Show the action button overlay.
     *
     * Blurs the applet and shows some buttons to perform actions like searching
     * for a journey or toggling between departure and arrival view.
     **/
    void showActionButtons();

    void showMainWidget( QGraphicsWidget *mainWidget );

    void updateDepartureListIcon();

    /** @brief Removes stop settings, that were inserted for an intermediate
     * departure list. */
    void removeIntermediateStopSettings();

    /** @brief Disconnects a currently connected journey data source.
     * @ingroup models */
    void disconnectJourneySource();

    /**
     * @brief Finished editing the journey search line (return pressed,
     *   start search button clicked or stop suggestion double clicked).
     *
     * @param text The finished journey search text.
     **/
    void journeySearchInputFinished( const QString &text );

    /**
     * @brief The journey search line has been changed and parsed.
     *
     * This slot gets called by JourneySearchSuggestionWidget.
     * @param stopName The parsed stop name.
     * @param departure The parsed departure date and time.
     * @param stopIsTarget Whether or not the parsed stop should be treated as target (true)
     *   or as origin stop (false).
<<<<<<< HEAD
     *
=======
>>>>>>> f634807a
     * @param timeIsDeparture Whether or not the parsed time should be treated as departure (true)
     *   or as arrival time (false).
     **/
    void journeySearchLineChanged( const QString &stopName, const QDateTime &departure,
                                   bool stopIsTarget, bool timeIsDeparture );

    /**
     * @brief Called from PublicTransportSettings to indicate the need to clear
     *   the departure list.
     **/
    void setDepartureArrivalListType( DepartureArrivalListType departureArrivalListType );

    /** @brief The action to update the data source has been triggered. */
    void updateDataSource();

    /** @brief The action to set an alarm for the selected departure/arrival has been triggered. */
    void createAlarmForDeparture();

    /** @brief The action to set an alarm for the current weekday has been triggered. */
    void createAlarmForDepartureCurrentWeekDay();

    /** @brief The action to remove an alarm from the selected departure/arrival has been triggered. */
    void removeAlarmForDeparture();

    /** @brief The action to expand / collapse of the selected departure/arrival has been triggered. */
    void toggleExpanded();

    /** @brief The action to hide the direction column of the tree view header has been triggered. */
    void hideColumnTarget();

    /** @brief The action to show the direction column of the tree view header has been triggered. */
    void showColumnTarget();

    /** @brief The plasma theme has been changed. */
    void themeChanged() { useCurrentPlasmaTheme(); };

    void showStopInMarble( qreal lon = -1.0, qreal lat = -1.0 );

    /** @brief The 'marble' process has been started. */
    void marbleHasStarted();

    /** @brief The 'marble' process has finished. */
    void marbleFinished( int exitCode );

    /** @brief There was an error in the 'marble' process. */
    void errorMarble( QProcess::ProcessError processError );

<<<<<<< HEAD
    /**
     * @brief A "recent journey"-action has been triggered.
     *
     * @param recentJourneyAction The type of the executed action.
     **/
    void recentJourneyActionTriggered( TitleWidget::RecentJourneyAction recentJourneyAction );
=======
    /** @brief A recent journey @p action was triggered from the "quickJourneys" action. */
    void journeyActionTriggered( QAction *action );

    void journeySearchListUpdated( const QList<JourneySearchItem> &newJourneySearches );
>>>>>>> f634807a

    /**
     * @brief Processes a journey search request.
     *
     * @param stop The target/origin stop of the journey to search.
     * @param stopIsTarget Whether @p stop is the target or the origin. The other stop is the
     *   current home stop.
     **/
    void processJourneyRequest( const QString &stop, bool stopIsTarget );

    /**
     * @brief The worker thread starts processing departures/arrivals from the
     *   data engine.
     *
     * @param sourceName The data engine source name for the departure data.
     * @see departuresProcessed
     * @ingroup models
     **/
    void beginDepartureProcessing( const QString &sourceName );

    /**
     * @brief The worker thread has finished processing departures/arrivals.
     *
     * @param sourceName The data engine source name for the departure data.
     * @param departures A list of departures that were read by the worker thread.
     * @param requestUrl The url that was used to download the departure data.
     * @param lastUpdate The date and time of the last update of the data.
     * @param departuresToGo The number of departures to still be processed. If this isn't 0
     *   this slot gets called again after the next batch of departures has been processed.
     *
     * @see DepartureInfo
     * @see beginDepartureProcessing
     * @ingroup models
     **/
    void departuresProcessed( const QString &sourceName,
                              const QList< DepartureInfo > &departures,
                              const QUrl &requestUrl, const QDateTime &lastUpdate,
                              int departuresToGo );

    /**
     * @brief The worker thread has finished filtering departures.
     *
     * @param sourceName The data engine source name for the departure data.
     * @param departures The list of departures that were filtered. Each departure now returns
     *   the correct value with isFilteredOut() according to the filter settings given to the
     *   worker thread.
     * @param newlyFiltered A list of departures that should be made visible to match the current
     *   filter settings.
     * @param newlyNotFiltered A list of departures that should be made invisible to match the
     *   current filter settings.
     *
     * @ingroup models
     **/
    void departuresFiltered( const QString &sourceName,
                             const QList< DepartureInfo > &departures,
                             const QList< DepartureInfo > &newlyFiltered,
                             const QList< DepartureInfo > &newlyNotFiltered );

    /**
     * @brief The worker thread starts processing journeys from the data engine.
     *
     * @see journeysProcessed
     * @ingroup models
     **/
    void beginJourneyProcessing( const QString &sourceName );

    /**
     * @brief The worker thread has finished processing journeys.
     *
     * @param sourceName The data engine source name for the journey data.
     * @param journeys A list of journeys that were read by the worker thread.
     * @param requestUrl The url that was used to download the journey data.
     * @param lastUpdate The date and time of the last update of the data.
     *
     * @see JourneyInfo
     * @see beginJourneyProcessing
     * @ingroup models
     **/
    void journeysProcessed( const QString &sourceName,
                            const QList< JourneyInfo > &journeys,
                            const QUrl &requestUrl, const QDateTime &lastUpdate );

    /** @brief The animation fading out a pixmap of the old applet appearance has finished. */
    void oldItemAnimationFinished();

    /** @brief The animation to toggle the display of the title has finished. */
    void titleToggleAnimationFinished();

    /** @brief Deletes the overlay item used when showing action buttons over the plasmoid. */
    void destroyOverlay();

    /** @brief An action to change the currently shown stop has been triggered. */
    void setCurrentStopIndex( QAction *action );

    /** @brief Enables @p filterConfiguration for the currently active stop settings. */
    void enableFilterConfiguration( const QString &filterConfiguration, bool enable = true );

    /**
     * @brief An action to toggle a filter configuration has been triggered.
     *
     * This uses the text of @p action to know which filter configuration to toggle.
     **/
    void switchFilterConfiguration( QAction *action );

    /**
     * @brief An action to a filter by group color has been triggered.
     *
     * This uses the data in @p action (QAction::data()) to know which color group to toggle.
     **/
    void switchFilterByGroupColor( QAction *action );

    /** @brief An alarm has been fired for the given @p item. */
    void alarmFired( DepartureItem *item, const AlarmSettings &alarmSettings );

    void removeAlarms( const AlarmSettingsList &newAlarmSettings,
                       const QList<int> &removedAlarms );

    void processAlarmCreationRequest( const QDateTime &departure, const QString &lineString,
                                      VehicleType vehicleType, const QString &target,
                                      QGraphicsWidget *item );
    void processAlarmDeletionRequest( const QDateTime &departure, const QString &lineString,
                                      VehicleType vehicleType, const QString &target,
                                      QGraphicsWidget *item );

    /**
     * @brief The @p departures will get removed after this slot was called.
     *
     * @param items A list of DepartureItems, that will get removed
     *   after this slot was called.
     *
     * @note This slot is connected to the itemsAboutToBeRemoved signal
     *   of the departure/arrival model.
     **/
    void departuresAboutToBeRemoved( const QList<ItemBase*> &departures );

    /**
     * @brief The @p departures have just left.
     *
     * The DepartureItems for the given @p departures were deleted before this
     * slot gets called.
     **/
    void departuresLeft( const QList<DepartureInfo> &departures );

    /** @brief Updates the popup icon with information about the next departure / alarm. */
    void updatePopupIcon();

    /** @brief Updates the tooltip. */
    void updateTooltip() { createTooltip(); };

    /** @brief Opens a configuration dialog for recent/favorite journey searches. */
    void configureJourneySearches();

protected:
    /**
     * @brief Create the configuration dialog contents.
     *
     * @param parent The config dialog in which the config interface should be created.
     **/
    void createConfigurationInterface( KConfigDialog *parent );

    /** @brief Gets a list of actions for the context menu. */
    virtual QList<QAction*> contextualActions();

    /** @brief The popup gets shown or hidden. */
    virtual void popupEvent( bool show );

    /** @brief Mouse wheel rotated on popup icon. */
    virtual void wheelEvent( QGraphicsSceneWheelEvent* event );

    virtual bool sceneEventFilter( QGraphicsItem* watched, QEvent* event );

    /** @brief Watching for up/down key presses in m_journeySearch to select stop suggestions. */
    virtual bool eventFilter( QObject* watched, QEvent* event );

    /** @brief Creates all used actions. */
    void setupActions();

    /**
     * @brief Gets an action with string and icon updated to the current settings.
     *
     * @param actionName The name of the action to return updated.
     * @return The updated action.
     **/
    QAction* updatedAction( const QString &actionName );

    /** @brief Updates the KMenuAction used for the filters action. */
    void updateFilterMenu();

    /** @brief Updates the KMenuAction used for the journeys menu. */
    void updateJourneyMenu();

    /** @brief Call after creating a new alarm, to update the UI accordingly. */
    void alarmCreated();

    /** @brief Generates tooltip data and registers this applet at plasma's TooltipManager. */
    void createTooltip();

    /**
     * @brief Gets the text to be displayed on the bottom of the timetable.
     *
     * Contains courtesy information and is HTML formatted.
     **/
    QString infoText();

    /** @brief Gets the text to be displayed as tooltip for the info label. */
    QString courtesyToolTip() const;

    /**
     * @brief Disconnects a currently connected departure/arrival data source and
     *   connects a new source using the current configuration.
     *
     * @ingroup models
     **/
    void reconnectSource();

    /**
     * @brief Disconnects a currently connected departure/arrival data source.
     *
     * @ingroup models
     **/
    void disconnectSources();

    /**
     * @brief Disconnects a currently connected journey data source and connects
     *   a new source using the current configuration.
     *
     * @ingroup models
     **/
    void reconnectJourneySource( const QString &targetStopName = QString(),
                                 const QDateTime &dateTime = QDateTime::currentDateTime(),
                                 bool stopIsTarget = true, bool timeIsDeparture = true,
                                 bool requestStopSuggestions = false );

    /**
     * @brief Handles errors from the publictransport data engine for @p data from source @p sourceName.
     *
     * @ingroup models
     **/
    void handleDataError( const QString &sourceName, const Plasma::DataEngine::Data& data );

    /**
     * @brief Read stop suggestions from the data engine.
     *
     * @ingroup models
     **/
    void processStopSuggestions( const QString &sourceName, const Plasma::DataEngine::Data& data );

    /** @brief Read stop suggestions from the data engine. */
    void processOsmData( const QString &sourceName, const Plasma::DataEngine::Data& data );

    /**
     * @brief Clears the departure list received from the data engine and displayed by the applet.
     *
     * @ingroup models
     **/
    void clearDepartures();

    /**
     * @brief Clears the journey list received from the data engine and displayed by the applet.
     *
     * @ingroup models
     **/
    void clearJourneys();

    /** @brief Sets an autogenerated alarm for the given departure/arrival. */
    void createAlarmSettingsForDeparture( const QPersistentModelIndex &modelIndex,
                                          bool onlyForCurrentWeekday = false );

    /** @brief Removes an autogenerated alarm from this departure/arrival if any. */
    void removeAlarmForDeparture( int row );

private:
    QString queryNetworkStatus();

    /**
     * @brief Shows an error message when no interface is activated.
     *
     * @return True, if no message is shown. False, otherwise.
     **/
    bool checkNetworkStatus();

    /**
     * @brief Gets a list of current departures/arrivals for the selected stop(s).
     *
     * @param includeFiltered Whether or not to include filtered departures in the returned list.
     * @param max -1 to use the maximum departure count from the current settings. Otherwise this
     *   gets used as the maximal number of departures for the returned list.
     **/
    QList<DepartureInfo> departureInfos( bool includeFiltered = false, int max = -1 ) const;

    QString stripDateAndTimeValues( const QString &sourceName ) const;

    /** @brief Sets values of the current plasma theme. */
    void useCurrentPlasmaTheme();

    /**
     * @brief Creates a menu action, which lists all stops in the settings
     *   for switching between them.
     *
     * @param parent The parent of the menu action and it's sub-actions.
     * @param destroyOverlayOnTrigger True, if the overlay widget should be
     *   destroyed when triggered. Defaults to false.
     *
     * @return KSelectAction* The created menu action.
     **/
    KSelectAction *switchStopAction( QObject *parent,
                                     bool destroyOverlayOnTrigger = false ) const;

    QVariantHash currentServiceProviderData() const;
    QVariantHash serviceProviderData( const QString &id ) const;

    void setupStateMachine();
    Plasma::Animation *fadeOutOldAppearance();

    QGraphicsWidget *m_graphicsWidget, *m_mainGraphicsWidget;
    GraphicsPixmapWidget *m_oldItem;
    TitleWidget *m_titleWidget; // A widget used as the title of the applet.
    Plasma::Label *m_labelInfo; // A label used to display additional information.

    TimetableWidget *m_timetable; // The graphics widget showing the departure/arrival board.
    JourneyTimetableWidget *m_journeyTimetable; // The graphics widget showing journeys.

    Plasma::Label *m_labelJourneysNotSupported; // A label used to display an info about unsupported journey search.
    JourneySearchSuggestionWidget *m_listStopSuggestions; // A list of stop suggestions for the current input.
    OverlayWidget *m_overlay;
    Plasma::Svg m_vehiclesSvg; // An SVG containing SVG elements for vehicle types.

    DepartureModel *m_model; // The model containing the departures/arrivals.
    QHash< QString, QList<DepartureInfo> > m_departureInfos; // List of current departures/arrivals for each stop.
    PopupIcon *m_popupIcon;
    QParallelAnimationGroup *m_titleToggleAnimation; // Hiding/Showing the title on resizing
    QHash< int, QString > m_stopIndexToSourceName; // A hash from the stop index to the source name.
    QStringList m_currentSources; // Current source names at the publictransport data engine.

    JourneyModel *m_modelJourneys; // The model for journeys from or to the "home stop".
    QList<JourneyInfo> m_journeyInfos; // List of current journeys.
    QString m_currentJourneySource; // Current source name for journeys at the publictransport data engine.
    QString m_journeyTitleText;

    QString m_lastSecondStopName; // The last used second stop name for journey search.
    QDateTime m_lastJourneyDateTime; // The last used date and time for journey search.

    QDateTime m_lastSourceUpdate; // The last update of the data source inside the data engine.
    QUrl m_urlDeparturesArrivals, m_urlJourneys; // Urls to set as associated application urls,
            // when switching from/to journey mode.

    Settings m_settings; // Current applet settings.
    int m_originalStopIndex; // Index of the stop before showing an intermediate list via context menu.
    QStringList m_currentServiceProviderFeatures;

    QPersistentModelIndex m_clickedItemIndex; // Index of the clicked item in departure view
            // for the context menu actions.

    QActionGroup *m_filtersGroup; // An action group to toggle filter configurations.
    QActionGroup *m_colorFiltersGroup; // An action group to toggle color groups.

    DepartureProcessor *m_departureProcessor;
    DeparturePainter *m_departurePainter;

    // State machine, states and dynamic transitions
    QStateMachine *m_stateMachine;
    QHash< QString, QState* > m_states;
    QAbstractTransition *m_journeySearchTransition1;
    QAbstractTransition *m_journeySearchTransition2;
    QAbstractTransition *m_journeySearchTransition3;

    KProcess *m_marble;
    qreal m_longitude, m_latitude; // Coordinates from openstreetmap for a given stop
};

#ifndef NO_EXPORT_PLASMA_APPLET // Needed for settings.cpp to include publictransport.h
// This is the command that links the applet to the .desktop file
K_EXPORT_PLASMA_APPLET( publictransport, PublicTransport )
#endif


/** @mainpage Public Transport Applet
@section intro_applet_sec Introduction
This applet shows a departure / arrival board for public transport, trains, ferries and planes.
Journeys can also be searched for. It uses the public transport data engine and has some advanced
configuration possibilities like filters, alarms and a flexible appearance.

@see models for more information about how the applet interacts with the PublicTransport data engine and how the data is stored in models.
@see filterSystem for more information about how the filters work.

@section install_applet_sec Installation
To install this applet type the following commands:<br>
\> cd /path-to-extracted-applet-sources/build<br>
\> cmake -DCMAKE_INSTALL_PREFIX=`kde4-config --prefix` ..<br>
\> make<br>
\> make install<br>
<br>
After installation do the following to use the applet in your plasma desktop:
Restart plasma to load the applet:<br>
\> kquitapp plasma-desktop<br>
\> plasma-desktop<br>
<br>
or test it with:<br>
\> plasmoidviewer publictransport<br>
<br>
You might need to run kbuildsycoca4 in order to get the .desktop file recognized.
*/

/**
* @defgroup models Models
@brief Data is retrieved from data engines (like the publictransport data engine), processed in a thread and stored in models.

The models used for storing public transport data are: @ref DepartureModel for departures/arrivals
and @ref JourneyModel for journeys. They are both based on @ref PublicTransportModel.

The applet uses five data engines: <em>publictransport</em>, <em>geolocation</em>,
<em>openstreetmap</em> (to get stops near the user), <em>favicons</em> (to get favicons from the
service providers) and <em>network</em> (to check the network status).
The publictransport data engine expects data source names in a specific format, which is explained
in detail in it's documentation. Here are some examples of what source names the applet generates
(based on the settings):
@par
<em>"Departures de_db|stop=Leipzig|timeOffset=5"</em> for departures from the service provider with
the ID "de_db", a stop named "Leipzig" and an offset (from now) in minutes for the first departure
of 5.
@par
<em>"Journeys de_db|originStop=Leipzig|targetStop=Bremen"</em> for journeys from the service
provider with the ID "de_db", an origin stop named "Leipzig" and a target stop named "Bremen".

@note The service provider ID <em>"de_db"</em> can be left away to use a default service provider
for the users country (from KDE's global settings).

The format of the data structure returned from the data engine is again explained in detail in the
data engine's documentation (@ref pageUsage). It arrives in the slot
@ref PublicTransport::dataUpdated. From there one of the following functions is called, based on
the data returned by the data engine:
@par
@ref PublicTransport::handleDataError, if the "error" key of the data structure is true, ie. there
was an error while running the query in the data engine (eg. server not reachable or an error in
the accessor while trying to parse the document from the server),
@par
@ref PublicTransport::processStopSuggestions, if the "receivedPossibleStopList" key of the data
structure is true, which can also happen if eg. "Departures" were queried for, but the stop name
is ambigous,
@par
@ref DepartureProcessor::processJourneys, @ref DepartureProcessor::processDepartures if there's
no error and no stoplist, but "parseMode" is "journeys" or "departures" (also for arrivals). A new
job is added to the background thread. The thread then reads the data and creates data structures
of type @ref DepartureInfo for departures/arrivals or @ref JourneyInfo for journeys. It also checks
for alarms and applies filters. That way complex filters and or many alarms applied to many
departures/arrivals won't freeze the applet.

Before beginning a new departure/arrival/journey job the thread emits a signal that is connected
to @ref PublicTransport::beginDepartureProcessing / @ref PublicTransport::beginJourneyProcessing.
Once a chunk of departures/arrivals is ready @ref PublicTransport::departuresProcessed gets called
through a signal/slot connection. In that function the processed departures are cached based on
the source name (but with date and time values stripped) and then the departure/arrival model gets
filled with them in @ref PublicTransport::fillModel. If journeys are ready
@ref PublicTransport::journeysProcessed gets called by the thread, which calls
@ref PublicTransport::fillModelJourney. If filter settings are changed the thread is used again to
run filters on the current data. Once the filter job is ready it calls
@ref PublicTransport::departuresFiltered.

The @ref PublicTransport::fillModel and @ref PublicTransport::fillModelJourney functions add,
update and/or remove items in the models. Both the departure/arrival and the journey model have
functions called @ref DepartureModel::indexFromInfo / @ref JourneyModel::indexFromInfo, which use
a hash generated from the data items (@ref DepartureInfo / @ref JourneyInfo) to quickly check, if
there already is an item in the model for a given data item. Hashes are generated automatically in
the constructors and can be retrieved using @ref PublicTransportInfo::hash. Two data items don't
have to be exactly equal to generade an equal hash. That is important to also find
departures/arrivals/journeys which data has changed since the last update, eg. departures with a
changed delay.

@see filterSystem
*/

/**
* @defgroup filterSystem Filter System
@brief The applet has the possibility to filter departures/arrivals based on various constraints.

Those constraints are combined to filters using logical AND. Filters on the other hand can be
combined to filter lists using logical OR. The filter system is also used to match alarms.

The filtering is performed in classes described under @ref filter_classes_sec, while those filters
can be setup using widgets described under @ref filter_widgets_sec.

@n
@section filter_classes_sec Classes That Perform Filtering
The lowest class in the hierarchy of filter classes is @ref Constraint, which describes a single
constraint which should match the departures/arrivals to be shown/hidden. One step higher
in the hierarchy comes the class @ref Filter, which is a list of constraints (combined using
logical AND). Another step higher comes @ref FilterList, which is a list of filters (combined
using logical OR). A @ref FilterList is wrapped by an object of type @ref FilterSettings together
with the @ref FilterAction (show or hide matching departures/arrivals), name and affected stops
for that filter configuration.

Each @ref Constraint has a @ref FilterType, ie. what to filter with this constraint. For example
a constraint can filter departures/arrivals by the used vehicle type using @ref FilterByVehicleType.
Each @ref Constraint also has a @ref FilterVariant, eg. equals / doesn't equal. The used
@ref FilterVariant affects the way a constraint matches specific departures/arrivals. Last but not
least each @ref Constraint has a value.
So for example a constraint can be assembled like this: Filter by vehicle type, match
departures/arrivals that have the same value as stored in the constraint.

Filters can be serialized using toData() / fromData() methods.
Filter widgets described in the next section can be easily created from these filter classes.

@n
@section filter_widgets_sec Widgets for Editing Filters
There are accompanying QWidget based classes for the filter classes from the previous section:
@par
@ref ConstraintWidget for @ref Constraint, @ref FilterWidget for @ref Filter and
@ref FilterListWidget for @ref FilterList. Filter widgets can be constructed from the filter
classes of the previous section.

For each constraint data type there is a separate constraint widget class:
@par
@ref ConstraintListWidget to select values of a given list of values (eg. a list of vehicle types),
@par
@ref ConstraintStringWidget to enter a string for matching (eg. matching intermediate stops),
@par
@ref ConstraintIntWidget to enter an integer for matching and
@par
@ref ConstraintTimeWidget to enter a time for matching (eg. a departure time, used for alarms).

@ref FilterWidget uses @ref AbstractDynamicLabeledWidgetContainer as base class to allow dynamic
adding / removing of constraints. @ref FilterListWidget uses @ref AbstractDynamicWidgetContainer
to do the same with filters. Those base classes automatically add buttons to let the user
add / remove widgets. They are pretty flexible and will maybe end up in a library later for
reuse in other projects (like the publictransport runner).
*/

/** @page pageClassDiagram Class Diagram
@dot
digraph publicTransportDataEngine {
    ratio="compress";
    size="10,100";
    concentrate="true";
    // rankdir="LR";
    clusterrank=local;

    node [
    shape=record
    fontname=Helvetica, fontsize=10
    style=filled
    fillcolor="#eeeeee"
    ];

    applet [
    fillcolor="#ffdddd"
    label="{PublicTransportApplet|Shows a departure / arrival list or a list of journeys.\l|+ dataUpdated( QString, Data ) : void\l# createTooltip() : void\l# updatePopupIcon() : void\l# processData( Data ) : void\l}"
    URL="\ref PublicTransport"
    ];

    subgraph clusterWidgets {
        label="Widgets";
        style="rounded, filled";
        color="#cceeee";
        node [ fillcolor="#ccffff" ];

        timetableWidget [
        label="{TimetableWidget|Represents the departure/arrial board.\l}"
        URL="\ref TimetableWidget"
        ];

        departureGraphicsItem [
        label="{DepartureGraphicsItem|Represents one item in the departure/arrial board.\l}"
        URL="\ref DepartureGraphicsItem"
        ];

        journeyTimetableWidget [
        label="{JourneyTimetableWidget|Represents the journey board.\l}"
        URL="\ref JourneyTimetableWidget"
        ];

        journeyGraphicsItem [
        label="{JourneyGraphicsItem|Represents one item in the journey board.\l}"
        URL="\ref JourneyGraphicsItem"
        ];

        titleWidget [
        label="{TitleWidget|Represents the title of the applet.\l}"
        URL="\ref TitleWidget"
        ];

        routeGraphicsItem [
        label="{RouteGraphicsItem|Represents the route item in a departure/arrival item.\l}"
        URL="\ref RouteGraphicsItem"
        ];

        journeyRouteGraphicsItem [
        label="{JourneyRouteGraphicsItem|Represents the route item in a journey item.\l}"
        URL="\ref JourneyRouteGraphicsItem"
        ];
    };

    subgraph thread {
        label="Background Thread";
        style="rounded, filled";
        color="#ffcccc";
        node [ fillcolor="#ffdfdf" ];

        departureProcessor [
        label="{DepartureProcessor|Processes data from the data engine and applies filters/alarms.\l}"
        URL="\ref DepartureProcessor"
        ];
    };

    subgraph clusterSettings {
        label="Settings";
        style="rounded, filled";
        color="#ccccff";
        node [ fillcolor="#dfdfff" ];

        settings [
            label="{PublicTransportSettings|Manages the settings of the applet.\l}"
            URL="\ref PublicTransportSettings"
            ];

        dataSourceTester [
            label="{DataSourceTester|Tests a departure / arrival or journey data source \lat the public transport data engine.\l|+ setTestSource( QString ) : void\l+ testResult( TestResult, QVariant ) : void [signal] }"
            URL="\ref DataSourceTester"
            ];
    };

    subgraph clusterModels {
        label="Models";
        style="rounded, filled";
        color="#ccffcc";
        node [ fillcolor="#dfffdf" ];
        rank="sink";

        departureModel [
            label="{DepartureModel|Stores information about a departures / arrivals.\l}"
            URL="\ref DepartureModel"
            ];

        journeyModel [
            label="{JourneyModel|Stores information about a journeys.\l}"
            URL="\ref JourneyModel"
            ];

        departureItem [
            label="{DepartureItem|Wraps DepartureInfo objects for DepartureModel.\l}"
            URL="\ref DepartureItem"
            ];

        journeyItem [
            label="{JourneyItem|Wraps JourneyInfo objects for JourneyModel.\l}"
            URL="\ref JourneyItem"
            ];

        departureInfo [
            label="{DepartureInfo|Stores information about a single departure / arrival.\l}"
            URL="\ref DepartureInfo"
            ];

        journeyInfo [
            label="{JourneyInfo|Stores information about a single journey.\l}"
            URL="\ref JourneyInfo"
            ];
    };

    edge [ dir=back, arrowhead="normal", arrowtail="none", style="dashed", fontcolor="darkgray",
           taillabel="", headlabel="0..*" ];
    timetableWidget -> departureGraphicsItem [ label="uses" ];
    journeyTimetableWidget -> journeyGraphicsItem [ label="uses" ];
    departureModel -> departureItem [ label="uses" ];
    journeyModel -> journeyItem [ label="uses" ];

    edge [ dir=forward, arrowhead="none", arrowtail="normal", style="dashed", fontcolor="darkgray",
           taillabel="1", headlabel="" ];
    departureProcessor -> applet [ label="m_departureProcessor" ];
    settings -> applet [ label="m_settings" ];
    dataSourceTester -> settings [ label="m_dataSourceTester" ];

    edge [ dir=back, arrowhead="normal", arrowtail="none", style="dashed", fontcolor="darkgray",
           taillabel="", headlabel="1" ];
    applet -> timetableWidget [ label="m_timetable" ];
    applet -> journeyTimetableWidget [ label="m_journeyTimetable" ];
    applet -> titleWidget [ label="m_titleWidget" ];
    applet -> departureModel [ label="m_model" ];
    applet -> journeyModel [ label="m_modelJourneys" ];
    departureItem -> departureInfo [ label="uses" ];
    journeyItem -> journeyInfo [ label="uses" ];
    departureGraphicsItem -> routeGraphicsItem [ label="uses" ];
    journeyGraphicsItem -> journeyRouteGraphicsItem [ label="uses" ];
}
@enddot
*/

#endif<|MERGE_RESOLUTION|>--- conflicted
+++ resolved
@@ -29,22 +29,15 @@
 #include <Plasma/DataEngine> // For dataUpdated() slot, Plasma::DataEngine::Data
 #include <KProcess> // For QProcess::ProcessError
 
-<<<<<<< HEAD
-=======
 // Qt includes
 #include <QPersistentModelIndex> // Member variable
 
->>>>>>> f634807a
 // libpublictransporthelper includes
 #include <departureinfo.h>
 
 // Own includes
 #include "stopaction.h" // For StopAction::Type
-<<<<<<< HEAD
-#include "settings.h" // Only for ColorGroupSettingsList, remove here, move the function to GlobalApplet?
-=======
 #include "settings.h" // Member variable
->>>>>>> f634807a
 
 class PopupIcon;
 class ItemBase;
@@ -140,21 +133,6 @@
     /** @brief Checks if the state with the given @p stateName is currently active. */
     bool isStateActive( const QString &stateName ) const;
 
-<<<<<<< HEAD
-    /**
-     * @brief Generates a list of color group settings from the given departure @p infoList.
-     *
-     * The given departure @p infoList get grouped by direction. Each group gets a color assigned.
-     **/
-    static ColorGroupSettingsList generateColorGroupSettingsFrom(
-            const QList< DepartureInfo >& infoList,
-            DepartureArrivalListType departureArrivalListType );
-
-    /** @brief Ensures that there is one color group settings list for each stop setting. */
-    void adjustColorGroupSettingsCount();
-
-=======
->>>>>>> f634807a
     /** @brief Updates the color groups to the currently shown departures. */
     void updateColorGroupSettings();
 
@@ -434,10 +412,6 @@
      * @param departure The parsed departure date and time.
      * @param stopIsTarget Whether or not the parsed stop should be treated as target (true)
      *   or as origin stop (false).
-<<<<<<< HEAD
-     *
-=======
->>>>>>> f634807a
      * @param timeIsDeparture Whether or not the parsed time should be treated as departure (true)
      *   or as arrival time (false).
      **/
@@ -485,19 +459,10 @@
     /** @brief There was an error in the 'marble' process. */
     void errorMarble( QProcess::ProcessError processError );
 
-<<<<<<< HEAD
-    /**
-     * @brief A "recent journey"-action has been triggered.
-     *
-     * @param recentJourneyAction The type of the executed action.
-     **/
-    void recentJourneyActionTriggered( TitleWidget::RecentJourneyAction recentJourneyAction );
-=======
     /** @brief A recent journey @p action was triggered from the "quickJourneys" action. */
     void journeyActionTriggered( QAction *action );
 
     void journeySearchListUpdated( const QList<JourneySearchItem> &newJourneySearches );
->>>>>>> f634807a
 
     /**
      * @brief Processes a journey search request.
