--- conflicted
+++ resolved
@@ -74,43 +74,28 @@
 {
     if ( m_routeItem ) {
         m_routeItem->setZoomFactor( m_parent->zoomFactor() );
-<<<<<<< HEAD
         updateGeometry();
         update();
     }
-=======
-    }
-    update();
->>>>>>> f8f06cc5
 }
 
 void JourneyGraphicsItem::updateSettings()
 {
     if ( m_routeItem ) {
         m_routeItem->setZoomFactor( m_parent->zoomFactor() );
-<<<<<<< HEAD
         updateGeometry();
         update();
     }
-=======
-    }
-    update();
->>>>>>> f8f06cc5
 }
 
 void PublicTransportGraphicsItem::setExpanded( bool expand )
 {
     m_expanded = expand;
-<<<<<<< HEAD
-    if ( expand && routeItem() ) {
-        routeItem()->setVisible( true );
-=======
     if ( expand ) {
         QGraphicsWidget *route = routeItem();
         if ( route ) {
             route->setVisible( true );
         }
->>>>>>> f8f06cc5
     }
 
     if ( m_resizeAnimation ) {
@@ -129,14 +114,9 @@
 
 void PublicTransportGraphicsItem::resizeAnimationFinished()
 {
-<<<<<<< HEAD
-    if ( routeItem() ) {
-        routeItem()->setVisible( m_expanded );
-=======
     QGraphicsWidget *route = routeItem();
     if ( route ) {
         route->setVisible( m_expanded );
->>>>>>> f8f06cc5
     }
     delete m_resizeAnimation;
     m_resizeAnimation = 0;
