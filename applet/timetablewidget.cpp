/*
*   Copyright 2011 Friedrich Pülz <fpuelz@gmx.de>
*
*   This program is free software; you can redistribute it and/or modify
*   it under the terms of the GNU Library General Public License as
*   published by the Free Software Foundation; either version 2 or
*   (at your option) any later version.
*
*   This program is distributed in the hope that it will be useful,
*   but WITHOUT ANY WARRANTY; without even the implied warranty of
*   MERCHANTABILITY or FITNESS FOR A PARTICULAR PURPOSE.  See the
*   GNU General Public License for more details
*
*   You should have received a copy of the GNU Library General Public
*   License along with this program; if not, write to the
*   Free Software Foundation, Inc.,
*   51 Franklin Street, Fifth Floor, Boston, MA  02110-1301, USA.
*/

// Own includes
#include "timetablewidget.h"
#include "routegraphicsitem.h"
#include "departuremodel.h"

// Plasma includes
#include <Plasma/PaintUtils>
#include <Plasma/Svg>
#include <Plasma/Animator>
#include <Plasma/Animation>
#include <Plasma/DataEngineManager>

// KDE includes
#include <KColorScheme>
#include <KColorUtils>
#include <KMenu>
#include <KPixmapCache>

// Qt includes
#include <QGraphicsLinearLayout>
#include <QModelIndex>
#include <QPainter>
#include <QTextLayout>
#include <QTextDocument>
#include <QTextBlock>
#include <QGraphicsSceneHoverEvent>
#include <QGraphicsScene>
#include <QPropertyAnimation>
#include <QStyleOption>
#include <qmath.h>

const qreal PublicTransportGraphicsItem::ROUTE_ITEM_HEIGHT = 60.0;

PublicTransportGraphicsItem::PublicTransportGraphicsItem(
        PublicTransportWidget* publicTransportWidget, QGraphicsItem* parent,
        StopAction *copyStopToClipboardAction, StopAction *showInMapAction/*, QAction *toggleAlarmAction*/ )
        : QGraphicsWidget(parent), m_item(0), m_parent(publicTransportWidget),
        m_resizeAnimation(0), m_pixmap(0), m_copyStopToClipboardAction(copyStopToClipboardAction),
        m_showInMapAction(showInMapAction)/*,
        m_toggleAlarmAction(toggleAlarmAction)*/
{
    setFlag( ItemClipsToShape );
    setFlag( ItemClipsChildrenToShape );
    m_expanded = false;
    m_expandStep = 0.0;
    m_fadeOut = 1.0;
}

PublicTransportGraphicsItem::~PublicTransportGraphicsItem()
{
    delete m_pixmap;
}

void DepartureGraphicsItem::updateSettings()
{
    if ( m_routeItem ) {
        m_routeItem->setZoomFactor( m_parent->zoomFactor() );
    }
    update();
}

void JourneyGraphicsItem::updateSettings()
{
    if ( m_routeItem ) {
        m_routeItem->setZoomFactor( m_parent->zoomFactor() );
    }
    update();
}

void PublicTransportGraphicsItem::setExpanded( bool expand )
{
    m_expanded = expand;
    if ( expand ) {
        QGraphicsWidget *route = routeItem();
        if ( route ) {
            route->setVisible( true );
        }
    }

    if ( m_resizeAnimation ) {
        m_resizeAnimation->stop();
    } else {
        m_resizeAnimation = new QPropertyAnimation( this, "expandStep" );
        m_resizeAnimation->setEasingCurve( QEasingCurve(QEasingCurve::InOutBack) );
        connect( m_resizeAnimation, SIGNAL(finished()), this, SLOT(resizeAnimationFinished()) );
    }

    m_resizeAnimation->setStartValue( m_expandStep );
    m_resizeAnimation->setEndValue( expand ? 1.0 : 0.0 );
    m_resizeAnimation->start( QAbstractAnimation::KeepWhenStopped );
    updateGeometry();
}

void PublicTransportGraphicsItem::resizeAnimationFinished()
{
    QGraphicsWidget *route = routeItem();
    if ( route ) {
        route->setVisible( m_expanded );
    }
    delete m_resizeAnimation;
    m_resizeAnimation = NULL;
}

void PublicTransportGraphicsItem::updateGeometry()
{
    QGraphicsWidget::updateGeometry();
}

void PublicTransportGraphicsItem::paint( QPainter* painter, const QStyleOptionGraphicsItem* option,
                                         QWidget* widget )
{
    Q_UNUSED( widget );
    painter->setRenderHints( QPainter::Antialiasing | QPainter::SmoothPixmapTransform );
    if ( !m_item || !isValid() ) {
        if ( m_pixmap ) {
            // Draw captured pixmap, the item in the model is already deleted
            // but still needs to be drawn here while animating
            QRectF sourceRect = boundingRect();
            sourceRect.moveTopLeft( QPointF(0, 0) );
            painter->drawPixmap( boundingRect(), *m_pixmap, sourceRect );
        }

        return;
    }

    // Paint background on whole item (including expand area)
    QRectF rect = boundingRect();
    paintBackground( painter, option, rect );

    // Paint item (excluding expand area)
    QRectF rectItem = rect;
    rectItem.setHeight( unexpandedHeight() );
    paintItem( painter, option, rectItem );

    // Draw expand area if this item isn't currently completely unexpanded
    if ( m_expanded || !qFuzzyIsNull(m_expandStep) ) {
        qreal pad = padding();
        qreal indentation = expandAreaIndentation();
        QRectF rectExpanded( rectItem.left() + indentation, rectItem.bottom() + 2 * pad,
                             rectItem.width() - indentation - pad, expandAreaHeight() - 2 * pad );
        paintExpanded( painter, option, rectExpanded );
    }
}

void PublicTransportGraphicsItem::capturePixmap()
{
    // Delete previous pixmap if any
    delete m_pixmap;
    m_pixmap = 0;

    // Create new pixmap
    m_pixmap = new QPixmap( size().toSize() );
    m_pixmap->fill( Qt::transparent );

    // Draw this item into the new pixmap
    QPainter p( m_pixmap );
    QStyleOptionGraphicsItem option;
    option.rect = rect().toRect();
    paint( &p, &option );
}

qreal PublicTransportGraphicsItem::padding() const
{
    return 4.0 * m_parent->zoomFactor();
}

qreal PublicTransportGraphicsItem::unexpandedHeight() const
{
    return qMax( m_parent->iconSize() * 1.1,
                 (qreal)QFontMetrics(font()).lineSpacing() * m_parent->maxLineCount() + padding() );
}

bool PublicTransportGraphicsItem::hasExtraIcon( Columns column ) const
{
    if ( !m_item ) {
        // Item was already deleted
        return false;
    }

    QModelIndex modelIndex = index().model()->index( index().row(), column );
    return modelIndex.data( Qt::DecorationRole ).isValid()
            && !modelIndex.data( Qt::DecorationRole ).value<QIcon>().isNull();
}

int PublicTransportGraphicsItem::extraIconSize() const
{
    return m_parent->iconSize() / 2;
}

QTextDocument* TextDocumentHelper::createTextDocument(const QString& html, const QSizeF& size,
    const QTextOption &textOption, const QFont &font  )
{
    QTextDocument *textDocument = new QTextDocument;
    textDocument->setDefaultFont( font );
    textDocument->setDocumentMargin( 0 );
    textDocument->setDefaultTextOption( textOption );
    textDocument->setPageSize( size );
    textDocument->setHtml( html );
    textDocument->documentLayout();
    return textDocument;
}

void TextDocumentHelper::drawTextDocument( QPainter *painter,
        const QStyleOptionGraphicsItem* option, QTextDocument *document,
        const QRect &textRect, bool drawHalos )
{
    if ( textRect.isEmpty() ) {
        kDebug() << "Empty text rect given!";
        return;
    }

    QList<QRect> haloRects, fadeRects;
    const int fadeWidth = 30;

    QPixmap pixmap( textRect.size() );
    pixmap.fill( Qt::transparent );
    QPainter p( &pixmap );
    p.setPen( painter->pen() );
    p.setRenderHints( QPainter::Antialiasing | QPainter::SmoothPixmapTransform );

    QFontMetrics fm( document->defaultFont() );
    int maxLineCount = qMax( qFloor(textRect.height() / fm.lineSpacing()), 1 );
    int blockCount = document->blockCount();
    int lineCount = 0;
    for ( int b = 0; b < blockCount; ++b ) {
        lineCount += document->findBlockByNumber( b ).layout()->lineCount();
    }
    if ( lineCount > maxLineCount ) {
        lineCount = maxLineCount;
    }
    int textHeight = lineCount * ( fm.lineSpacing() + 1 );

    // Draw text and calculate halo/fade rects
    for ( int b = 0; b < blockCount; ++b ) {
        QTextLayout *textLayout = document->findBlockByNumber( b ).layout();
        const int lines = textLayout->lineCount();
        const QPointF position( 0, (textRect.height() - textHeight) / 2.0f );
        for ( int l = 0; l < lines; ++l ) {
            // Draw a text line
            QTextLine textLine = textLayout->lineAt( l );
            textLine.draw( &p, position );

            if ( drawHalos ) {
                // Calculate halo rect
                QSize textSize = textLine.naturalTextRect().size().toSize();
                if ( textSize.width() > textRect.width() ) {
                    textSize.setWidth( textRect.width() );
                }
                QRect haloRect = QStyle::visualRect( textLayout->textOption().textDirection(),
                        textRect, QRect((textLine.position() + position).toPoint() +
                        (document->defaultTextOption().alignment().testFlag(Qt::AlignRight)
                        ? (textRect.topRight() - QPoint(textSize.width(), 0)) : textRect.topLeft()),
                        textSize) );
                if ( haloRect.top() <= textRect.bottom() ) {
                    if ( haloRect.width() > textRect.width() ) {
                        haloRect.setWidth( textRect.width() );
                    }
                    // Add a halo rect for each drawn text line
                    haloRects << haloRect;
                }
            }

            // Add a fade out rect to the list if the line is too long
            if ( textLine.naturalTextWidth() > textRect.width() - textLine.x() ) {
                int x = int( qMin(textLine.naturalTextWidth(), (qreal)textRect.width()) )
                        - fadeWidth + textLine.x() + position.x();
                int y = int( textLine.position().y() + position.y() );
                QRect fadeRect = QStyle::visualRect( textLayout->textOption().textDirection(),
                        textRect, QRect(x, y, fadeWidth, int(textLine.height()) + 1) );
                fadeRects << fadeRect;
            }
        }
    }

    // Reduce the alpha in each fade out rect using the alpha gradient
    if ( !fadeRects.isEmpty() ) {
        // (From the tasks plasmoid) Create the alpha gradient for the fade out effect
        QLinearGradient alphaGradient( 0, 0, 1, 0 );
        alphaGradient.setCoordinateMode( QGradient::ObjectBoundingMode );
        if ( option->direction == Qt::LeftToRight ) {
            alphaGradient.setColorAt( 0, Qt::black );
            alphaGradient.setColorAt( 1, Qt::transparent );
        } else {
            alphaGradient.setColorAt( 0, Qt::transparent );
            alphaGradient.setColorAt( 1, Qt::black );
        }

        p.setCompositionMode( QPainter::CompositionMode_DestinationIn );
        foreach( const QRect &rect, fadeRects ) {
            p.fillRect( rect, alphaGradient );
        }
    }
    p.end();

    // Draw halo/shadow
    if ( drawHalos ) {
        foreach( const QRect &haloRect, haloRects ) {
            Plasma::PaintUtils::drawHalo( painter, haloRect );
        }
    } else {
        QImage shadow = pixmap.toImage();
        Plasma::PaintUtils::shadowBlur( shadow, 3, Qt::black );
        painter->drawImage( textRect.topLeft() + QPoint(1, 2), shadow );
    }

    painter->drawPixmap( textRect.topLeft(), pixmap );
}

qreal TextDocumentHelper::textDocumentWidth( QTextDocument* document )
{
    if ( !document ) {
        return 0.0;
    }

    qreal maxWidth = 0.0;
    int blockCount = document->blockCount();
    for ( int b = 0; b < blockCount; ++b ) {
        QTextLayout *textLayout = document->findBlockByNumber( b ).layout();
        int lines = textLayout->lineCount();
        for ( int l = 0; l < lines; ++l ) {
            QTextLine textLine = textLayout->lineAt( l );
            if ( textLine.naturalTextWidth() > maxWidth ) {
                maxWidth = textLine.naturalTextWidth();
            }
        }
    }
    return maxWidth;
}

void PublicTransportGraphicsItem::resizeEvent( QGraphicsSceneResizeEvent* event )
{
    QGraphicsWidget::resizeEvent( event );
    updateTextLayouts();
}

void DepartureGraphicsItem::resizeEvent( QGraphicsSceneResizeEvent* event )
{
    PublicTransportGraphicsItem::resizeEvent(event);

    if ( m_routeItem ) {
        QRectF _infoRect = infoRect( rect(), 0 );
        m_routeItem->setGeometry( _infoRect.left(), rect().top() + unexpandedHeight() + padding(),
                                  rect().width() - padding() - _infoRect.left(),
                                  ROUTE_ITEM_HEIGHT * m_parent->zoomFactor() );
    }
}

void JourneyGraphicsItem::resizeEvent( QGraphicsSceneResizeEvent* event )
{
    PublicTransportGraphicsItem::resizeEvent(event);

    if ( m_routeItem ) {
        QRectF _infoRect = infoRect( rect() );
        m_routeItem->setGeometry( _infoRect.left(), rect().top() + unexpandedHeight() + padding(),
                                  rect().width() - padding() - _infoRect.left(),
                                  m_routeItem->size().height() );
    }
}

void JourneyGraphicsItem::contextMenuEvent( QGraphicsSceneContextMenuEvent* event )
{
    JourneyItem *item = qobject_cast<JourneyItem*>( m_item );
    KMenu contextMenu;

    QList<QAction*> actionList;
    QAction *infoAction = NULL;
    QAction *addAlarmAction = NULL;
    QAction *removeAlarmAction = NULL;
    if ( item->hasAlarm() ) {
        if ( item->alarmStates().testFlag(AlarmIsAutoGenerated) ) {
            removeAlarmAction = new QAction( KIcon("task-reminder"),
                    i18nc("@action:inmenu", "Remove &Alarm For This Journey"), &contextMenu );
            actionList << removeAlarmAction;
        } else if ( item->alarmStates().testFlag(AlarmIsRecurring) ) {
            // The 'Remove this Alarm' menu entry can only be
            // used with autogenerated alarms
//             if ( item->departureInfo()->matchedAlarms().count() == 1 ) { TODO
//                 infoAction = new QAction( KIcon("task-recurring"),
//                         i18nc("@info/plain", "(has a recurring alarm)"), this );
//             } else {
                infoAction = new QAction( i18nc("@action:inmenu", "(has recurring/multiple alarms)"), this );
//             }
        } else {
            // The 'Remove this Alarm' menu entry can only be
            // used with autogenerated alarms
//             if ( item->departureInfo()->matchedAlarms().count() == 1 ) {
//                 infoAction = new QAction( KIcon("task-recurring"),
//                         i18nc("@info/plain", "(has a custom alarm)"), this );
//             } else {
                infoAction = new QAction( i18nc("@action:inmenu", "(has custom/multiple alarms)"), this );
//             }
        }
        if ( infoAction ) {
            infoAction->setDisabled( true );
            actionList << infoAction;
        }
    } else {
        addAlarmAction = new QAction( KIcon("task-reminder"),
                i18nc("@action:inmenu", "Add &Alarm For This Journey"), &contextMenu );
        actionList << addAlarmAction;
    }

    contextMenu.addActions( actionList );

    QAction *executedAction = contextMenu.exec( event->screenPos() );

    if ( executedAction ) {
        const JourneyInfo *info = journeyItem()->journeyInfo();
        QString lineString = info->routeTransportLines().isEmpty()
                ? QString() : info->routeTransportLines().first();
        VehicleType vehicleType = info->routeVehicleTypes().isEmpty()
                ? Unknown : info->routeVehicleTypes().first();
        if ( executedAction == addAlarmAction ) {
            emit requestAlarmCreation( info->departure(), lineString, vehicleType, QString(), this );
        } else if ( executedAction == removeAlarmAction ) {
            emit requestAlarmDeletion( info->departure(), lineString, vehicleType, QString(), this );
        }
    }
}

void PublicTransportGraphicsItem::mousePressEvent( QGraphicsSceneMouseEvent* event )
{
    QGraphicsItem::mousePressEvent( event );
    if ( event->button() == Qt::LeftButton ) {
        event->accept();
    }
}

void PublicTransportGraphicsItem::mouseReleaseEvent( QGraphicsSceneMouseEvent* event )
{
    if ( event->button() == Qt::LeftButton
        && (event->lastPos() - event->pos()).manhattanLength() < 5 )
    {
        toggleExpanded();
        event->accept();
    } else {
        QGraphicsItem::mousePressEvent( event );
    }
}

DepartureGraphicsItem::DepartureGraphicsItem( PublicTransportWidget* publicTransportWidget,
        QGraphicsItem* parent,
        StopAction *copyStopToClipboardAction, StopAction *showInMapAction,
        StopAction *showDeparturesAction, StopAction *highlightStopAction,
        StopAction *newFilterViaStopAction, KPixmapCache *pixmapCache )
        : PublicTransportGraphicsItem( publicTransportWidget, parent, copyStopToClipboardAction,
                                       showInMapAction ),
        m_infoTextDocument(0), m_timeTextDocument(0), m_routeItem(0), m_highlighted(false),
        m_leavingAnimation(0), m_showDeparturesAction(showDeparturesAction),
        m_highlightStopAction(highlightStopAction), m_newFilterViaStopAction(newFilterViaStopAction),
        m_pixmapCache(pixmapCache)
{
    m_leavingStep = 0.0;
}

DepartureGraphicsItem::~DepartureGraphicsItem()
{
    if ( m_leavingAnimation ) {
        m_leavingAnimation->stop();
    }

    delete m_infoTextDocument;
    delete m_timeTextDocument;
}

JourneyGraphicsItem::JourneyGraphicsItem( PublicTransportWidget* publicTransportWidget,
        QGraphicsItem* parent,
        StopAction *copyStopToClipboardAction, StopAction *showInMapAction,
        StopAction *requestJourneyToStopAction, StopAction *requestJourneyFromStopAction )
        : PublicTransportGraphicsItem( publicTransportWidget, parent, copyStopToClipboardAction,
                                       showInMapAction
        /*, toggleAlarmAction*/ ),
        m_infoTextDocument(0), m_routeItem(0),
        m_requestJourneyToStopAction(requestJourneyToStopAction),
        m_requestJourneyFromStopAction(requestJourneyFromStopAction)
{
}

JourneyGraphicsItem::~JourneyGraphicsItem()
{
    delete m_infoTextDocument;
}

void DepartureGraphicsItem::setLeavingStep( qreal leavingStep )
{
    m_leavingStep = leavingStep;
    setOpacity( 1.0 - leavingStep );
    update();
}

void DepartureGraphicsItem::updateTextLayouts()
{
    if ( !m_item ) {
        // Item already destroyed
        return;
    }

    QRectF rect = contentsRect();
    const QRectF _timeRect = timeRect( rect );
    QTextOption textOption( Qt::AlignVCenter | Qt::AlignLeft );
    textOption.setWrapMode( m_parent->maxLineCount() == 1
            ? QTextOption::NoWrap : QTextOption::WordWrap );

    // Update text layouts
    if ( !m_timeTextDocument || (m_timeTextDocument->pageSize() != _timeRect.size()) ) {
        delete m_timeTextDocument;
        textOption.setAlignment( Qt::AlignVCenter | Qt::AlignRight );
        m_timeTextDocument = TextDocumentHelper::createTextDocument(
                index().model()->index(index().row(), 2).data(FormattedTextRole).toString(),
                _timeRect.size(), textOption, font() );
    }

    const qreal timeWidth = timeColumnWidth();
    const QRectF _infoRect = infoRect( rect, timeWidth );

    // Create layout for the main column showing information about the departure
    if ( !m_infoTextDocument || (m_infoTextDocument->pageSize() != _infoRect.size()) ) {
        delete m_infoTextDocument;
        textOption.setAlignment( Qt::AlignVCenter | Qt::AlignLeft );
        QString html;
        const DepartureInfo *info = departureItem()->departureInfo();
        TimetableWidget *timetableWidget = qobject_cast<TimetableWidget*>( m_parent );
        if ( timetableWidget->isTargetHidden() ) {
            html = i18nc("@info", "<emphasis strong='1'>%1</emphasis>", info->lineString());
        } else if ( departureItem()->model()->info().departureArrivalListType == ArrivalList ) {
            html = i18nc("@info", "<emphasis strong='1'>%1</emphasis> from %2",
                         info->lineString(), info->target());
        } else { // if ( departureItem()->model()->info().departureArrivalListType == DepartureList ) {
            html = i18nc("@info", "<emphasis strong='1'>%1</emphasis> to %2",
                         info->lineString(), info->target());
        }
        m_infoTextDocument = TextDocumentHelper::createTextDocument( html, _infoRect.size(),
                                                                     textOption, font() );
    }
}

void JourneyGraphicsItem::updateTextLayouts()
{
    if ( !m_item ) {
        return;
    }

    QRectF rect = contentsRect();
    QTextOption textOption( Qt::AlignVCenter | Qt::AlignLeft );
    textOption.setWrapMode( m_parent->maxLineCount() == 1
            ? QTextOption::NoWrap : QTextOption::ManualWrap );

    // Create layout for the main column showing information about the departure
    const QRectF _infoRect = infoRect( rect/*, departureTimeWidth, arrivalTimeWidth*/ );
    if ( !m_infoTextDocument || (m_infoTextDocument->pageSize() != _infoRect.size()) ) {
        delete m_infoTextDocument;
        textOption.setAlignment( Qt::AlignVCenter | Qt::AlignLeft );
        QString html;
        const JourneyInfo *info = journeyItem()->journeyInfo();
        if ( m_parent->maxLineCount() == 1 ) {
            // Single line string
            html = i18nc("@info", "<emphasis strong='1'>Duration:</emphasis> %1, "
                         "<emphasis strong='1'>Changes:</emphasis> %2",
                         KGlobal::locale()->formatDuration(info->duration()*60*1000),
                         ((info->changes() == 0
                         ? i18nc("@info No vehicle changes in a journey", "none")
                         : QString::number(info->changes()))));
        } else {
            // Two (or more) line string
            html = i18nc("@info", "<emphasis strong='1'>Duration:</emphasis> %1, "
                         "<emphasis strong='1'>Changes:</emphasis> %2<nl />"
                         "<emphasis strong='1'>Departing:</emphasis> %3, "
                         "<emphasis strong='1'>Arriving:</emphasis> %4",
                          KGlobal::locale()->formatDuration(info->duration()*60*1000),
                         (info->changes() == 0
                         ? i18nc("@info No vehicle changes in a journey", "none")
                         : QString::number(info->changes())),
                         KGlobal::locale()->formatDateTime(info->departure(), KLocale::FancyShortDate),
                         KGlobal::locale()->formatDateTime(info->arrival(), KLocale::FancyShortDate));
        }
        m_infoTextDocument = TextDocumentHelper::createTextDocument( html, _infoRect.size(),
                                                                     textOption, font() );
    }
}

void JourneyGraphicsItem::updateData( JourneyItem* item, bool updateLayouts )
{
    m_item = item;
    setAcceptHoverEvents( true );
    updateGeometry();

    if ( updateLayouts ) {
        delete m_infoTextDocument;
        m_infoTextDocument = NULL;
    }
    updateTextLayouts();

    if ( !item->journeyInfo()->routeStops().isEmpty() ) {
        if ( m_routeItem ) {
            m_routeItem->updateData( item );
        } else {
            m_routeItem = new JourneyRouteGraphicsItem( this, item, m_parent->svg(),
                    m_copyStopToClipboardAction, m_showInMapAction, m_requestJourneyToStopAction,
                    m_requestJourneyFromStopAction );
            QRectF _infoRect = infoRect( rect() );
            m_routeItem->setZoomFactor( m_parent->zoomFactor() );
            m_routeItem->setPos( _infoRect.left(), rect().top() + unexpandedHeight() + padding() );
            m_routeItem->resize( rect().width() - padding() - _infoRect.left(),
                                m_routeItem->size().height() );
            m_routeItem->updateData( item );
        }
    } else if ( m_routeItem ) {
        delete m_routeItem;
        m_routeItem = NULL;
    }

    update();
}

void DepartureGraphicsItem::updateData( DepartureItem* item, bool updateLayouts )
{
    m_item = item;
    updateGeometry();

    if ( updateLayouts ) {
        delete m_infoTextDocument;
        delete m_timeTextDocument;
        m_infoTextDocument = NULL;
        m_timeTextDocument = NULL;
    }
    updateTextLayouts();

    if ( !item->departureInfo()->routeStops().isEmpty() ) {
        if ( m_routeItem ) {
            m_routeItem->updateData( item );
        } else {
            m_routeItem = new RouteGraphicsItem( this, item, m_copyStopToClipboardAction,
                    m_showInMapAction, m_showDeparturesAction, m_highlightStopAction,
                    m_newFilterViaStopAction );
            m_routeItem->setVisible( false );

            QRectF _infoRect = infoRect( rect(), 0 );
            m_routeItem->setZoomFactor( m_parent->zoomFactor() );
            m_routeItem->setPos( _infoRect.left(), rect().top() + unexpandedHeight() + padding() );
            m_routeItem->resize( rect().width() - padding() - _infoRect.left(),
                                 ROUTE_ITEM_HEIGHT * m_parent->zoomFactor() );
        }
    } else if ( m_routeItem ) {
        delete m_routeItem;
        m_routeItem = NULL;
    }

    if ( item->isLeavingSoon() && !m_leavingAnimation ) {
        m_leavingAnimation = new QPropertyAnimation( this, "leavingStep", this );
        m_leavingAnimation->setStartValue( 0.0 );
        m_leavingAnimation->setKeyValueAt( 0.5, 0.5 );
        m_leavingAnimation->setEndValue( 0.0 );
        m_leavingAnimation->setDuration( 1000 );
        m_leavingAnimation->setEasingCurve( QEasingCurve(QEasingCurve::InOutCubic) );
        m_leavingAnimation->setLoopCount( -1 );
        m_leavingAnimation->start( QAbstractAnimation::DeleteWhenStopped );
    }

    update();
}

qreal DepartureGraphicsItem::timeColumnWidth() const
{
    qreal width = TextDocumentHelper::textDocumentWidth( m_timeTextDocument );

    QRectF rect = contentsRect();
    if ( qobject_cast<TimetableWidget*>(m_parent)->isTargetHidden() ) {
        if ( width > rect.width() * 3 / 4 - padding() ) {
            width = rect.width() * 3 / 4 - padding();
        }
    } else if ( width > rect.width() / 2 - padding() ) {
        width = rect.width() / 2 - padding();
    }

    return width;
}

void JourneyGraphicsItem::paintBackground( QPainter* painter, const QStyleOptionGraphicsItem* option,
                                           const QRectF& rect )
{
    Q_UNUSED( option );
    QColor alternateBackgroundColor = KColorScheme( QPalette::Active, KColorScheme::View )
            .background( KColorScheme::AlternateBackground ).color();
    alternateBackgroundColor.setAlphaF( 0.3 );
    QColor borderColor = textColor();
    borderColor.setAlphaF( 0.5 );

    QRect pixmapRect( 0, 0, rect.width(), rect.height() );
    QPixmap pixmap( pixmapRect.size());
    QColor backgroundColor = Qt::transparent;
    pixmap.fill( backgroundColor );

    // Use journey rating background:
    //   green for relatively short duration, less changes;
    //   red for relatively long duration, more changes (controlled by the model).
    QVariant vr = index().data( JourneyRatingRole );
    if ( vr.isValid() ) {
        qreal rating = vr.toReal();
        QColor ratingColor = KColorUtils::mix(
                KColorScheme(QPalette::Active).background(KColorScheme::PositiveBackground).color(),
                KColorScheme(QPalette::Active).background(KColorScheme::NegativeBackground).color(),
                rating );
        bool drawRatingBackground = true;
        if ( rating >= 0 && rating <= 0.5 ) {
            ratingColor.setAlphaF(( 0.5 - rating ) * 2 );
        } else if ( rating >= 0.5 && rating <= 1.0 ) {
            ratingColor.setAlphaF(( rating - 0.5 ) * 2 );
        } else {
            drawRatingBackground = false;
        }

        if ( drawRatingBackground ) {
            backgroundColor = ratingColor;
        }
    } else if ( index().row() % 2 == 1 ) {
        // Use alternate background (if journey ratings aren't available)
        backgroundColor = alternateBackgroundColor;
    }

    // Fill the pixmap with the mixed background color
    pixmap.fill( backgroundColor );

    // Draw special background for departures with an alarm
    QPainter p( &pixmap );
    if ( index().data(DrawAlarmBackgroundRole).toBool() ) {
        drawAlarmBackground( &p, pixmapRect );
    }

    // Draw a line at the bottom of this TimetableItem
    p.setPen( borderColor );
    p.drawLine( pixmapRect.bottomLeft(), pixmapRect.bottomRight() );

    // Fade out to the left and right
    drawFadeOutLeftAndRight( &p, pixmapRect );
    p.end();

    painter->drawPixmap( rect.toRect(), pixmap );
}

void JourneyGraphicsItem::paintItem( QPainter* painter, const QStyleOptionGraphicsItem* option,
                                     const QRectF &rect )
{
    QFontMetrics fm( font() );
    const QRectF _vehicleRect = vehicleRect( rect );
    const QRectF _infoRect = infoRect( rect );

    const int shadowWidth = 4;
    QPixmap pixmap( (int)_vehicleRect.width(), (int)_vehicleRect.height() );
    pixmap.fill( Qt::transparent );
    QPainter p( &pixmap );

    // Get a list of vehicles used in the journey, but without unknown vehicle type.
    QSet<VehicleType> vehicleTypeSet = journeyItem()->journeyInfo()->vehicleTypes();
    vehicleTypeSet.remove( Unknown );
    QList<VehicleType> vehicleTypes = vehicleTypeSet.toList();

    // Calculate values for arranging vehicle type icons
    const int vehiclesPerRow = qCeil( qSqrt(vehicleTypes.count()) );
    const int rows = qCeil( (qreal)vehicleTypes.count() / (qreal)vehiclesPerRow );
    const qreal vehicleSize = vehiclesPerRow == 1 ? _vehicleRect.width()
            : _vehicleRect.width() / ( 0.7 * vehiclesPerRow );
    const qreal vehicleOffsetX = vehiclesPerRow == 1 ? 0.0
            : (_vehicleRect.width() - vehicleSize) / (vehiclesPerRow - 1);
    const qreal vehicleOffsetY = rows == 1 ? 0.0
            : (_vehicleRect.height() - vehicleSize) / (rows - 1);
    int vehiclesInCurrentRow = 0;
    qreal x = shadowWidth;
    qreal y = shadowWidth;
    QSizeF iconSize( vehicleSize - 2 * shadowWidth, vehicleSize - 2 * shadowWidth );
    m_parent->svg()->resize( iconSize );

    // Draw the vehicle type icons
    for ( int i = 0; i < vehicleTypes.count(); ++i ) {
        VehicleType vehicleType = vehicleTypes[i];
        if ( vehiclesInCurrentRow == vehiclesPerRow ) {
            vehiclesInCurrentRow = 0;
            if ( vehicleTypes.count() - i < vehiclesPerRow ) {
                x = shadowWidth + vehicleOffsetX / 2.0;
            } else {
                x = shadowWidth;
            }
            y += vehicleOffsetY;
        }

        QString vehicleKey;
        switch ( vehicleType ) {
            case Tram: vehicleKey = "tram"; break;
            case Bus: vehicleKey = "bus"; break;
            case TrolleyBus: vehicleKey = "trolleybus"; break;
            case Subway: vehicleKey = "subway"; break;
            case Metro: vehicleKey = "metro"; break;
            case InterurbanTrain: vehicleKey = "interurbantrain"; break;
            case RegionalTrain: vehicleKey = "regionaltrain"; break;
            case RegionalExpressTrain: vehicleKey = "regionalexpresstrain"; break;
            case InterregionalTrain: vehicleKey = "interregionaltrain"; break;
            case IntercityTrain: vehicleKey = "intercitytrain"; break;
            case HighSpeedTrain: vehicleKey = "highspeedtrain"; break;
            case Feet: vehicleKey = "feet"; break;
            case Ship: vehicleKey = "ship"; break;
            case Plane: vehicleKey = "plane"; break;
            default:
                kDebug() << "Unknown vehicle type" << vehicleType;
                painter->drawEllipse( QRectF(x, y, iconSize.width(), iconSize.height())
                                    .adjusted(5, 5, -5, -5) );
                painter->drawText( QRectF(x, y, iconSize.width(), iconSize.height()),
                                "?", QTextOption(Qt::AlignCenter) );
        }
        if ( !m_parent->svg()->hasElement(vehicleKey) ) {
            kDebug() << "SVG element" << vehicleKey << "not found";
        } else {
            // Draw SVG vehicle element into pixmap
            m_parent->svg()->paint( &p, x, y, vehicleKey );
        }

        ++vehiclesInCurrentRow;
        x += vehicleOffsetX;
    }
    p.end();

    QPixmap fadePixmap( pixmap.size() );
    fadePixmap.fill( Qt::transparent );
    QPainter p2( &fadePixmap );

    // Create shadow for the SVG element and draw the SVG and it's shadow.
    QImage shadow = pixmap.toImage();
    Plasma::PaintUtils::shadowBlur( shadow, shadowWidth - 1, Qt::black );
    p2.drawImage( QPoint(1, 2), shadow );
    p2.drawPixmap( QPoint(0, 0), pixmap );

    // Make startTransitionPixmap more transparent (for fading)
    p2.setCompositionMode( QPainter::CompositionMode_DestinationIn );
    QLinearGradient gradient( pixmap.width() / 4, 0, pixmap.width(), 0 );
    gradient.setColorAt( 0.0, Qt::black );
    gradient.setColorAt( 1.0, Qt::transparent );
    p2.fillRect( fadePixmap.rect(), QBrush(gradient) );
    p2.end();

    painter->drawPixmap( _vehicleRect.topLeft(), fadePixmap );

    // Draw text
    QColor _textColor = textColor();
    bool drawHalos = /*m_options.testFlag(DrawShadows) &&*/ qGray(_textColor.rgb()) < 128;
    painter->setPen( _textColor );
    TextDocumentHelper::drawTextDocument( painter, option, m_infoTextDocument,
                                          _infoRect.toRect(), drawHalos );

    // Draw extra icon(s)
    QRectF _extraIconRect;
    if ( hasExtraIcon() ) {
        QModelIndex modelIndex = index().model()->index( index().row(), ColumnTarget );
        QIcon icon = modelIndex.data( Qt::DecorationRole ).value<QIcon>();
        _extraIconRect = extraIconRect(rect/*, departureTimeWidth, arrivalTimeWidth*/);
        painter->drawPixmap( _extraIconRect.toRect(), icon.pixmap(extraIconSize()) );
    }
    if ( hasExtraIcon(ColumnDeparture) ) {
        if ( _extraIconRect.isValid() ) {
            // Move icon rect to the left
            _extraIconRect.moveRight( _extraIconRect.left() - 4 );
        } else {
            _extraIconRect = extraIconRect(rect/*, departureTimeWidth, arrivalTimeWidth*/);
        }

        QModelIndex modelIndex = index().model()->index( index().row(), ColumnDeparture );
        QIcon icon = modelIndex.data( Qt::DecorationRole ).value<QIcon>();
        painter->drawPixmap( _extraIconRect.toRect(), icon.pixmap(extraIconSize()) );
    }
}

QColor PublicTransportGraphicsItem::textColor() const
{
    DepartureModel *model = qobject_cast<DepartureModel*>( m_item->model() );
    bool manuallyHighlighted = false;
    if ( model ) {
        // Only proceed with highlighted stops, if the model is a DepartureModel (not a JourneyModel)
        DepartureItem *item = qobject_cast<DepartureItem*>( m_item.data() );
        manuallyHighlighted = item->departureInfo()->routeStops()
                .contains( model->highlightedStop(), Qt::CaseInsensitive );
    }

    if ( manuallyHighlighted ) {
        QColor highlightColor = KColorUtils::mix(
                Plasma::Theme::defaultTheme()->color(Plasma::Theme::HighlightColor),
                palette().color(QPalette::Active, QPalette::Text), 0.5 );
        return highlightColor;
    } else {
        #if KDE_VERSION < KDE_MAKE_VERSION(4,6,0)
            QColor color = Plasma::Theme::defaultTheme()->color(Plasma::Theme::TextColor);
        #else
            QColor color = Plasma::Theme::defaultTheme()->color(Plasma::Theme::ViewTextColor);
        #endif

        // Mix with group color if not highlighted
        QColor groupColor = index().data(Qt::BackgroundColorRole).value<QColor>();
        if ( groupColor != Qt::transparent ) {
            color = KColorUtils::mix( color, groupColor, 0.2 );
        }

        return color;
    }
}

QColor PublicTransportGraphicsItem::backgroundColor() const
{
    #if KDE_VERSION < KDE_MAKE_VERSION(4,6,0)
        return Plasma::Theme::defaultTheme()->color(Plasma::Theme::BackgroundColor);
    #else
        return Plasma::Theme::defaultTheme()->color(Plasma::Theme::ViewBackgroundColor);
    #endif
}

void DepartureGraphicsItem::paintBackground( QPainter* painter,
        const QStyleOptionGraphicsItem* option, const QRectF& rect )
{
    Q_UNUSED( option );
    QColor borderColor = textColor();
    borderColor.setAlphaF( 0.5 );

    QRect pixmapRect( 0, 0, rect.width(), rect.height() );
    QPixmap pixmap( pixmapRect.size() );

    // Get the background color for departures in color groups / alternative background colors
    QColor backgroundColor = index().data( Qt::BackgroundColorRole ).value<QColor>();
    if ( backgroundColor == Qt::transparent && index().row() % 2 == 1 ) {
        QColor alternateBackgroundColor = KColorScheme( QPalette::Active, KColorScheme::View )
                .background( KColorScheme::AlternateBackground ).color();
        backgroundColor =  KColorUtils::mix( backgroundColor, alternateBackgroundColor, 0.4 );
    }

    // Fill the pixmap with the mixed background color
    pixmap.fill( backgroundColor );

    // Draw special background for departures with an alarm
    QPainter p( &pixmap );
    if ( index().data(DrawAlarmBackgroundRole).toBool() ) {
//      qreal bias = index().data( AlarmColorIntensityRole ).toReal();
        drawAlarmBackground( &p, pixmapRect );
    }

    // Draw a line at the bottom of this TimetableItem
    p.setPen( borderColor );
    p.drawLine( pixmapRect.bottomLeft(), pixmapRect.bottomRight() );

    // Fade out to the left and right
    drawFadeOutLeftAndRight( &p, pixmapRect );
    p.end();

    painter->drawPixmap( rect.toRect(), pixmap );
}

void PublicTransportGraphicsItem::drawAlarmBackground( QPainter *painter, const QRect &rect )
{
    // alarmColor is oxygen color "brick red5", with an alpha value added
    const QColor alarmColor( 191, 3, 3, 180 );
    // Draw the alarm gradients over the first and last third vertically
    const int alarmHeight = unexpandedHeight() / 3;

    // Draw the gradient at the top
    QLinearGradient alarmGradientTop( 0, 0, 0, alarmHeight );
    alarmGradientTop.setColorAt( 0, alarmColor );
    alarmGradientTop.setColorAt( 1, Qt::transparent );
    painter->fillRect( QRect(0, 0, rect.width(), alarmHeight), alarmGradientTop );

    // Draw the gradient at the bottom
    QLinearGradient alarmGradientBottom( 0, rect.height() - alarmHeight, 0, rect.height() );
    alarmGradientBottom.setColorAt( 0, Qt::transparent );
    alarmGradientBottom.setColorAt( 1, alarmColor );
    painter->fillRect( QRect(0, rect.height() - alarmHeight, rect.width(), alarmHeight),
                       alarmGradientBottom );
}

void PublicTransportGraphicsItem::drawFadeOutLeftAndRight( QPainter* painter, const QRect& rect,
                                                           int fadeWidth )
{
    painter->setCompositionMode( QPainter::CompositionMode_DestinationIn );
    QLinearGradient alphaGradient( 0, 0, 1, 0 );
    alphaGradient.setCoordinateMode( QGradient::ObjectBoundingMode );
    alphaGradient.setColorAt( 0, Qt::transparent );
    alphaGradient.setColorAt( 1, Qt::black );
    // Fade out on the left
    painter->fillRect( QRect(rect.left(), rect.top(), fadeWidth, rect.height()), alphaGradient );

    alphaGradient.setColorAt( 0, Qt::black );
    alphaGradient.setColorAt( 1, Qt::transparent );
    // Fade out on the right (the +1 is to be sure, to not have a 1 pixel line on the right, which
    // isn't made transparent at all)
    painter->fillRect( QRect(rect.right() - fadeWidth, rect.top(), fadeWidth + 1, rect.height()),
                       alphaGradient );
}

void DepartureGraphicsItem::paintItem( QPainter* painter, const QStyleOptionGraphicsItem* option,
                                       const QRectF &rect )
{
    QColor _backgroundColor = backgroundColor(); // TODO: store these colors in option->palette?
    QColor _textColor = textColor();
    QFontMetrics fm( font() );
    const QRectF _vehicleRect = vehicleRect( rect );
    const QRectF _timeRect = timeRect( rect );
    const qreal timeWidth = timeColumnWidth();
    const QRectF _infoRect = infoRect( rect, timeWidth );

    int shadowWidth = 4;
    QSizeF iconSize( _vehicleRect.width() - 2 * shadowWidth, _vehicleRect.height() - 2 * shadowWidth );
    QString vehicleKey;
    switch ( departureItem()->departureInfo()->vehicleType() ) {
        case Tram: vehicleKey = "tram"; break;
        case Bus: vehicleKey = "bus"; break;
        case TrolleyBus: vehicleKey = "trolleybus"; break;
        case Subway: vehicleKey = "subway"; break;
        case Metro: vehicleKey = "metro"; break;
        case InterurbanTrain: vehicleKey = "interurbantrain"; break;
        case RegionalTrain: vehicleKey = "regionaltrain"; break;
        case RegionalExpressTrain: vehicleKey = "regionalexpresstrain"; break;
        case InterregionalTrain: vehicleKey = "interregionaltrain"; break;
        case IntercityTrain: vehicleKey = "intercitytrain"; break;
        case HighSpeedTrain: vehicleKey = "highspeedtrain"; break;
        case Feet: vehicleKey = "feet"; break;
        case Ship: vehicleKey = "ship"; break;
        case Plane: vehicleKey = "plane"; break;
        default:
            kDebug() << "Unknown vehicle type" << departureItem()->departureInfo()->vehicleType();
            painter->setPen( _textColor );
            painter->setBrush( _backgroundColor );
            painter->drawEllipse( QRectF(shadowWidth, shadowWidth, iconSize.width(), iconSize.height())
                                .adjusted(2, 2, -2, -2) );
            painter->drawText( QRectF(shadowWidth, shadowWidth, iconSize.width(), iconSize.height()),
                            "?", QTextOption(Qt::AlignCenter) );
    }
<<<<<<< HEAD
//     if ( drawTransportLine ) {
//         vehicleKey.append( "_empty" );
//     }
=======
>>>>>>> f634807a

    const QString vehicleCacheKey
            = vehicleKey + QString("%1%2").arg( iconSize.width() ).arg( iconSize.height() );
    QPixmap vehiclePixmap;
    if ( !m_pixmapCache || !m_pixmapCache->find(vehicleCacheKey, vehiclePixmap) ) {
        if ( !m_parent->svg()->hasElement(vehicleKey) ) {
            kDebug() << "SVG element" << vehicleKey << "not found";
        } else {
            // Draw SVG vehicle element into pixmap
            QPixmap pixmap( (int)_vehicleRect.width(), (int)_vehicleRect.height() );
            pixmap.fill( Qt::transparent );
            QPainter p( &pixmap );
            m_parent->svg()->resize( iconSize );
            m_parent->svg()->paint( &p, shadowWidth, shadowWidth, vehicleKey );

            vehiclePixmap = QPixmap( pixmap.size() );
            vehiclePixmap.fill( Qt::transparent );
            QPainter p2( &vehiclePixmap );

            // Create shadow for the SVG element and draw the SVG and it's shadow.
            QImage shadow = pixmap.toImage();
            Plasma::PaintUtils::shadowBlur( shadow, shadowWidth - 1, Qt::black );
            p2.drawImage( QPoint(1, 2), shadow );
            p2.drawPixmap( QPoint(0, 0), pixmap );

            // Make startTransitionPixmap more transparent (for fading)
            p2.setCompositionMode( QPainter::CompositionMode_DestinationIn );
            QLinearGradient gradient( pixmap.width() / 4, 0, pixmap.width(), 0 );
            gradient.setColorAt( 0.0, Qt::black );
            gradient.setColorAt( 1.0, Qt::transparent );
            p2.fillRect( vehiclePixmap.rect(), QBrush(gradient) );
            p2.end();

            if ( m_pixmapCache ) {
                m_pixmapCache->insert( vehicleCacheKey, vehiclePixmap );
            }
        }
    }
    if ( !vehicleKey.isEmpty() ) {
        painter->drawPixmap( _vehicleRect.topLeft(), vehiclePixmap );
    }

    // Draw text
    bool drawHalos = /*m_options.testFlag(DrawShadows) &&*/ qGray(_textColor.rgb()) < 128;
    painter->setPen( _textColor );

    DepartureModel *model = qobject_cast<DepartureModel*>( m_item->model() );
    bool manuallyHighlighted = false;
    if ( model ) {
        // Only proceed with highlighted stops, if the model is a DepartureModel (not a JourneyModel)
        DepartureItem *item = qobject_cast<DepartureItem*>( m_item.data() );
        manuallyHighlighted = item->departureInfo()->routeStops()
                .contains( model->highlightedStop(), Qt::CaseInsensitive );
    }

    if ( m_highlighted != manuallyHighlighted ) {
        kDebug() << "Highlighting changed from" << m_highlighted << "to" << manuallyHighlighted;
        QFont _font = font();
        if ( manuallyHighlighted ) {
            _font.setItalic( true );
        }
        m_infoTextDocument->setDefaultFont( _font );
        m_timeTextDocument->setDefaultFont( _font );
        m_highlighted = manuallyHighlighted;
    }

    TextDocumentHelper::drawTextDocument( painter, option, m_infoTextDocument,
            _infoRect.toRect(), drawHalos );
    TextDocumentHelper::drawTextDocument( painter, option, m_timeTextDocument,
            _timeRect.toRect(), drawHalos );

    // Draw extra icon(s), eg. an alarm icon or an indicator for additional news for a journey
    QRectF _extraIconRect;
    if ( hasExtraIcon() ) {
        QModelIndex modelIndex = index().model()->index( index().row(), ColumnTarget );
        QIcon icon = modelIndex.data( Qt::DecorationRole ).value<QIcon>();
        _extraIconRect = extraIconRect( rect, timeWidth );
        painter->drawPixmap( _extraIconRect.toRect(), icon.pixmap(extraIconSize()) );
    }
    if ( hasExtraIcon(ColumnDeparture) ) {
        if ( _extraIconRect.isValid() ) {
            // Move icon rect to the left
            _extraIconRect.moveRight( _extraIconRect.left() - 4 );
        } else {
            _extraIconRect = extraIconRect(rect, timeWidth);
        }

        QModelIndex modelIndex = index().model()->index( index().row(), ColumnDeparture );
        QIcon icon = modelIndex.data( Qt::DecorationRole ).value<QIcon>();
        painter->drawPixmap( _extraIconRect.toRect(), icon.pixmap(extraIconSize()) );
    }
}

void JourneyGraphicsItem::paintExpanded( QPainter* painter, const QStyleOptionGraphicsItem* option,
                                         const QRectF& rect )
{
    painter->setRenderHints( QPainter::Antialiasing | QPainter::SmoothPixmapTransform );
    QColor _textColor = textColor();
    bool drawHalos = /*m_options.testFlag(DrawShadows) &&*/ qGray(_textColor.rgb()) < 128;

    qreal y = rect.top() - padding();
    if ( m_routeItem ) {
        y += m_routeItem->size().height() + padding();
    }

    if ( y > rect.bottom() ) {
        return; // Currently not expanded enough to show more information (is animating)
    }

    QString html;
    ChildItem *operatorItem = m_item->childByType( OperatorItem );
    ChildItem *journeyNewsItem = m_item->childByType( JourneyNewsItem );
    ChildItem *pricingItem = m_item->childByType( PricingItem );
    if ( operatorItem ) {
        if ( !html.isEmpty() ) {
            html.append("<br />");
        }
        html.append( operatorItem->formattedText() );
    }
    if ( journeyNewsItem ) {
        if ( !html.isEmpty() ) {
            html.append("<br />");
        }
        html.append( journeyNewsItem->formattedText() );
    }
    if ( pricingItem ) {
        if ( !html.isEmpty() ) {
            html.append("<br />");
        }
        html.append( pricingItem->formattedText() );
    }

    if ( !html.isEmpty() ) {
        QFontMetrics fm( font() );
        QRectF htmlRect( rect.left(), y, rect.width(), rect.bottom() - y );

        // Create layout for the departure time column
        QTextDocument additionalInformationTextDocument;
        additionalInformationTextDocument.setDefaultFont( font() );
        QTextOption textOption( Qt::AlignVCenter | Qt::AlignLeft );
        additionalInformationTextDocument.setDefaultTextOption( textOption );
        additionalInformationTextDocument.setDocumentMargin( 0 );
        additionalInformationTextDocument.setPageSize( htmlRect.size() );
        additionalInformationTextDocument.setHtml( html );
        additionalInformationTextDocument.documentLayout();

        painter->setPen( _textColor );
        TextDocumentHelper::drawTextDocument( painter, option, &additionalInformationTextDocument,
                                              htmlRect.toRect(), drawHalos );
<<<<<<< HEAD

//         y += htmlRect.height() + padding;
=======
>>>>>>> f634807a
    }
}

void DepartureGraphicsItem::paintExpanded( QPainter* painter, const QStyleOptionGraphicsItem* option,
                                           const QRectF& rect )
{
    painter->setRenderHints( QPainter::Antialiasing | QPainter::SmoothPixmapTransform );
    QColor _textColor = textColor();
    bool drawHalos = /*m_options.testFlag(DrawShadows) &&*/ qGray(_textColor.rgb()) < 128;

    qreal y = rect.top() - padding();
    if ( m_routeItem ) {
        y += m_routeItem->size().height() /*+ padding()*/;
    }

    if ( y > rect.bottom() ) {
        return; // Currently not expanded enough to show more information (is animating)
    }

    // Draw other inforamtion items
    QString html;
    ChildItem *delayItem = m_item->childByType( DelayItem );
    ChildItem *operatorItem = m_item->childByType( OperatorItem );
    ChildItem *journeyNewsItem = m_item->childByType( JourneyNewsItem );
    if ( delayItem ) {
        html.append( delayItem->formattedText() );
    }
    if ( operatorItem ) {
        if ( !html.isEmpty() ) {
            html.append("<br />");
        }
        html.append( operatorItem->formattedText() );
    }
    if ( journeyNewsItem ) {
        if ( !html.isEmpty() ) {
            html.append("<br />");
        }
        html.append( journeyNewsItem->formattedText() );
    }

    if ( !html.isEmpty() ) {
        QFontMetrics fm( font() );
        QRectF htmlRect( rect.left(), y, rect.width(), rect.bottom() - y );

        // Create layout for the departure time column
        QTextDocument additionalInformationTextDocument;
        additionalInformationTextDocument.setDefaultFont( font() );
        QTextOption textOption( Qt::AlignVCenter | Qt::AlignLeft );
        additionalInformationTextDocument.setDefaultTextOption( textOption );
        additionalInformationTextDocument.setDocumentMargin( 0 );
        additionalInformationTextDocument.setPageSize( htmlRect.size() );
        additionalInformationTextDocument.setHtml( html );
        additionalInformationTextDocument.documentLayout();

        painter->setPen( _textColor );
        TextDocumentHelper::drawTextDocument( painter, option, &additionalInformationTextDocument,
                                              htmlRect.toRect(), drawHalos );
<<<<<<< HEAD

//         y += htmlRect.height() + padding;
=======
>>>>>>> f634807a
    }
}

qreal JourneyGraphicsItem::expandAreaHeight() const
{
    if ( !m_item || qFuzzyIsNull(m_expandStep) ) {
        return 0.0;
    }

    qreal height = padding();
    if ( m_routeItem ) {
        height += m_routeItem->size().height() + padding();
    }

    qreal extraInformationHeight = 0.0;
    QFontMetrics fm( font() );
    ChildItem *delayItem = m_item->childByType( DelayItem );
    if ( delayItem ) {
        extraInformationHeight += 2 * fm.height();
    }

    ChildItem *operatorItem = m_item->childByType( OperatorItem );
    if ( operatorItem ) {
        extraInformationHeight += fm.height();
    }

    ChildItem *journeyNewsItem = m_item->childByType( JourneyNewsItem );
    if ( journeyNewsItem ) {
        extraInformationHeight += 3 * fm.height();
    }

    ChildItem *pricingItem = m_item->childByType( PricingItem );
    if ( pricingItem ) {
        extraInformationHeight += fm.height();
    }

    if ( extraInformationHeight != 0.0 ) {
        height += extraInformationHeight + padding();
    }

    return height * m_expandStep;
}

qreal DepartureGraphicsItem::expandAreaHeight() const
{
    if ( !m_item || qFuzzyIsNull(m_expandStep) ) {
        return 0.0;
    }

    qreal height = padding();
    const DepartureInfo *info = departureItem()->departureInfo();
    if ( info->routeStops().count() >= 2 ) {
        height += ROUTE_ITEM_HEIGHT * m_parent->zoomFactor() + padding();
    }

    qreal extraInformationHeight = 0.0;
    QFontMetrics fm( font() );
    ChildItem *delayItem = m_item->childByType( DelayItem );
    if ( delayItem ) {
        extraInformationHeight += 2 * fm.height();
    }

    ChildItem *operatorItem = m_item->childByType( OperatorItem );
    if ( operatorItem ) {
        extraInformationHeight += fm.height();
    }

    ChildItem *journeyNewsItem = m_item->childByType( JourneyNewsItem );
    if ( journeyNewsItem ) {
        extraInformationHeight += 3 * fm.height();
    }
    if ( extraInformationHeight != 0.0 ) {
        height += extraInformationHeight + padding();
    }

    return height * m_expandStep;
}

qreal DepartureGraphicsItem::expandAreaIndentation() const
{
    return m_parent->iconSize() * 0.65 + padding();
}

qreal JourneyGraphicsItem::expandAreaIndentation() const
{
    return m_parent->iconSize() * 0.65 + padding();
}

QSizeF PublicTransportGraphicsItem::sizeHint(Qt::SizeHint which, const QSizeF& constraint) const
{
    if ( which == Qt::MinimumSize ) {
        return QSizeF( 100, m_fadeOut *
                (m_expanded || !qFuzzyIsNull(m_expandStep)
                ? qFloor(unexpandedHeight() + expandAreaHeight()) : qFloor(unexpandedHeight())) );
    } else if ( which == Qt::MaximumSize ) {
        return QSizeF( 100000, m_fadeOut *
                (m_expanded || !qFuzzyIsNull(m_expandStep)
                ? qFloor(unexpandedHeight() + expandAreaHeight()) : qFloor(unexpandedHeight())) );
    } else {
        return QGraphicsWidget::sizeHint( which, constraint );
    }
}

QSizeF PublicTransportWidget::sizeHint(Qt::SizeHint which, const QSizeF& constraint) const
{
    if ( which == Qt::MinimumSize ) {
        return QSizeF( 100, 50 );
    } else {
        return Plasma::ScrollWidget::sizeHint(which, constraint);
    }
}

PublicTransportWidget::PublicTransportWidget( QGraphicsItem* parent )
    : Plasma::ScrollWidget( parent ), m_model(0), m_svg(0), m_copyStopToClipboardAction(0),
      m_showInMapAction(0)/*,
      m_toggleAlarmAction(0)*/
{
    setHorizontalScrollBarPolicy( Qt::ScrollBarAlwaysOff );
    setupActions();

    QGraphicsWidget *container = new QGraphicsWidget( this );
    QGraphicsLinearLayout *l = new QGraphicsLinearLayout( Qt::Vertical, container );
    l->setSpacing( 0.0 );
    container->setLayout( l );
    setWidget( container );

    m_maxLineCount = 2;
    m_iconSize = 32;
    m_zoomFactor = 1.0;
}

void PublicTransportWidget::setupActions()
{
    m_copyStopToClipboardAction = new StopAction( StopAction::CopyStopNameToClipboard, this );
    connect( m_copyStopToClipboardAction, SIGNAL(stopActionTriggered(StopAction::Type,QString)),
             this, SIGNAL(requestStopAction(StopAction::Type,QString)) );

    if ( Plasma::DataEngineManager::listAllEngines().contains("openstreetmap") ) {
        m_showInMapAction = new StopAction( StopAction::ShowStopInMap, this );
        connect( m_showInMapAction, SIGNAL(stopActionTriggered(StopAction::Type,QString)),
                 this, SIGNAL(requestStopAction(StopAction::Type,QString)) );
    } else {
        kDebug() << "Not using 'Show Stop in Map' action, because the 'openstreetmap' "
                    "data engine isn't installed!";
    }
}

JourneyTimetableWidget::JourneyTimetableWidget( QGraphicsItem* parent )
    : PublicTransportWidget(parent), m_requestJourneyToStopAction(0), m_requestJourneyFromStopAction(0)
{
    setupActions();
}

TimetableWidget::TimetableWidget( QGraphicsItem* parent )
    : PublicTransportWidget(parent), m_showDeparturesAction(0), m_highlightStopAction(0),
      m_newFilterViaStopAction(0), m_pixmapCache(new KPixmapCache("PublicTransportVehicleIcons"))
{
    m_targetHidden = false;
    setupActions();
}

void TimetableWidget::setupActions()
{
    PublicTransportWidget::setupActions();

    m_showDeparturesAction = new StopAction( StopAction::ShowDeparturesForStop, this );
    m_highlightStopAction= new StopAction( StopAction::HighlightStop, this );
    m_newFilterViaStopAction = new StopAction( StopAction::CreateFilterForStop, this );
//     m_toggleAlarmAction = new QAction( KIcon("task-reminder"),
//             i18n("Toggle &Alarm For This D"), this );
    connect( m_showDeparturesAction, SIGNAL(stopActionTriggered(StopAction::Type,QString)),
             this, SIGNAL(requestStopAction(StopAction::Type,QString)) );
    connect( m_highlightStopAction, SIGNAL(stopActionTriggered(StopAction::Type,QString)),
             this, SIGNAL(requestStopAction(StopAction::Type,QString)) );
    connect( m_newFilterViaStopAction, SIGNAL(stopActionTriggered(StopAction::Type,QString)),
             this, SIGNAL(requestStopAction(StopAction::Type,QString)) );
}

void JourneyTimetableWidget::setupActions()
{
    PublicTransportWidget::setupActions();

    m_requestJourneyToStopAction = new StopAction( StopAction::RequestJourneysToStop, this );
    m_requestJourneyFromStopAction = new StopAction( StopAction::RequestJourneysFromStop, this );
    connect( m_requestJourneyToStopAction, SIGNAL(stopActionTriggered(StopAction::Type,QString)),
             this, SIGNAL(requestStopAction(StopAction::Type,QString)) );
    connect( m_requestJourneyFromStopAction, SIGNAL(stopActionTriggered(StopAction::Type,QString)),
             this, SIGNAL(requestStopAction(StopAction::Type,QString)) );
}

void PublicTransportWidget::setModel( PublicTransportModel* model )
{
    m_model = model;

    connect( m_model, SIGNAL(rowsInserted(QModelIndex,int,int)),
             this, SLOT(rowsInserted(QModelIndex,int,int)) );
    connect( m_model, SIGNAL(itemsAboutToBeRemoved(QList<ItemBase*>)),
             this, SLOT(itemsAboutToBeRemoved(QList<ItemBase*>)) );
    connect( m_model, SIGNAL(rowsRemoved(QModelIndex,int,int)),
             this, SLOT(rowsRemoved(QModelIndex,int,int)) );
    connect( m_model, SIGNAL(modelReset()), this, SLOT(modelReset()) );
    connect( m_model, SIGNAL(layoutChanged()), this, SLOT(layoutChanged()) );
    connect( m_model, SIGNAL(dataChanged(QModelIndex,QModelIndex)),
             this, SLOT(dataChanged(QModelIndex,QModelIndex)) );
}

PublicTransportGraphicsItem* PublicTransportWidget::item( const QModelIndex& index )
{
    foreach ( PublicTransportGraphicsItem *item, m_items ) {
        if ( item->index() == index ) {
            return item;
        }
    }

    return NULL;
}

void PublicTransportWidget::setZoomFactor( qreal zoomFactor )
{
    m_zoomFactor = zoomFactor;

    for ( int i = 0; i < m_items.count(); ++i ) {
        // Notify children about changed settings
        m_items[i]->updateSettings();
    }
    update();
}

void PublicTransportWidget::contextMenuEvent( QGraphicsSceneContextMenuEvent* event )
{
    PublicTransportGraphicsItem *item = dynamic_cast<PublicTransportGraphicsItem*>(
            scene()->itemAt(event->scenePos()) );
    if ( item ) {
        event->accept();
        emit contextMenuRequested( item, event->pos() );
    } else {
        QGraphicsItem::contextMenuEvent( event );
    }
}

void PublicTransportWidget::paint( QPainter* painter, const QStyleOptionGraphicsItem* option,
                                   QWidget* widget )
{
    QGraphicsWidget::paint(painter, option, widget);

    if ( m_items.isEmpty() && !m_noItemsText.isEmpty() ) {
        painter->drawText( boundingRect(), m_noItemsText, QTextOption(Qt::AlignCenter) );
    }
}

void PublicTransportWidget::updateItemLayouts()
{
    foreach ( PublicTransportGraphicsItem *item, m_items ) {
        item->updateTextLayouts();
    }
}

void PublicTransportWidget::updateItemGeometries()
{
    foreach ( PublicTransportGraphicsItem *item, m_items ) {
        item->updateGeometry();
    }
}

void PublicTransportWidget::modelReset()
{
    qDeleteAll( m_items );
    m_items.clear();
}

void TimetableWidget::dataChanged( const QModelIndex& topLeft, const QModelIndex& bottomRight )
{
    if ( !topLeft.isValid() || !bottomRight.isValid() ) {
        return;
    }
    for ( int row = topLeft.row(); row <= bottomRight.row() && row < m_model->rowCount(); ++row ) {
        departureItem( row )->updateData( static_cast<DepartureItem*>(m_model->item(row)), true );
    }
}

void JourneyTimetableWidget::dataChanged( const QModelIndex& topLeft, const QModelIndex& bottomRight )
{
    if ( !topLeft.isValid() || !bottomRight.isValid() ) {
        return;
    }
    for ( int row = topLeft.row(); row <= bottomRight.row() && row < m_model->rowCount(); ++row ) {
        journeyItem( row )->updateData( static_cast<JourneyItem*>(m_model->item(row)), true );
    }
}

void PublicTransportWidget::layoutChanged()
{

}

void JourneyTimetableWidget::rowsInserted( const QModelIndex& parent, int first, int last )
{
    if ( parent.isValid() ) {
        kDebug() << "Item with parent" << parent << "Inserted" << first << last;
        return;
    }

    QGraphicsLinearLayout *l = static_cast<QGraphicsLinearLayout*>( widget()->layout() );
    for ( int row = first; row <= last; ++row ) {
        JourneyGraphicsItem *item = new JourneyGraphicsItem( this, widget(),
                m_copyStopToClipboardAction, m_showInMapAction,
                m_requestJourneyToStopAction, m_requestJourneyFromStopAction );
        item->updateData( static_cast<JourneyItem*>(m_model->item(row)) );
        connect( item, SIGNAL(requestAlarmCreation(QDateTime,QString,VehicleType,QString,QGraphicsWidget*)),
                 this, SIGNAL(requestAlarmCreation(QDateTime,QString,VehicleType,QString,QGraphicsWidget*)) );
        connect( item, SIGNAL(requestAlarmDeletion(QDateTime,QString,VehicleType,QString,QGraphicsWidget*)),
                 this, SIGNAL(requestAlarmDeletion(QDateTime,QString,VehicleType,QString,QGraphicsWidget*)) );
        m_items.insert( row, item );

        // Fade new items in
        Plasma::Animation *fadeAnimation = Plasma::Animator::create(
                Plasma::Animator::FadeAnimation, item );
        fadeAnimation->setTargetWidget( item );
        fadeAnimation->setProperty( "startOpacity", 0.0 );
        fadeAnimation->setProperty( "targetOpacity", 1.0 );
        fadeAnimation->start( QAbstractAnimation::DeleteWhenStopped );

        l->insertItem( row, item );
    }
}

void TimetableWidget::rowsInserted( const QModelIndex& parent, int first, int last )
{
    if ( parent.isValid() ) {
        kDebug() << "Item with parent" << parent << "Inserted" << first << last;
        return;
    }

    QGraphicsLinearLayout *l = static_cast<QGraphicsLinearLayout*>( widget()->layout() );
    for ( int row = first; row <= last; ++row ) {
        DepartureGraphicsItem *item = new DepartureGraphicsItem( this, widget(),
                m_copyStopToClipboardAction, m_showInMapAction, m_showDeparturesAction,
                m_highlightStopAction, m_newFilterViaStopAction, m_pixmapCache );
        item->updateData( static_cast<DepartureItem*>(m_model->item(row)) );
        m_items.insert( row, item );

        // Fade new items in
        Plasma::Animation *fadeAnimation = Plasma::Animator::create(
                Plasma::Animator::FadeAnimation, item );
        fadeAnimation->setTargetWidget( item );
        fadeAnimation->setProperty( "startOpacity", 0.0 );
        fadeAnimation->setProperty( "targetOpacity", 1.0 );
        fadeAnimation->start( QAbstractAnimation::DeleteWhenStopped );

        l->insertItem( row, item );
    }
}

void PublicTransportWidget::itemsAboutToBeRemoved( const QList< ItemBase* >& items )
{
    // Capture pixmaps for departures that will get removed
    // to be able to animate it's disappearance
    foreach ( const ItemBase *item, items ) {
        if ( item->row() >= m_items.count() ) {
            kDebug() << "Index out of bounds!";
            continue;
        }

        PublicTransportGraphicsItem *timetableItem = m_items[ item->row() ];
        timetableItem->capturePixmap();
    }
}

void PublicTransportWidget::rowsRemoved( const QModelIndex& parent, int first, int last )
{
    if ( parent.isValid() ) {
        kDebug() << "Item with parent" << parent << "Removed" << first << last;
        return;
    }

    if ( last >= m_items.count() ) {
        kDebug() << "Cannot remove item, out of bounds:" << first << last;
        last = m_items.count() - 1;
    }

    if ( first == 0 && last == m_items.count() - 1 ) {
        // All items get removed, the shrink animations wouldn't be smooth
        for ( int row = last; row >= first; --row ) {
            PublicTransportGraphicsItem *item = m_items.takeAt( row );

            // Fade old items out
            Plasma::Animation *fadeAnimation = Plasma::Animator::create(
                    Plasma::Animator::FadeAnimation, item );
            fadeAnimation->setTargetWidget( item );
            fadeAnimation->setProperty( "startOpacity", 1.0 );
            fadeAnimation->setProperty( "targetOpacity", 0.0 );
            connect( fadeAnimation, SIGNAL(finished()), item, SLOT(deleteLater()) );
            fadeAnimation->start( QAbstractAnimation::DeleteWhenStopped );
        }
    } else {
        // Only some items get removed, most probably they're currently departing
        for ( int row = last; row >= first; --row ) {
            PublicTransportGraphicsItem *item = m_items.takeAt( row );

            // Shrink departing items
            QPropertyAnimation *shrinkAnimation = new QPropertyAnimation( item, "fadeOut" );
            shrinkAnimation->setEasingCurve( QEasingCurve(QEasingCurve::InOutQuart) );
            shrinkAnimation->setStartValue( item->fadeOut() );
            shrinkAnimation->setEndValue( 0.0 );
            shrinkAnimation->setDuration( 1000 );
            connect( shrinkAnimation, SIGNAL(finished()), item, SLOT(deleteLater()) );
            shrinkAnimation->start( QAbstractAnimation::DeleteWhenStopped );
        }
    }
}

QRectF JourneyGraphicsItem::vehicleRect(const QRectF& rect) const
{
    return QRectF( rect.left(), rect.top() + (unexpandedHeight() - m_parent->iconSize()) / 2,
                   m_parent->iconSize(), m_parent->iconSize() );
}

QRectF JourneyGraphicsItem::infoRect( const QRectF& rect ) const
{
    qreal indentation = expandAreaIndentation();
    return QRectF( rect.left() + indentation, rect.top(),
                   rect.width() - indentation - padding()
                   - (hasExtraIcon() ? m_parent->iconSize() + padding() : 0),
                   unexpandedHeight() );
}

QRectF JourneyGraphicsItem::extraIconRect( const QRectF& rect ) const
{
    return QRectF( rect.right() - extraIconSize() - 2 * padding(),
                   rect.top() + (unexpandedHeight() - extraIconSize()) / 2,
                   extraIconSize(), extraIconSize() );
}

QRectF DepartureGraphicsItem::vehicleRect(const QRectF& rect) const {
    return QRectF( rect.left(), rect.top() + (unexpandedHeight() - m_parent->iconSize()) / 2,
                   m_parent->iconSize(), m_parent->iconSize() );
}

QRectF DepartureGraphicsItem::infoRect(const QRectF& rect, qreal timeColumnWidth) const {
    qreal indentation = expandAreaIndentation();
    return QRectF( rect.left() + indentation, rect.top(),
                   rect.width() - indentation - padding() - timeColumnWidth
                   - (hasExtraIcon() ? m_parent->iconSize() + padding() : 0),
                   unexpandedHeight() );
}

QRectF DepartureGraphicsItem::extraIconRect(const QRectF& rect, qreal timeColumnWidth) const {
    return QRectF( rect.right() - timeColumnWidth - extraIconSize() - 2 * padding(),
                   rect.top() + (unexpandedHeight() - extraIconSize()) / 2,
                   extraIconSize(), extraIconSize() );
}

QRectF DepartureGraphicsItem::timeRect(const QRectF& rect) const {
    if ( qobject_cast<TimetableWidget*>(m_parent)->isTargetHidden() ) {
        return QRectF( rect.width() / 4, rect.top(),
                       rect.width() * 3 / 4 - padding(), unexpandedHeight() );
    } else {
        return QRectF( rect.width() / 2, rect.top(),
                       rect.width() / 2 - padding(), unexpandedHeight() );
    }
}

QGraphicsWidget* DepartureGraphicsItem::routeItem() const
{
    return m_routeItem;
}

QGraphicsWidget* JourneyGraphicsItem::routeItem() const
{
    return m_routeItem;
}<|MERGE_RESOLUTION|>--- conflicted
+++ resolved
@@ -1044,12 +1044,6 @@
             painter->drawText( QRectF(shadowWidth, shadowWidth, iconSize.width(), iconSize.height()),
                             "?", QTextOption(Qt::AlignCenter) );
     }
-<<<<<<< HEAD
-//     if ( drawTransportLine ) {
-//         vehicleKey.append( "_empty" );
-//     }
-=======
->>>>>>> f634807a
 
     const QString vehicleCacheKey
             = vehicleKey + QString("%1%2").arg( iconSize.width() ).arg( iconSize.height() );
@@ -1199,11 +1193,6 @@
         painter->setPen( _textColor );
         TextDocumentHelper::drawTextDocument( painter, option, &additionalInformationTextDocument,
                                               htmlRect.toRect(), drawHalos );
-<<<<<<< HEAD
-
-//         y += htmlRect.height() + padding;
-=======
->>>>>>> f634807a
     }
 }
 
@@ -1261,11 +1250,6 @@
         painter->setPen( _textColor );
         TextDocumentHelper::drawTextDocument( painter, option, &additionalInformationTextDocument,
                                               htmlRect.toRect(), drawHalos );
-<<<<<<< HEAD
-
-//         y += htmlRect.height() + padding;
-=======
->>>>>>> f634807a
     }
 }
 
