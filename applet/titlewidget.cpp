/*
 *   Copyright 2011 Friedrich Pülz <fpuelz@gmx.de>
 *
 *   This program is free software; you can redistribute it and/or modify
 *   it under the terms of the GNU Library General Public License as
 *   published by the Free Software Foundation; either version 2 or
 *   (at your option) any later version.
 *
 *   This program is distributed in the hope that it will be useful,
 *   but WITHOUT ANY WARRANTY; without even the implied warranty of
 *   MERCHANTABILITY or FITNESS FOR A PARTICULAR PURPOSE.  See the
 *   GNU General Public License for more details
 *
 *   You should have received a copy of the GNU Library General Public
 *   License along with this program; if not, write to the
 *   Free Software Foundation, Inc.,
 *   51 Franklin Street, Fifth Floor, Boston, MA  02110-1301, USA.
 */

// Header
#include "titlewidget.h"

// Own includes
#include "settings.h"
#include "journeysearchlineedit.h"
#include "journeysearchmodel.h"
#include "journeysearchlistview.h"

// KDE+Plasma includes
#include <KAction>
#include <KActionMenu>
#include <KMenu>
#include <KIconEffect>
#include <Plasma/Label>
#include <Plasma/IconWidget>
#include <Plasma/LineEdit>
#include <Plasma/ToolButton>

// Qt includes
#include <QToolButton>
#include <QLabel>
#include <QGraphicsLinearLayout>
#include <QVBoxLayout>
#include <qmath.h>

TitleWidget::TitleWidget( TitleType titleType, Settings *settings, bool journeysSupported,
                          QGraphicsItem *parent )
        : QGraphicsWidget(parent), m_icon(0), m_filterWidget(0), m_journeysWidget(0),
            m_layout(new QGraphicsLinearLayout(Qt::Horizontal, this)), m_settings(settings),
            m_journeysSupported(journeysSupported), m_journeysAction(0), m_filtersAction(0)
{
    m_type = titleType;
    m_layout->setContentsMargins( 1, 1, 0, 0 );
    m_layout->setSpacing( 1 );
    m_layout->setItemSpacing( 0, 4 );

    // Initialize icon widget
    int iconExtend = 26 * settings->sizeFactor;
    Plasma::IconWidget *icon = new Plasma::IconWidget;
    icon->setIcon( "public-transport-stop" );
    icon->setSizePolicy( QSizePolicy::Fixed, QSizePolicy::Fixed );
    icon->setMinimumSize( iconExtend, iconExtend );
    icon->setMaximumSize( iconExtend, iconExtend );
    setIcon( icon );

    // Add a title label
    Plasma::Label *title = new Plasma::Label( this );
    title->setAlignment( Qt::AlignVCenter | Qt::AlignLeft );
    QLabel *_title = title->nativeWidget();
    _title->setTextInteractionFlags( Qt::LinksAccessibleByMouse );
    addWidget( title, WidgetTitle );

<<<<<<< HEAD
=======
    if ( m_journeysSupported ) {
        // Add a quick journey search widget
        createAndAddWidget( WidgetQuickJourneySearch );
    }

>>>>>>> f634807a
    // Add a filter widget
    createAndAddWidget( WidgetFilter );
}

void TitleWidget::setJourneysSupported( bool supported )
{
    if ( m_journeysSupported == supported ) {
        return;
    }

    m_journeysSupported = supported;
    if ( supported ) {
        createAndAddWidget( WidgetQuickJourneySearch );
    } else {
        removeWidget( WidgetQuickJourneySearch );
        delete m_journeysWidget;
        m_journeysWidget = 0;
    }
}

QString TitleWidget::title() const
{
    return m_title->text();
}

Plasma::Label* TitleWidget::titleWidget() const
{
    return m_title;
}

void TitleWidget::setTitleType( TitleType titleType,
                                bool validDepartureData, bool validJourneyData )
{
    // Remove old additional widgets
    clearWidgets();

    // New type
    m_type = titleType;
    switch ( titleType ) {
        case ShowDepartureArrivalListTitle:
            // Default state, a departure/arrival board is shown
            setIcon( validDepartureData ? DepartureListOkIcon : DepartureListErrorIcon );
            m_icon->setToolTip( i18nc("@info:tooltip", "Search journeys to or from the home stop") );
            setTitle( titleText() );

<<<<<<< HEAD
            // Show a title (with the stop name) and the filter widget
            addWidget( m_title, WidgetTitle );
=======
            // Show a title (with the stop name) and the filter and quick journey search widgets
            addWidget( m_title, WidgetTitle );
            if ( m_journeysSupported ) {
                addWidget( m_journeysWidget, WidgetQuickJourneySearch );
            }
>>>>>>> f634807a
            addWidget( m_filterWidget, WidgetFilter );
            break;

        case ShowIntermediateDepartureListTitle:
            // An intermediate deparure list is shown
            setIcon( GoBackIcon );
            m_icon->setToolTip( i18nc("@info:tooltip", "Go back to original stop") );
            setTitle( titleText() );

            // Same as for normal departure/arrival boards
            addWidget( m_title, WidgetTitle );
            if ( m_journeysSupported ) {
                addWidget( m_journeysWidget, WidgetQuickJourneySearch );
            }
            addWidget( m_filterWidget, WidgetFilter );
            break;

        case ShowSearchJourneyLineEdit: {
            // The journey search UI is shown
            setIcon( AbortJourneySearchIcon );
            m_icon->setToolTip( i18nc("@info:tooltip", "Abort search for journeys "
                                                       "to or from the home stop" ) );
<<<<<<< HEAD

            // Do not show the title and the filter widget
            removeWidget( WidgetTitle, HideAndRemoveWidget );
            removeWidget( WidgetFilter, HideAndRemoveWidget );
=======
>>>>>>> f634807a

            // Add widgets
            addJourneySearchWidgets();
            Plasma::LineEdit *journeySearchLine =
                    castedWidget<Plasma::LineEdit>(WidgetJourneySearchLine);
            journeySearchLine->setEnabled( true );
            journeySearchLine->setFocus();
            journeySearchLine->nativeWidget()->selectAll();
            break;
        }
        case ShowSearchJourneyLineEditDisabled:
            // The journey search UI is shown,
            // but the currently used service provider does not support journeys
            setIcon( AbortJourneySearchIcon );
            m_icon->setToolTip( i18nc("@info:tooltip", "Abort search for journeys "
                                                       "to or from the home stop") );
<<<<<<< HEAD

            // Do not show the title and the filter widget
            removeWidget( WidgetTitle, HideAndRemoveWidget );
            removeWidget( WidgetFilter, HideAndRemoveWidget );
=======
>>>>>>> f634807a

            // Add widgets
            addJourneySearchWidgets();

            // Disable all widgets, because journeys are not supported by the currently used
            // service provider
            castedWidget<Plasma::LineEdit>(WidgetJourneySearchLine)->setEnabled( false );
            castedWidget<Plasma::LineEdit>(WidgetFillJourneySearchLineButton)->setEnabled( false );
            castedWidget<Plasma::LineEdit>(WidgetStartJourneySearchButton)->setEnabled( false );
            break;

        case ShowJourneyListTitle: {
            // A list of journeys is shown
            setIcon( validJourneyData ? JourneyListOkIcon : JourneyListErrorIcon );
<<<<<<< HEAD
            m_icon->setToolTip( i18nc("@info:tooltip", "Search journeys to or from the home stop") );

            // Do not show the title and the filter widget
            removeWidget( WidgetTitle, HideAndRemoveWidget );
            removeWidget( WidgetFilter, HideAndRemoveWidget );
=======
            m_icon->setToolTip( i18nc("@info:tooltip", "Show available action in the applet") );
>>>>>>> f634807a

            // Add a close icon to close the journey view
            int iconExtend = 26 * m_settings->sizeFactor;
            Plasma::IconWidget *closeIcon = new Plasma::IconWidget;
            closeIcon->setIcon( "window-close" );
            closeIcon->setSizePolicy( QSizePolicy::Fixed, QSizePolicy::Fixed );
            closeIcon->setMinimumSize( iconExtend, iconExtend );
            closeIcon->setMaximumSize( iconExtend, iconExtend );
            closeIcon->setToolTip( i18nc("@info:tooltip", "Show departures / arrivals") );
            connect( closeIcon, SIGNAL(clicked()), this, SIGNAL(closeIconClicked()) );
            addWidget( closeIcon, WidgetCloseIcon );

            // Add a title label
            addWidget( m_title, WidgetTitle );
            break;
        }
    }
}

QString TitleWidget::titleText() const
{
    QString sStops = m_settings->currentStopSettings().stops().join( ", " );
    if ( !m_settings->currentStopSettings().get<QString>(CitySetting).isEmpty() ) {
        return QString( "%1, %2" ).arg( sStops )
                .arg( m_settings->currentStopSettings().get<QString>(CitySetting) );
    } else {
        return QString( "%1" ).arg( sStops );
    }
}

void TitleWidget::slotJourneySearchInputFinished()
{
    Plasma::LineEdit *journeySearch =
            castedWidget<Plasma::LineEdit>( TitleWidget::WidgetJourneySearchLine );
    Q_ASSERT( journeySearch );

    emit journeySearchInputFinished( journeySearch->text() );
}

void TitleWidget::addJourneySearchWidgets()
{
    // Add recent journeys button
    Plasma::ToolButton *recentJourneysButton = new Plasma::ToolButton;
    recentJourneysButton->setIcon( KIcon("document-open-recent") );
    recentJourneysButton->setToolTip( i18nc("@info:tooltip", "Use a favorite/recent journey search") );
    recentJourneysButton->nativeWidget()->setPopupMode( QToolButton::InstantPopup );
    // This is needed, to have the popup menu drawn above other widgets
    recentJourneysButton->setZValue( 9999 );
    connect( recentJourneysButton, SIGNAL(clicked()), this, SLOT(slotJourneysIconClicked()) );

    // Add button to start the journey search
    Plasma::ToolButton *journeySearchButton = new Plasma::ToolButton;
    journeySearchButton->setIcon( KIcon("edit-find") );
    journeySearchButton->setToolTip( i18nc("@info:tooltip", "Find journeys") );
    journeySearchButton->setEnabled( false );
    connect( journeySearchButton, SIGNAL(clicked()), this, SLOT(slotJourneySearchInputFinished()) );

    // Add journey search query input field
    Plasma::LineEdit *journeySearchLineEdit = new Plasma::LineEdit;
    #if KDE_VERSION >= KDE_MAKE_VERSION(4,4,0)
        journeySearchLineEdit->setNativeWidget( new JourneySearchLineEdit );
    #endif
    journeySearchLineEdit->setToolTip(
            i18nc("@info:tooltip This should match the localized keywords.",
            "<para>Type a <emphasis strong='1'>target stop</emphasis> or "
            "<emphasis strong='1'>journey request</emphasis>.</para>"
            "<para><emphasis strong='1'>Samples:</emphasis><list>"
            "<item><emphasis>To target in 15 mins</emphasis></item>"
            "<item><emphasis>From origin arriving tomorrow at 18:00</emphasis></item>"
            "<item><emphasis>Target at 6:00 2010-03-07</emphasis></item>"
            "</list></para>") );
    journeySearchLineEdit->installEventFilter( this ); // Handle up/down keys (selecting stop suggestions)
    journeySearchLineEdit->setClearButtonShown( true );
    journeySearchLineEdit->nativeWidget()->setCompletionMode( KGlobalSettings::CompletionAuto );
    journeySearchLineEdit->nativeWidget()->setCompletionModeDisabled(
            KGlobalSettings::CompletionMan );
    journeySearchLineEdit->nativeWidget()->setCompletionModeDisabled(
            KGlobalSettings::CompletionPopup );
    journeySearchLineEdit->nativeWidget()->setCompletionModeDisabled(
            KGlobalSettings::CompletionPopupAuto );
    journeySearchLineEdit->nativeWidget()->setCompletionModeDisabled(
            KGlobalSettings::CompletionShell );
    journeySearchLineEdit->setEnabled( true );

    KLineEdit *journeySearch = journeySearchLineEdit->nativeWidget();
    journeySearch->setSizePolicy( QSizePolicy::Expanding, QSizePolicy::Fixed );
    journeySearch->setClickMessage( i18nc("@info/plain", "Target stop name or journey request") );
    KCompletion *completion = journeySearch->completionObject( false );
    completion->setIgnoreCase( true );
    journeySearchLineEdit->setFont( m_settings->sizedFont() );
    connect( journeySearchLineEdit, SIGNAL(returnPressed()),
             this, SLOT(slotJourneySearchInputFinished()) );
    connect( journeySearchLineEdit, SIGNAL(textEdited(QString)),
             this, SIGNAL(journeySearchInputEdited(QString)) );
    connect( journeySearchLineEdit, SIGNAL(textChanged(QString)),
             this, SLOT(slotJourneySearchInputChanged(QString)) );

    // Add widgets
    addWidget( journeySearchLineEdit, WidgetJourneySearchLine );
    addWidget( recentJourneysButton, WidgetFillJourneySearchLineButton );
    addWidget( journeySearchButton, WidgetStartJourneySearchButton );
}

void TitleWidget::slotFilterIconClicked()
{
    KActionMenu *filtersAction = qobject_cast<KActionMenu*>( m_filtersAction );
    Q_ASSERT( filtersAction );

    // Show the journeys menu under the journey search icon
    filtersAction->menu()->exec( QCursor::pos() );
}

void TitleWidget::slotJourneysIconClicked()
{
    KActionMenu *journeysAction = qobject_cast<KActionMenu*>( m_journeysAction );
    Q_ASSERT( journeysAction );

    // Show the journeys menu under the journey search icon
    journeysAction->menu()->exec( QCursor::pos() );
}

void TitleWidget::setJourneySearch( const QString &journeySearch )
{
    Plasma::LineEdit* journeySearchLine = castedWidget<Plasma::LineEdit>( WidgetJourneySearchLine );
    if ( journeySearchLine ) {
        journeySearchLine->setText( journeySearch );
        journeySearchLine->setFocus();
    }
}

void TitleWidget::removeJourneySearchWidgets()
{
    removeWidget( WidgetStartJourneySearchButton );
    removeWidget( WidgetJourneySearchLine );
    removeWidget( WidgetFillJourneySearchLineButton );
}

void TitleWidget::setTitle( const QString &title )
{
    m_titleText = title;
    updateTitle();
}

void TitleWidget::setIcon( Plasma::IconWidget *icon )
{
    if ( m_icon ) {
        m_layout->removeItem(m_icon);
        delete m_icon;
    }

    m_icon = icon;
    connect( icon, SIGNAL(clicked()), this, SIGNAL(iconClicked()) );
    m_layout->insertItem( 0, m_icon );
}

void TitleWidget::setIcon( MainIconDisplay iconType )
{
    Q_ASSERT( m_icon );

    KIcon icon;
    KIconEffect iconEffect;
    QPixmap pixmap;
    int iconExtend = m_icon->size().width();

    // Create an icon of the given type.
    switch ( iconType ) {
    case DepartureListErrorIcon: {
        // Create an icon to be shown on errors with a departure/arrival board
        QList<KIcon> overlays;
        if ( m_settings->departureArrivalListType == DepartureList ) {
            // Use a public transport stop icon with a house and an arrow away from it
            // to indicate that a departure list is shown
            overlays << KIcon("go-home") << KIcon("go-next");
        } else {
            // Use a public transport stop icon with a house and an arrow towards it
            // to indicate that an arrival list is shown
            overlays << KIcon("go-next") << KIcon("go-home");
        }
        icon = GlobalApplet::makeOverlayIcon( KIcon("public-transport-stop"),
                overlays, QSize(iconExtend / 2, iconExtend / 2), iconExtend );
        pixmap = icon.pixmap( iconExtend );
        pixmap = iconEffect.apply( pixmap, KIconLoader::Small, KIconLoader::DisabledState );
        icon = KIcon();
        icon.addPixmap( pixmap, QIcon::Normal );
        break;
    }
    case DepartureListOkIcon: {
        // Create an icon to be shown for departure/arrival boards without errors.
        // This icon is the same as the departure error icon, but without the icon effect
        QList<KIcon> overlays;
        if ( m_settings->departureArrivalListType == DepartureList ) {
            overlays << KIcon("go-home") << KIcon("go-next");
        } else {
            overlays << KIcon("go-next") << KIcon("go-home");
        }
        icon = GlobalApplet::makeOverlayIcon( KIcon("public-transport-stop"), overlays,
                QSize( iconExtend / 2, iconExtend / 2 ), iconExtend );
        break;
    }
    case JourneyListOkIcon:
        // Create an icon to be shown for journey lists without errors.
        // This icon is the same as the journey error icon, but without the icon effect
        icon = GlobalApplet::makeOverlayIcon( KIcon("public-transport-stop"),
                QList<KIcon>() << KIcon("go-home")
                    << KIcon("go-next-view") << KIcon("public-transport-stop"),
                QSize(iconExtend / 3, iconExtend / 3), iconExtend );
        break;

    case JourneyListErrorIcon:
        // Create an icon to be shown on errors with a journey list
        icon = GlobalApplet::makeOverlayIcon( KIcon("public-transport-stop"),
                QList<KIcon>() << KIcon("go-home")
                    << KIcon("go-next-view") << KIcon("public-transport-stop"),
                QSize(iconExtend / 3, iconExtend / 3), iconExtend );
        pixmap = icon.pixmap( iconExtend );
        pixmap = iconEffect.apply( pixmap, KIconLoader::Small, KIconLoader::DisabledState );
        icon = KIcon();
        icon.addPixmap( pixmap, QIcon::Normal );
        break;

    case AbortJourneySearchIcon:
        // Create an icon to be shown for the journey search
        icon = KIcon("edit-delete");
        break;

    case GoBackIcon:
        // Create an icon to be used for "go back" functionality
        icon = KIcon("arrow-left");
        break;
    }

    m_icon->setIcon( icon );
}

QGraphicsWidget* TitleWidget::createAndAddWidget( TitleWidget::WidgetType widgetType )
{
    switch ( widgetType ) {
    case WidgetFilter:
        if ( !m_filterWidget ) {
            // Create the filter widget showing the currently active filters
            m_filterWidget = new Plasma::ToolButton( this );
            m_filterWidget->setIcon( KIcon("view-filter") );
            m_filterWidget->setToolTip( i18nc("@info:tooltip",
                    "Shows a menu that allows to toggle filters / color groups") );
            m_filterWidget->nativeWidget()->setToolButtonStyle( Qt::ToolButtonTextBesideIcon );
            connect( m_filterWidget, SIGNAL(clicked()), this, SLOT(slotFilterIconClicked()) );
            addWidget( m_filterWidget, WidgetFilter );
        }

        updateFilterWidget();
        return m_filterWidget;

    case WidgetQuickJourneySearch:
        if ( !m_journeysWidget ) {
            // Create the filter widget showing the currently active filters
            m_journeysWidget = new Plasma::ToolButton( this );
            m_journeysWidget->setIcon( KIcon("edit-find") );
            m_journeysWidget->setText( i18nc("@action:button", "Quick Journey Search") );
            m_journeysWidget->setToolTip( i18nc("@info:tooltip",
                    "Shows a menu with favorite/recent journey search items") );
            m_journeysWidget->nativeWidget()->setToolButtonStyle( Qt::ToolButtonIconOnly );
            m_journeysWidget->setMaximumWidth( m_journeysWidget->size().height() );
            connect( m_journeysWidget, SIGNAL(clicked()),
                     this, SLOT(slotJourneysIconClicked()) );
            addWidget( m_journeysWidget, WidgetQuickJourneySearch );
        }

        return m_journeysWidget;

    default:
        Q_ASSERT( false );
        return 0;
    }
}

void TitleWidget::addWidget( QGraphicsWidget *widget, WidgetType widgetType )
{
    if ( m_widgets.contains(widgetType) ) {
        // Widget is already created and in the widget list
        widget->show();
        return;
    }

    if ( widgetType == WidgetTitle ) {
        m_title = qgraphicsitem_cast<Plasma::Label*>( widget );
        m_layout->insertItem( 1, widget );
    } else if ( widgetType == WidgetQuickJourneySearch && m_filterWidget ) {
        m_layout->insertItem( 2, widget );
        m_layout->setAlignment( widget, Qt::AlignVCenter | Qt::AlignLeft );
    } else {
        m_layout->addItem( widget );
        m_layout->setAlignment( widget, Qt::AlignVCenter | Qt::AlignLeft );
    }
    m_widgets.insert( widgetType, widget );
    widget->show();
}

bool TitleWidget::removeWidget( TitleWidget::WidgetType widgetType, RemoveWidgetOptions options )
{
    if ( !m_widgets.contains(widgetType) ) {
        return false;
    }

    if ( widgetType == WidgetFilter || widgetType == WidgetQuickJourneySearch ||
         widgetType == WidgetTitle )
    {
        // Don't delete widgets that are also stored in a member variable
        // (m_filterWidget, m_journeySearchWidget, m_title)
        options ^= DeleteWidget;
        options |= HideAndRemoveWidget;
    }

    QGraphicsWidget *widget;
    if ( options.testFlag(RemoveWidget) || options.testFlag(DeleteWidget) ) {
        widget = m_widgets.take(widgetType);
        m_layout->removeItem(widget);
    } else {
        widget = m_widgets[widgetType];
    }
    if ( !widget ) {
        // A null value is stored in m_widgets, can happen if a default value gets constructed
        kDebug() << "Null value stored for widget type" << widgetType << "This can happen if a "
                "default value gets constructed for that widget type, ie. when a widget of that "
                "type gets requested from TitleWidget::m_widgets without checking if it is contained.";
        m_widgets.remove( widgetType );
        return false;
    }

    if ( options == DeleteWidget ) {
        widget->deleteLater();
    } else if ( options.testFlag(HideWidget) ) {
        widget->hide();
    }
    return true;
}

void TitleWidget::clearWidgets()
{
    while ( !m_widgets.isEmpty() ) {
        removeWidget( m_widgets.keys().first() );
    }
}

void TitleWidget::updateFilterWidget()
{
    FilterSettingsList filterSettings = m_settings->currentFilterSettings();
    ColorGroupSettingsList colorGroups = m_settings->currentColorGroupSettings();
    ColorGroupSettingsList disabledColorGroups;
    foreach ( const ColorGroupSettings &colorGroup, colorGroups ) {
        if ( colorGroup.filterOut ) {
            disabledColorGroups << colorGroup;
        }
    }
    if ( filterSettings.isEmpty() && disabledColorGroups.isEmpty() ) {
        m_filterWidget->setOpacity( 0.6 );
        m_filterWidget->setText( i18nc("@info/plain Shown in the applet to indicate that no "
                "filters are currently active", "(No active filter)") );
        m_filterWidget->setIcon( KIcon("view-filter") );
    } else {
        QFontMetrics fm( m_filterWidget->font() );
        QString text;
        if ( filterSettings.count() == 1 && disabledColorGroups.isEmpty() ) {
            text = fm.elidedText( filterSettings.first().name,
                                  Qt::ElideRight, boundingRect().width() * 0.45 );
            m_filterWidget->setIcon( KIcon("view-filter") );
        } else if ( filterSettings.count() > 1 && disabledColorGroups.isEmpty() ) {
            text = fm.elidedText( i18ncp("@info/plain", "%1 active filter", "%1 active filters",
                                         filterSettings.count()),
                                  Qt::ElideRight, boundingRect().width() * 0.45 );
            m_filterWidget->setIcon( KIcon("object-group") );
        } else if ( filterSettings.isEmpty() && disabledColorGroups.count() >= 1 ) {
            text = fm.elidedText( i18ncp("@info/plain", "%1 disabled color group",
                                         "%1 disabled color groups", disabledColorGroups.count()),
                                  Qt::ElideRight, boundingRect().width() * 0.45 );
            m_filterWidget->setIcon( KIcon("object-group") );
        } else {
            text = fm.elidedText( i18ncp("@info/plain", "%1 active (color) filter",
                                         "%1 active (color) filters",
                                         filterSettings.count() + disabledColorGroups.count()),
                                  Qt::ElideRight, boundingRect().width() * 0.45 );
            m_filterWidget->setIcon( KIcon("view-filter") );
        }

        m_filterWidget->setOpacity( 1 );
        m_filterWidget->setText( text );
    }
}

void TitleWidget::slotJourneySearchInputChanged( const QString &text )
{
    // Disable start search button if the journey search line is empty
    castedWidget<Plasma::ToolButton>(WidgetStartJourneySearchButton)->setEnabled( !text.isEmpty() );
}

void TitleWidget::settingsChanged()
{
    int mainIconExtend = qCeil(26 * m_settings->sizeFactor);
    m_icon->setMinimumSize( mainIconExtend, mainIconExtend );
    m_icon->setMaximumSize( mainIconExtend, mainIconExtend );

    QFont font = m_settings->sizedFont();
    QFont boldFont = font;
    boldFont.setBold( true );
    m_title->setFont( boldFont );

    if ( m_filterWidget ) {
        m_filterWidget->setFont( font );
    }
    if ( m_journeysWidget ) {
        m_journeysWidget->setFont( font );
    }

    if ( m_type == ShowDepartureArrivalListTitle
         || m_type == ShowIntermediateDepartureListTitle )
    {
        setTitle( titleText() );
    }
}

void TitleWidget::resizeEvent( QGraphicsSceneResizeEvent *event )
{
    QGraphicsWidget::resizeEvent( event );
    updateTitle();
}

void TitleWidget::updateTitle()
{
    QFontMetrics fm( m_title->font() );
    qreal maxStopNameWidth = contentsRect().width() - m_icon->boundingRect().right() - 10;
    if ( m_filterWidget ) {
        maxStopNameWidth -= m_filterWidget->boundingRect().width();
    }
    if ( m_journeysWidget ) {
        maxStopNameWidth -= m_journeysWidget->boundingRect().width();
    }

    if ( !m_titleText.contains(QRegExp("<\\/?[^>]+>")) ) {
        m_title->setText( fm.elidedText(m_titleText, Qt::ElideRight, maxStopNameWidth * 2.0) );
    } else {
        m_title->setText( m_titleText );
    }
}<|MERGE_RESOLUTION|>--- conflicted
+++ resolved
@@ -70,14 +70,11 @@
     _title->setTextInteractionFlags( Qt::LinksAccessibleByMouse );
     addWidget( title, WidgetTitle );
 
-<<<<<<< HEAD
-=======
     if ( m_journeysSupported ) {
         // Add a quick journey search widget
         createAndAddWidget( WidgetQuickJourneySearch );
     }
 
->>>>>>> f634807a
     // Add a filter widget
     createAndAddWidget( WidgetFilter );
 }
@@ -120,19 +117,14 @@
         case ShowDepartureArrivalListTitle:
             // Default state, a departure/arrival board is shown
             setIcon( validDepartureData ? DepartureListOkIcon : DepartureListErrorIcon );
-            m_icon->setToolTip( i18nc("@info:tooltip", "Search journeys to or from the home stop") );
+            m_icon->setToolTip( i18nc("@info:tooltip", "Show available actions in the applet") );
             setTitle( titleText() );
 
-<<<<<<< HEAD
-            // Show a title (with the stop name) and the filter widget
-            addWidget( m_title, WidgetTitle );
-=======
             // Show a title (with the stop name) and the filter and quick journey search widgets
             addWidget( m_title, WidgetTitle );
             if ( m_journeysSupported ) {
                 addWidget( m_journeysWidget, WidgetQuickJourneySearch );
             }
->>>>>>> f634807a
             addWidget( m_filterWidget, WidgetFilter );
             break;
 
@@ -155,13 +147,6 @@
             setIcon( AbortJourneySearchIcon );
             m_icon->setToolTip( i18nc("@info:tooltip", "Abort search for journeys "
                                                        "to or from the home stop" ) );
-<<<<<<< HEAD
-
-            // Do not show the title and the filter widget
-            removeWidget( WidgetTitle, HideAndRemoveWidget );
-            removeWidget( WidgetFilter, HideAndRemoveWidget );
-=======
->>>>>>> f634807a
 
             // Add widgets
             addJourneySearchWidgets();
@@ -178,13 +163,6 @@
             setIcon( AbortJourneySearchIcon );
             m_icon->setToolTip( i18nc("@info:tooltip", "Abort search for journeys "
                                                        "to or from the home stop") );
-<<<<<<< HEAD
-
-            // Do not show the title and the filter widget
-            removeWidget( WidgetTitle, HideAndRemoveWidget );
-            removeWidget( WidgetFilter, HideAndRemoveWidget );
-=======
->>>>>>> f634807a
 
             // Add widgets
             addJourneySearchWidgets();
@@ -199,15 +177,7 @@
         case ShowJourneyListTitle: {
             // A list of journeys is shown
             setIcon( validJourneyData ? JourneyListOkIcon : JourneyListErrorIcon );
-<<<<<<< HEAD
-            m_icon->setToolTip( i18nc("@info:tooltip", "Search journeys to or from the home stop") );
-
-            // Do not show the title and the filter widget
-            removeWidget( WidgetTitle, HideAndRemoveWidget );
-            removeWidget( WidgetFilter, HideAndRemoveWidget );
-=======
-            m_icon->setToolTip( i18nc("@info:tooltip", "Show available action in the applet") );
->>>>>>> f634807a
+            m_icon->setToolTip( i18nc("@info:tooltip", "Show available actions in the applet") );
 
             // Add a close icon to close the journey view
             int iconExtend = 26 * m_settings->sizeFactor;
