/*
*   Copyright 2011 Friedrich Pülz <fpuelz@gmx.de>
*
*   This program is free software; you can redistribute it and/or modify
*   it under the terms of the GNU Library General Public License as
*   published by the Free Software Foundation; either version 2 or
*   (at your option) any later version.
*
*   This program is distributed in the hope that it will be useful,
*   but WITHOUT ANY WARRANTY; without even the implied warranty of
*   MERCHANTABILITY or FITNESS FOR A PARTICULAR PURPOSE.  See the
*   GNU General Public License for more details
*
*   You should have received a copy of the GNU Library General Public
*   License along with this program; if not, write to the
*   Free Software Foundation, Inc.,
*   51 Franklin Street, Fifth Floor, Boston, MA  02110-1301, USA.
*/

/** @file
 * @brief This file contains models which hold information about public transport journeys/departures/arrivals.
 * @author Friedrich Pülz <fpuelz@gmx.de> */

#ifndef DEPARTUREMODEL_HEADER
#define DEPARTUREMODEL_HEADER

<<<<<<< HEAD
#include "settings.h" // TODO Only used for AlarmSettings. Removed here?
#include <departureinfo.h>
#include <QSortFilterProxyModel>
#include <QAbstractItemModel>
=======
// Own includes
#include "settings.h" // AlarmSettings(List)

// libpublictransporthelper includes
#include <departureinfo.h> // Member variable

// Qt includes
#include <QAbstractItemModel> // Base class
>>>>>>> f634807a

/** @brief Holds information about settings from the applet. */
struct Info {
    Info() {
        departureArrivalListType = DepartureList;
        linesPerRow = 2;
        displayTimeBold = showRemainingMinutes = true;
        showDepartureTime = false;
        sizeFactor = 1.0f;
        alarmMinsBeforeDeparture = 5;
        currentStopSettingsIndex = -1;
    };

    AlarmSettingsList alarmSettings;
    DepartureArrivalListType departureArrivalListType;
    int linesPerRow, alarmMinsBeforeDeparture, currentStopSettingsIndex;
    bool displayTimeBold, showRemainingMinutes, showDepartureTime;
    float sizeFactor;
    QString homeStop;
    QString highlightedStop;
};

/**
 * @brief Child item types.
 *
 * @ingroup models */
enum ItemType {
    OtherItem, /**< For children of child items. */
    PlatformItem, /**< The item contains the platform */
    JourneyNewsItem, /**< The item contains the journey news */
    DelayItem, /**< The item contains the delay */
    OperatorItem, /**< The item contains the operator name */
    RouteItem, /**< The item contains a list of stops in the route
        * (to the destination for departures / arrivals) */

    DurationItem, /**< The items contains the duration in minutes of a journey */
    ChangesItem, /**< The item contains the number of changes of a journey */
    PricingItem /**< The item contains the pricing of a journey */
};

/**
 * @brief Columns for the departure/journey model.
 *
 * @ingroup models */
enum Columns {
    ColumnLineString = 0, /**< The column showing the line string. */
    ColumnTarget = 1, /**< The column showing the target/origin. */
    ColumnDeparture = 2, /**< The column showing the departure/arrival time. */

    ColumnJourneyInfo = ColumnTarget, /**< The column showing information about a journey. */
    ColumnArrival = 3 /**< The column showing the arrival time of a journey. */
};

class ChildItem;
class PublicTransportModel;

/**
 * @brief Base class for items of PublicTransportModel.
 *
 * @ingroup models
 **/
class ItemBase {
    friend class PublicTransportModel;
    friend class DepartureModel;
    friend class JourneyModel;

public:
    ItemBase( const Info *info );
    virtual ~ItemBase();

    /** @returns the parent item of this item, or NULL if this item is a
     * toplevel item. */
    ItemBase *parent() const { return m_parent; };

    /** @returns the toplevel parent item of this item, or a pointer to this
     * item if it is a toplevel item itself. Never returns NULL. */
    ItemBase *topLevelParent() const;

    const Info *info() const { return m_info; };

    /** @returns the first child item with the given @p itemType. */
    ChildItem *childByType( ItemType itemType ) const;

    /** @returns the child item in the given @p row.. */
    ChildItem *child( int row ) const { return m_children[row]; };

    /** @returns a list of all child items. */
    QList< ChildItem* > children() const { return m_children; };

    /** @returns the number of child items. */
    int childCount() const { return m_children.count(); };

    /** @brief Removes the given @p child item. */
    void removeChild( ChildItem *child );

    /** @brief Appends the given @p child item. */
    void appendChild( ChildItem *child );

    /** @returns the QModelIndex of this item. */
    QModelIndex index();

    /** @returns the row of this item. */
    virtual int row() const = 0;

    /** @returns the data of this item in the given @p role at the given @p column. */
    virtual QVariant data( int role = Qt::DisplayRole, int column = 0 ) const = 0;

    /** @returns a pointer to the model of this item if any. */
    PublicTransportModel *model() const { return m_model; };

    /** @brief Sets the model of this item to @p model. */
    void setModel( PublicTransportModel *model );

    /**
     * @brief Whether or not this item has a pending alarm.
     *
     * The default implementation always returns false.
     **/
    virtual bool hasPendingAlarm() const { return false; };

    /**
     * @brief Updates remaining time values in the departure/arrival column.
     *
     * The default implementation does nothing.
     **/
    virtual void updateTimeValues() {};

protected:
    /** @brief Removes @p count child items beginning with the child item at row @p first. */
    void removeChildren( int first, int count );

    ItemBase *m_parent;
    PublicTransportModel *m_model;
    QList< ChildItem* > m_children;
    const Info *m_info;
};

/**
 * @brief A child item in PublicTransportModel.
 *
 * @ingroup models
 **/
class ChildItem : public ItemBase {
public:
    ChildItem( ItemType itemType, const QString &formattedText, const QIcon &icon, const Info *info );
    ChildItem( ItemType itemType, const QString &formattedText, const Info *info );
    ChildItem( ItemType itemType, const Info *info );

    /** The row of this child item in it's parent. */
    virtual int row() const {
        return m_parent ? m_parent->children().indexOf( const_cast< ChildItem* >(this) ) : -1; };

    /** @brief The type of this child item. */
    ItemType type() const { return m_type; };

    virtual QVariant data( int role = Qt::DisplayRole, int = 0 ) const;
    void setData( const QVariant &data, int role = Qt::UserRole );

    /** @brief Gets the text of this child item. */
    inline QString text() const {
        return m_data.value( Qt::DisplayRole ).toString(); };

    /**
     * @brief Sets the text of this child item to @p text.
     *
     * Views can ignore this unformatted text if a formatted text is set.
     * @see setFormattedText
     **/
    inline void setText( const QString &text ) {
        setData( text, Qt::DisplayRole ); };

    /** @brief Gets the formatted text of this child item. */
    inline QString formattedText() const {
        return m_data.value( FormattedTextRole ).toString(); };

    /**
     * @brief Sets the formatted text of this child item to @p text.
     *
     * @param text can contain HTML tags. Views can ignores the unformatted text (stored in
     * Qt::DisplayRole) if a formatted text is set.
     *
     * @see setText
     **/
    inline void setFormattedText( const QString &text ) {
        setData( text, FormattedTextRole ); };

    /** @brief Gets the icon of this child item. */
    virtual inline QIcon icon() const {
        return m_data.value( Qt::DecorationRole ).value< QIcon >(); };

    /** @brief Sets the icon of this child item to @p icon. */
    inline void setIcon( const QIcon &icon ) {
        setData( icon, Qt::DecorationRole ); };

protected:
    QHash< int, QVariant > m_data;
    ItemType m_type;
};

/**
 * @brief Base class for top level items in PublicTransportModel.
 *
 * @ingroup models
 **/
class TopLevelItem : public QObject, public ItemBase {
    Q_OBJECT

public:
    TopLevelItem( const Info *info );

    /** @brief Set the data in @p column to @p data for the given @p role. */
    virtual void setData( Columns column, const QVariant &data, int role = Qt::UserRole );

    /** @brief Gets the text of the given @p column. */
    inline QString text( Columns column = ColumnLineString ) const {
        return m_columnData.value( column )[ Qt::DisplayRole ].toString(); };

    /**
     * @brief Sets the text of the given @p column to @p text.
     *
     * Views can ignore this unformatted text if a formatted text is set.
     *
     * @see setFormattedText
     **/
    inline void setText( Columns column, const QString &text ) {
        setData( column, text, Qt::DisplayRole ); };

    /** @brief Gets the formatted text of the given @p column. */
    inline QString formattedText( Columns column = ColumnLineString ) const {
        return m_columnData.value( column )[ FormattedTextRole ].toString(); };

    /**
     * @brief Sets the formatted text of the given @p column to @p text.
     *
     * @param text can contain HTML tags. The @ref HtmlDelegate ignores the
     * unformatted text (stored in Qt::DisplayRole) if a formatted text is set.
     *
     * @see setText
     **/
    inline void setFormattedText( Columns column, const QString &text ) {
        setData( column, text, FormattedTextRole ); };

    /** @brief Gets the icon of the given @p column. */
    inline QIcon icon( Columns column = ColumnLineString ) const {
        return m_columnData.value( column )[ Qt::DecorationRole ].value< QIcon >(); };

    /** @brief Sets the icon of the given @p column to @p icon. */
    inline void setIcon( Columns column, const QIcon &icon ) {
        setData( column, icon, Qt::DecorationRole ); };

    /**
     * @returns the current alarm states.
     *
     * @see AlarmStates
     **/
    AlarmStates alarmStates() const { return m_alarm; };

    /** @brief Whether or not this departure/journey has an alarm (pending or fired). */
    bool hasAlarm() const { return m_alarm.testFlag(AlarmPending) || m_alarm.testFlag(AlarmFired); };

    /** @brief Whether or not this departure/journey has a pending alarm. */
    virtual bool hasPendingAlarm() const { return m_alarm.testFlag(AlarmPending); };

    /** @brief Gets the date and time at which an alarm for this departure/journey should be fired. */
    virtual QDateTime alarmTime() const = 0;

protected:
    QHash< int, QHash<int, QVariant> > m_columnData;
    AlarmStates m_alarm;
};

/**
 * @brief An item which automatically creates/updates child items according to the information in @ref journeyInfo.
 *
 * To update this item and it's child items call @ref setJourneyInfo.
 * To only update remaining time values, call @ref updateTimeValues.
 *
 * @ingroup models
 **/
class JourneyItem : public TopLevelItem {
    Q_OBJECT

public:
    JourneyItem( const JourneyInfo &journeyInfo, const Info *info );

    /** @brief The row of this journey item in the model. */
    virtual int row() const;

    /** @returns the information that this item currently shows. */
    const JourneyInfo *journeyInfo() const { return &m_journeyInfo; };

    RouteStopFlags departureRouteStopFlags( int routeStopIndex = 0, int *minsFromFirstRouteStop = 0 );
    RouteStopFlags arrivalRouteStopFlags( int routeStopIndex = 0, int *minsFromFirstRouteStop = 0 );

    /** @returns a hash with child items by their type. */
    QHash< ItemType, ChildItem* > typedChildren() const;

    /** @brief Gets the data for the given @p role in @p column. */
    virtual QVariant data( int role = Qt::DisplayRole, int column = 0 ) const;

    /** @brief Updates remaining time values in the departure/arrival column. */
    virtual void updateTimeValues();

    /** @brief Updates this item and all it's child items according to the inforamtion
     * in @p journeyInfo. */
    void setJourneyInfo( const JourneyInfo &journeyInfo );

    /** @brief Sets the alarm states. */
    void setAlarmStates( AlarmStates alarmStates );

    /** @brief Gets the date and time at which an alarm for this journey should be fired. */
    virtual QDateTime alarmTime() const {
        return m_journeyInfo.departure().addSecs( // TODO predictedDeparture() with delay
                -m_info->alarmMinsBeforeDeparture * 60 );
    };

protected:
    /** @brief Updates this item. */
    void updateValues();

    /** @brief Creates and adds all children for the current data. */
    void createChildren();

    /** @brief Updates all child items, add/removes children if necessary. */
    void updateChildren();

    /** @brief Adds a new child item of the given @p itemType. */
    ChildItem *appendNewChild( ItemType itemType );

    /** @brief Updates the given @p child item which is of type @p itemType. */
    void updateChild( ItemType itemType, ChildItem *child );

    /** @returns true, if there's data to be shown for the given @p itemType. */
    bool hasDataForChildType( ItemType itemType );

    /**
     * @param itemType The child item type to get the display text for.
     *
     * @param linesPerRow The number of lines for the new item is put here, if it's not NULL.
     *
     * @returns the text to be displayed for the given @p itemType.
     **/
    QString childItemText( ItemType itemType, int *linesPerRow = NULL );

    /** @brief Creates a route item with one child item for each route stop. */
    ChildItem *createRouteItem();

    /**
     * @brief A rating value between 0 (best) and 1 (worst).
     *
     * Journeys are rated by their duration and the needed changes relative
     * to the global maximal/minimal duration/changes of the model.
     **/
    qreal rating() const;

    RouteStopFlags routeStopFlags( int routeStopIndex, int *minsFromFirstRouteStop,
                                   const QList<QTime> &times );

    JourneyInfo m_journeyInfo;
};

/**
 * @brief An item which automatically creates/updates child items according
 *   to the information in @ref departureInfo.
 *
 * To update this item and it's child items call @ref setDepartureInfo. To only update remaining
 * time values, call @ref updateTimeValues.
 *
 * @ingroup models
 **/
class DepartureItem : public TopLevelItem {
    Q_OBJECT
    Q_PROPERTY( qreal alarmColorIntensity READ alarmColorIntensity WRITE setAlarmColorIntensity )

public:
    DepartureItem( const DepartureInfo &departureInfo, const Info *info );

    /** @brief The row of this departure item in the model. */
    virtual int row() const;

    /** @returns the information that this item currently shows. */
    const DepartureInfo *departureInfo() const { return &m_departureInfo; };

    RouteStopFlags routeStopFlags( int routeStopIndex = 0, int *minsFromFirstRouteStop = 0 );

    /** @returns a hash with child items by their type. */
    QHash< ItemType, ChildItem* > typedChildren() const;

    /** @brief Gets the data for the given @p role in @p column. */
    virtual QVariant data( int role = Qt::DisplayRole, int column = 0 ) const;

    bool isLeavingSoon() const { return m_leavingSoon; };
    void setLeavingSoon( bool leavingSoon = true );

    /** @brief Sets the alarm states. */
    void setAlarmStates( AlarmStates alarmStates );

    /** @brief Gets the date and time at which an alarm for this departure should be fired. */
    virtual QDateTime alarmTime() const {
        return m_departureInfo.predictedDeparture().addSecs(
                -m_info->alarmMinsBeforeDeparture * 60 );
    };

    /** @brief Sets an alarm for this departure. */
    void setAlarm();

    /** @brief Removes a possibly set alarm. */
    void removeAlarm();

    qreal alarmColorIntensity() const { return m_alarmColorIntensity; };
    void setAlarmColorIntensity( qreal alarmColorIntensity );

    /** @brief Updates remaining time values in the departure column. */
    virtual void updateTimeValues();

    /** @brief Updates this item and all it's child items according to the inforamtion
     * in @p departureInfo. */
    void setDepartureInfo( const DepartureInfo &departureInfo );

protected:
    /** @brief Updates this item. */
    void updateValues();

    /** @brief Creates and adds all children for the current data. */
    void createChildren();

    /** @brief Updates all child items, add/removes children if necessary. */
    void updateChildren();

    /** @brief Adds a new child item of the given @p itemType. */
    ChildItem *appendNewChild( ItemType itemType );

    /** @brief Updates the given @p child item which is of type @p itemType. */
    void updateChild( ItemType itemType, ChildItem *child );

    /** @returns true, if there's data to be shown for the given @p itemType. */
    bool hasDataForChildType( ItemType itemType );

    /**
     * @param itemType The child item type to get the display text for.
     *
     * @param linesPerRow The number of lines for the new item is put here, if it's not NULL.
     *
     * @returns the text to be displayed for the given @p itemType.
     **/
    QString childItemText( ItemType itemType, int *linesPerRow = NULL );

    /** @brief Creates a route item with one child item for each route stop. */
    ChildItem *createRouteItem();

    DepartureInfo m_departureInfo;
    qreal m_alarmColorIntensity;
    bool m_leavingSoon;
};

/**
 * @brief Base class for DepartureModel and JourneyModel.
 *
 * @ingroup models
 **/
class PublicTransportModel : public QAbstractItemModel {
    Q_OBJECT
    friend class ItemBase;

public:
    PublicTransportModel( QObject *parent = 0 );
    virtual ~PublicTransportModel() { qDeleteAll( m_items ); };

    /**
     * @brief Gets the QModelIndex of the item at @p row and @p column.
     *
     * @param row The row of the index to get.
     *
     * @param column The column of the index to get.
     *
     * @param parent The parent index of the index to be returned or an invalid QModelIndex, to get
     *   the index of a toplevel item. Defaults to QModelIndex().
     *
     * @return The QModelIndex of the item at @p row and @p column.
     **/
    virtual QModelIndex index( int row, int column, const QModelIndex& parent = QModelIndex() ) const;

    /**
     * @brief Gets the QModelIndex of the given @p item.
     *
     * @param item The item to get the index for.
     *
     * @return The QModelIndex for the given @p item.
     **/
    virtual QModelIndex index( ItemBase *item ) const {
        return createIndex( item->row(), 0, item ); };

    /**
     * @brief Gets the number of rows for the given @p parent in this model.
     *
     * @param parent The parent, which row count should be returned.
     *   Defaults to QModelIndex(), ie. the toplevel row count.
     *
     * @return The number of rows for the given @p parent in this model.
     **/
    virtual int rowCount( const QModelIndex& parent = QModelIndex() ) const;

    /**
     * @brief Gets the index of the parent item for the given @p child index.
     *
     * @param child The index of a child item of the parent to be returned
     *
     * @return The QModelIndex of the parent of the given @p child.
     **/
    virtual QModelIndex parent( const QModelIndex& child ) const;

    /** @brief Gets the data for the given @p role in @p column. */
    virtual QVariant data( const QModelIndex& index, int role = Qt::DisplayRole ) const;

    /**
     * @brief Gets the toplevel item at @p row.
     *
     * @returns a pointer to the toplevel item at the given @p row.
     **/
    ItemBase *item( int row ) const { return m_items.at(row); };

    /**
     * @brief Gets the toplevel item at the given @p index.
     *
     * @returns a pointer to the toplevel item at the given @p index.
     **/
    ItemBase *itemFromIndex( const QModelIndex &index ) const;

    QModelIndex indexFromItem( ItemBase *item, int column = 0 ) const;

    /**
     * @brief Gets the row of the given toplevel item.
     *
     * @param item The item which row should be returned.
     *
     * @return The row of the given @p item or -1, if it isn't a toplevel item of this model.
     **/
    int rowFromItem( ItemBase *item );

    /**
     * @brief Gets a list of all toplevel items of this model.
     *
     * @return The list of toplevel items.
     **/
    QList< ItemBase* > items() const { return m_items; };

    /**
     * @brief Removes the given @p item from the model.
     *
     * @param item The item to be removed.
     *
     * @return True, if the item was successfully removed. False, otherwise.
     *   Removing may fail, eg. if it isn't inside the model.
     **/
    virtual bool removeItem( ItemBase *item ) {
        return removeRows( item->row(), 1 ); };

    /** @brief Removes all items from the model, but doesn't clear header data. */
    virtual void clear();

    /**
     * @brief Checks whether or not this model is empty.
     *
     * @returns True, if this model has no items, ie. is empty. False, otherwise.
     **/
    inline bool isEmpty() const { return rowCount() == 0; };

    /** @brief Gets a structure containing some settings. */
    Info info() const { return m_info; };

    void setAlarmMinsBeforeDeparture( int alarmMinsBeforeDeparture = 5 ) {
        m_info.alarmMinsBeforeDeparture = alarmMinsBeforeDeparture; };

    void setLinesPerRow( int linesPerRow );

    void setSizeFactor( float sizeFactor );

    void setDepartureColumnSettings( bool displayTimeBold = true,
        bool showRemainingMinutes = true, bool showDepartureTime = true );

    void setHomeStop( const QString &homeStop ) {
        m_info.homeStop = homeStop;
    };

    /**
     * @brief Returns the currently highlighted stop or an empty string, if no stop is
     *   currently highlighted.
     **/
    QString highlightedStop() const { return m_info.highlightedStop; };

    /**
     * @brief Gets the flags for route stop item with the given @p stopName.
     *
     * @param stopName The stop name which is associated with the route stop
     *   item to get flags for.
     *
     * @returns The flags for the route stop item, which is associated with the
     *   given @p stopName.
     **/
    RouteItemFlags routeItemFlags( const QString &stopName ) const;

    /**
     * @brief Notifies the model about changes in the given @p item.
     *
     * @param item The item which data has changed.
     *
     * @param columnLeft The first changed column. Defaults to 0.
     *
     * @param columnRight The last changed column Defaults to 0.
     **/
    void itemChanged( ItemBase *item, int columnLeft = 0, int columnRight = 0 );

    /**
     * @brief Notifies the model about changes in children of the given @p parentItem.
     *
     * @param parentItem The item, which children were changed.
     **/
    void childrenChanged( ItemBase *parentItem );

signals:
    /**
     * @brief The @p items will get removed after this signal was emitted.
     *
     * @param items Can be a list of DepartureItems or JourneyItems, that will
     *   get removed after this signal was emitted.
     **/
    void itemsAboutToBeRemoved( const QList<ItemBase*> &items );

public slots:
    /**
     * @brief Sets the route stop item to be highlighted.
     *
     * @param stopName The stop name associated with the route stop item
     *   to highlight. If this is empty (default), the currently highlighted
     *   stop gets unhighlighted.
     **/
    void setHighlightedStop( const QString &stopName = QString() );

protected slots:
    void startUpdateTimer();

    /** @brief Called each full minute. */
    virtual void update() = 0;

protected:
    void callAtNextFullMinute( const char *member );
    virtual ItemBase *findNextItem( bool sortedByTimeAscending = false ) const = 0;

    QList< ItemBase* > m_items;
    QHash< uint, ItemBase* > m_infoToItem;
    ItemBase *m_nextItem;

    Info m_info;
    QTimer *m_updateTimer;
};

class QTimer;

/**
 * @brief A model for departure items.
 *
 * @ingroup models
 **/
class DepartureModel : public PublicTransportModel {
    Q_OBJECT
    friend class ItemBase;

public:
    DepartureModel( QObject *parent = 0 );

    /**
     * @brief Gets the number of columns for the given @p parent in this model.
     *
     * @param parent The parent, which column count should be returned. Defaults to QModelIndex(),
     *   ie. the toplevel column count.
     *
     * @return The number of columns for the given @p parent in this model.
     **/
    virtual int columnCount( const QModelIndex& parent = QModelIndex() ) const;

    /**
     * @brief Removes @p count items beginning at @p row from @p parent.
     *
     * @param row The row of the first item to be removed.
     *
     * @param count The number of items to be removed, beginning at @p row.
     *
     * @param parent The QModelIndex parent which child items should be removed or an invalid
     *   model index to remove toplevel items. Defaults to QModelIndex().
     *
     * @return True, if the items were successfully removed from the model. False, otherwise.
     **/
    virtual bool removeRows( int row, int count, const QModelIndex& parent = QModelIndex() );
    virtual QVariant headerData( int section, Qt::Orientation orientation,
                                int role = Qt::DisplayRole ) const;
    virtual void sort( int column, Qt::SortOrder order = Qt::AscendingOrder );

    ItemBase *itemFromInfo( const DepartureInfo &info ) const {
        return m_infoToItem.contains(info.hash()) ? m_infoToItem[info.hash()] : NULL; };
    QModelIndex indexFromInfo( const DepartureInfo &info ) const {
        return m_infoToItem.contains(info.hash()) ? m_infoToItem[info.hash()]->index() : QModelIndex(); };

    /**
     * @brief A list of hashes of all departure items.
     *
     * Hashes can be retrieved using qHash or @ref DepartureInfo::hash.
     **/
    QList< uint > itemHashes() const;

    QList< DepartureInfo > departureInfos() const;

    /**
     * @brief Gets all stop names found in the current data of this model.
     *
     * If available, route stop names are also added to the returned string list.
     *
     * @param maxDepartureCount -1 to add all stop names found in all departures in this model.
     *   >= 0 to stop adding stop names of departures after the departure with the index
     * @p maxDepartureCount.
     **/
    QStringList allStopNames( int maxDepartureCount = -1 ) const;

    virtual DepartureItem *addItem( const DepartureInfo &departureInfo,
                Columns sortColumn = ColumnDeparture,
                Qt::SortOrder sortOrder = Qt::AscendingOrder );
    /**
     * @brief Updates the given @p departureItem with the given @p newDepartureInfo.
     *
     * This simply calls setDepartureInfo() on @p deoartureItem.
     **/
    virtual void updateItem( DepartureItem *departureItem, const DepartureInfo &newDepartureInfo ) {
        departureItem->setDepartureInfo( newDepartureInfo ); };

    /** @brief Removes all departures from the model, but doesn't clear header data. */
    virtual void clear();

    /** @brief Gets a structure containing some settings. */
    Info info() const { return m_info; };

    void setDepartureArrivalListType( DepartureArrivalListType departureArrivalListType );
    void setCurrentStopIndex( int currentStopSettingsIndex );
    void setAlarmSettings( const AlarmSettingsList &alarmSettings );

    /** @brief Whether or not there are pending alarms. */
    bool hasAlarms() const { return !m_alarms.isEmpty(); };

    /** @brief The number of pending alarms. */
    int alarmCount() const { return m_alarms.count(); };

    /** @brief The date and time of the next alarm or a null QDateTime if there's no pending alarm. */
    QDateTime nextAlarmTime() const {
        return m_alarms.isEmpty() ? QDateTime() : m_alarms.keys().first(); };

    /** @brief The departure with the next alarm or NULL if there's no pending alarm. */
    DepartureItem *nextAlarmDeparture() const {
        return m_alarms.isEmpty() ? NULL : m_alarms.values().first(); };

    /** @brief A map with all pending alarms. There can be multiple departures for each alarm time. */
    const QMultiMap< QDateTime, DepartureItem* > *alarms() const {
        return &m_alarms; };

    /** @brief Adds an alarm for the given @p item. */
    void addAlarm( DepartureItem *item );

    /** @brief Removes an alarm from the given @p item. */
    void removeAlarm( DepartureItem *item );

    void setColorGroups( const ColorGroupSettingsList &colorGroups );
    ColorGroupSettingsList colorGroups() const { return m_colorGroups; };

signals:
    /** @brief The alarm for @p item has been fired. */
    void alarmFired( DepartureItem *item, const AlarmSettings &alarmSettings );

    void updateAlarms( const AlarmSettingsList &newAlarmSettings, const QList<int> &removedAlarms );

    /**
    * @brief The @p departures have just left.
    *
    * The DepartureItems for the given @p departures were deleted before emitting this signal.
    **/
    void departuresLeft( const QList<DepartureInfo> &departures );

protected slots:
    /**
     * @brief Updates time values, checks for alarms and sorts out old departures.
     *
     * Called each full minute. */
    virtual void update();

    void removeLeavingDepartures();

    void alarmItemDestroyed( QObject *item );

private:
    virtual DepartureItem *findNextItem( bool sortedByDepartureAscending = false ) const;
    void fireAlarm( const QDateTime& dateTime, DepartureItem* item );

    QMultiMap< QDateTime, DepartureItem* > m_alarms;
    ColorGroupSettingsList m_colorGroups; // A list of color groups for the current stop
};

/**
 * @brief A model for journey items.
 * @ingroup models */
class JourneyModel : public PublicTransportModel {
    Q_OBJECT
    friend class ItemBase;

public:
    JourneyModel( QObject *parent = 0 );

    virtual int columnCount( const QModelIndex& parent = QModelIndex() ) const;
    virtual bool removeRows( int row, int count, const QModelIndex& parent = QModelIndex() );

    /** @brief Removes all journeys from the model, but doesn't clear header data. */
    virtual void clear();

    virtual QVariant headerData( int section, Qt::Orientation orientation,
                    int role = Qt::DisplayRole ) const;
    virtual void sort( int column, Qt::SortOrder order = Qt::AscendingOrder );

    ItemBase *itemFromInfo( const JourneyInfo &info ) const {
        return m_infoToItem.contains(info.hash()) ? m_infoToItem[info.hash()] : NULL; };
    QModelIndex indexFromInfo( const JourneyInfo &info ) const {
        return m_infoToItem.contains(info.hash()) ? m_infoToItem[info.hash()]->index() : QModelIndex(); };

    /**
     * @brief A list of hashes of all departure items.
     *
     * Hashes can be retrieved using qHash or @ref JourneyInfo::hash. */
    QList< uint > itemHashes() const;

    virtual JourneyItem *addItem( const JourneyInfo &journeyInfo,
            Columns sortColumn = ColumnDeparture, Qt::SortOrder sortOrder = Qt::AscendingOrder );
    virtual void updateItem( JourneyItem *journeyItem, const JourneyInfo &newJourneyInfo ) {
        journeyItem->setJourneyInfo( newJourneyInfo ); };

    /** @brief Gets a structure containing some settings. */
    Info info() const { return m_info; };

    void setDepartureArrivalListType( DepartureArrivalListType departureArrivalListType );
    void setCurrentStopIndex( int currentStopSettingsIndex );
    void setAlarmSettings( const AlarmSettingsList &alarmSettings );

    /**
     * @brief Gets the smallest duration in minutes of a journey in this model.
     *
     * @return The smallest duration in minutes of a journey in this model.
     **/
    int smallestDuration() const { return m_smallestDuration; };

    /** @brief Gets the biggest duration in minutes of a journey in this model.
     * @return The biggest duration in minutes of a journey in this model.
     **/
    int biggestDuration() const { return m_biggestDuration; };

    /** @brief Gets the smallest number of changes of a journey in this model.
     * @return The smallest number of changes of a journey in this model.
     **/
    int smallestChanges() const { return m_smallestChanges; };

    /** @brief Gets the biggest number of changes of a journey in this model.
     * @return The biggest number of changes of a journey in this model.
     **/
    int biggestChanges() const { return m_biggestChanges; };

protected slots:
    virtual void update();

private:
    virtual JourneyItem *findNextItem( bool sortedByDepartureAscending = false ) const;
    void updateItemAlarm( JourneyItem *journeyItem );

    int m_smallestDuration, m_biggestDuration;
    int m_smallestChanges, m_biggestChanges;
};

#endif // Multiple inclusion guard<|MERGE_RESOLUTION|>--- conflicted
+++ resolved
@@ -24,12 +24,6 @@
 #ifndef DEPARTUREMODEL_HEADER
 #define DEPARTUREMODEL_HEADER
 
-<<<<<<< HEAD
-#include "settings.h" // TODO Only used for AlarmSettings. Removed here?
-#include <departureinfo.h>
-#include <QSortFilterProxyModel>
-#include <QAbstractItemModel>
-=======
 // Own includes
 #include "settings.h" // AlarmSettings(List)
 
@@ -38,7 +32,6 @@
 
 // Qt includes
 #include <QAbstractItemModel> // Base class
->>>>>>> f634807a
 
 /** @brief Holds information about settings from the applet. */
 struct Info {
