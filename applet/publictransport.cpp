--- conflicted
+++ resolved
@@ -3030,44 +3030,19 @@
     const QVariantHash data = currentServiceProviderData();
     const QString shortUrl = data.isEmpty() ? "-" : data["shortUrl"].toString();
     const QString url = data.isEmpty() ? "-" : data["url"].toString();
-<<<<<<< HEAD
     const QString credit = data.isEmpty() ? i18nc("@info/plain", "data by")
                                           : data["credit"].toString();
-=======
->>>>>>> 42f4c0e6
     QString sLastUpdate = m_lastSourceUpdate.toString( "hh:mm" );
     if ( sLastUpdate.isEmpty() ) {
         sLastUpdate = i18nc( "@info/plain This is used as 'last data update' "
                              "text when there hasn't been any updates yet.", "none" );
     }
 
-<<<<<<< HEAD
-    // HACK: This breaks the text at one position if needed
-    // Plasma::Label doesn't work well will HTML formatted text and word wrap:
-    // It sets the height as if the label shows the HTML source.
-    const QString textNoHtml1 = QString( "%1: %2" ).arg( i18nc("@info/plain", "last update"),
-                                                         sLastUpdate );
-    const QString textNoHtml2 = QString( "%1: %2" ).arg( credit, shortUrl );
-    const QFontMetrics fm( m_labelInfo->font() );
-    const int width1 = fm.width( textNoHtml1 );
-    const int width2 = fm.width( textNoHtml2 );
-    const int width = width1 + fm.width( ", " ) + width2;
-    if ( width > m_graphicsWidget->size().width() ) {
-        // Break info text into two lines
-        m_graphicsWidget->setMinimumWidth( qMax(width1, width2) );
-        return QString( "<nobr>%1: %2<br>%3: <a href='%4'>%5</a><nobr>" )
-            .arg( i18nc("@info/plain", "last update"), sLastUpdate,
-                  credit, url, shortUrl );
-    } else {
-        // Use a single line for the info text
-        return QString( "<nobr>%1: %2, %3: <a href='%4'>%5</a><nobr>" )
-            .arg( i18nc("@info/plain", "last update"), sLastUpdate,
-                  credit, url, shortUrl );
-=======
     // Plasma::Label sets it's height as if the label would show the HTML source.
     // Therefore the <nobr>'s are inserted to prevent using multiple lines unnecessarily
     const qreal minHeightForTwoLines = 250.0;
-    const QString dataByTextLocalized = i18nc("@info/plain", "data by");
+    const QString dataByTextLocalized = credit.isEmpty() ? i18nc("@info/plain", "data by")
+                                                         : credit;
     const QString textNoHtml1 = QString( "%1: %2" )
             .arg( i18nc("@info/plain", "last update"), sLastUpdate );
     const QString dataByLinkHtml = QString( "<a href='%1'>%2</a>" ).arg( url, shortUrl );
@@ -3089,10 +3064,33 @@
     } else if ( size.width() >= widthLine2 ) {
         // Do not show "last update" text, but credits info
         return "<nobr>" + textHtml2 + "</nobr>";
+    } else if ( !credit.isEmpty() ) {
+        // Need to show credit string for the service provider,
+        // show it as link to the service providers home page, without "data by:" label
+        const int widthCredit = fm.width( credit );
+        if ( size.width() >= widthCredit ) {
+            // The whole credit string fits into one line
+            return QString("<nobr><a href='%1'>%2</a></nobr>").arg(url, credit);
+        }
+
+        const int creditBreakPos = credit.lastIndexOf( ' ', credit.length() / 2 );
+        if ( creditBreakPos == -1 ) {
+            // The credit string does not fit into one line, but even the first word is too long.
+            // Elide the credit string to fit into one line
+            return "<nobr>" + fm.elidedText(credit, Qt::ElideRight, size.width()) + "</nobr>";
+        }
+
+        // Break the credit string at the found position and elide the second line if it is too
+        // long. Elide the second line left, because the credit string most often ends with the
+        // public transport agencys name, which should always be shown
+        const QString creditLine1 = credit.left( creditBreakPos );
+        const QString creditLine2 = fm.elidedText( credit.mid(creditBreakPos + 1),
+                                                   Qt::ElideLeft, size.width() - 4);
+        return QString("<nobr><a href='%1'>%2<br />%3</a></nobr>")
+                .arg(url, creditLine1, creditLine2);
     } else {
         // Do not show "last update" text, but credits info, without "data by:" label
         return "<nobr>" + dataByLinkHtml + "</nobr>";
->>>>>>> 42f4c0e6
     }
 }
 
@@ -3110,7 +3108,7 @@
         // No courtesy information given by the data engine
         return QString();
     } else {
-        return i18nc( "@info/plain", "By courtesy of %1 (%2)", credit, url );
+        return QString("%1 (%2)").arg( credit, url );
     }
 }
 
