/*
 *   Copyright 2011 Friedrich Pülz <fpuelz@gmx.de>
 *
 *   This program is free software; you can redistribute it and/or modify
 *   it under the terms of the GNU Library General Public License as
 *   published by the Free Software Foundation; either version 2 or
 *   (at your option) any later version.
 *
 *   This program is distributed in the hope that it will be useful,
 *   but WITHOUT ANY WARRANTY; without even the implied warranty of
 *   MERCHANTABILITY or FITNESS FOR A PARTICULAR PURPOSE.  See the
 *   GNU General Public License for more details
 *
 *   You should have received a copy of the GNU Library General Public
 *   License along with this program; if not, write to the
 *   Free Software Foundation, Inc.,
 *   51 Franklin Street, Fifth Floor, Boston, MA  02110-1301, USA.
 */

// Own includes
#include "publictransport.h"
#include "departureprocessor.h"
#include "departuremodel.h"
#include "departurepainter.h"
#include "overlaywidget.h"
#include "journeysearchparser.h"
#include "journeysearchlineedit.h"
#include "journeysearchsuggestionwidget.h"
#include "journeysearchmodel.h"
#include "journeysearchitem.h"
#include "journeysearchlistview.h"
#include "settingsui.h"
#include "settingsio.h"
#include "timetablewidget.h"
#include "popupicon.h"
#include "titlewidget.h"
#include "colorgroups.h"

// libpublictransporthelper includes
#include <global.h>
<<<<<<< HEAD
=======
#include <departureinfo.h>
>>>>>>> f634807a

// KDE includes
#include <KDebug>
#include <KLocale>
#include <KNotification>
#include <KToolInvocation>
#include <KColorScheme>
#include <KSelectAction>
#include <KActionMenu>
#include <KPushButton>
#include <KMenu>
#include <KMimeTypeTrader>
#include <KStandardDirs>
#include <KProcess>
#include <KMessageBox> // Currently only used to ask if marble should be installed (TODO should be done using Plasma::Applet::showMessage())

// Plasma includes
#include <Plasma/Label>
#include <Plasma/ToolButton>
#include <Plasma/LineEdit>
#include <Plasma/PushButton>
#include <Plasma/PaintUtils>
#include <Plasma/Theme>
#include <Plasma/ToolTipManager>
#include <Plasma/ToolTipContent>
#include <Plasma/Animation>

// Qt includes
#include <QPainter>
#include <QClipboard>
#include <QGraphicsScene>
#include <QGraphicsLinearLayout>
#include <QStateMachine>
#include <QHistoryState>
#include <QDBusConnection> // DBus used for marble
#include <QDBusMessage>
#include <QTimer>
#include <QLabel>
#include <QStandardItemModel>
#include <QSignalTransition>
#include <QParallelAnimationGroup>
#include <QGraphicsSceneEvent>
#include <qmath.h>

class ToPropertyTransition : public QSignalTransition
{
public:
    ToPropertyTransition( QObject *sender, const char *signal, QState *source,
                          QObject *propertyObject, const char *targetStateProperty )
        : QSignalTransition(sender, signal, source),
          m_propertyObject(propertyObject),
          m_property(targetStateProperty)
    {
        qRegisterMetaType<QState*>("QState*");
    };

    const QObject *propertyObject() const { return m_propertyObject; };
    const char *targetStateProperty() const { return m_property; };
    QState *currentTargetState() const {
        return qobject_cast<QState*>( qvariant_cast<QObject*>(m_propertyObject->property(m_property)) );
    };
    void setTargetStateProperty( const QObject *propertyObject, const char *property ) {
        m_propertyObject = propertyObject;
        m_property = property;
    };

protected:
    virtual bool eventTest( QEvent *event )
    {
        if ( !QSignalTransition::eventTest(event) ) {
            return false;
        }

        setTargetState( currentTargetState() );
        return true;
    };

private:
    const QObject *m_propertyObject;
    const char *m_property;
};

PublicTransport::PublicTransport( QObject *parent, const QVariantList &args )
        : Plasma::PopupApplet( parent, args ),
        m_graphicsWidget(0), m_mainGraphicsWidget(0), m_oldItem(0), m_titleWidget(0),
        m_labelInfo(0), m_timetable(0), m_journeyTimetable(0), m_listStopSuggestions(0),
        m_overlay(0), m_model(0), m_popupIcon(0),
        m_titleToggleAnimation(0), m_modelJourneys(0), m_departureProcessor(0), m_stateMachine(0),
        m_journeySearchTransition1(0), m_journeySearchTransition2(0),
        m_journeySearchTransition3(0), m_marble(0)
{
    m_originalStopIndex = -1;

    setBackgroundHints( StandardBackground );
    setAspectRatioMode( Plasma::IgnoreAspectRatio );
    setHasConfigurationInterface( true );
    setPreferredSize( 400, 300 );
}

PublicTransport::~PublicTransport()
{
    if ( hasFailedToLaunch() ) {
        // Do some cleanup here
    } else {
    }
}

void PublicTransport::init()
{
    m_settings = SettingsIO::readSettings( config(), globalConfig() );

    // Create and connect the worker thread
    m_departureProcessor = new DepartureProcessor( this );
    connect( m_departureProcessor, SIGNAL(beginDepartureProcessing(QString)),
             this, SLOT(beginDepartureProcessing(QString)) );
    connect( m_departureProcessor, SIGNAL(departuresProcessed(QString,QList<DepartureInfo>,QUrl,QDateTime,int)),
             this, SLOT(departuresProcessed(QString,QList<DepartureInfo>,QUrl,QDateTime,int)) );
    connect( m_departureProcessor, SIGNAL(beginJourneyProcessing(QString)),
             this, SLOT(beginJourneyProcessing(QString)) );
    connect( m_departureProcessor, SIGNAL(journeysProcessed(QString,QList<JourneyInfo>,QUrl,QDateTime)),
             this, SLOT(journeysProcessed(QString,QList<JourneyInfo>,QUrl,QDateTime)) );
    connect( m_departureProcessor, SIGNAL(departuresFiltered(QString,QList<DepartureInfo>,QList<DepartureInfo>,QList<DepartureInfo>)),
             this, SLOT(departuresFiltered(QString,QList<DepartureInfo>,QList<DepartureInfo>,QList<DepartureInfo>)) );

    // Load vehicle type SVG
    m_vehiclesSvg.setImagePath( KGlobal::dirs()->findResource("data",
            "plasma_applet_publictransport/vehicles.svg") );
    m_vehiclesSvg.setContainsMultipleImages( true );

    m_departurePainter = new DeparturePainter( this );
    m_departurePainter->setSvg( &m_vehiclesSvg );

    m_popupIcon = new PopupIcon( m_departurePainter, this );
    connect( m_popupIcon, SIGNAL(currentDepartureGroupChanged(int)),
             this, SLOT(updateTooltip()) );
    connect( m_popupIcon, SIGNAL(currentDepartureGroupIndexChanged(qreal)),
             this, SLOT(updatePopupIcon()) );
    connect( m_popupIcon, SIGNAL(currentDepartureIndexChanged(qreal)),
             this, SLOT(updatePopupIcon()) );

    if ( !m_settings.stopSettingsList.isEmpty() ) {
        QVariantHash serviceProviderData = currentServiceProviderData();
        m_currentServiceProviderFeatures = serviceProviderData.isEmpty()
                ? QStringList() : serviceProviderData["features"].toStringList();
    }

    // Set icon and text of the default "run associated application" action
    if ( QAction *runAction = action("run associated application") ) {
        runAction->setText( i18nc("@item:inmenu", "&Show in Web-Browser") );

        KService::Ptr offer = KMimeTypeTrader::self()->preferredService( "text/html" );
        if ( !offer.isNull() ) {
            runAction->setIcon( KIcon(offer->icon()) );
        }
    }

    // Create models
    StopSettings stopSettings = m_settings.currentStopSettings();
    m_model = new DepartureModel( this );
    m_model->setDepartureArrivalListType( m_settings.departureArrivalListType );
    m_model->setHomeStop( stopSettings.stopList().isEmpty() ? QString() : stopSettings.stop(0).name );
    m_model->setCurrentStopIndex( m_settings.currentStopSettingsIndex );
    connect( m_model, SIGNAL(alarmFired(DepartureItem*,AlarmSettings)),
             this, SLOT(alarmFired(DepartureItem*,AlarmSettings)) );
    connect( m_model, SIGNAL(updateAlarms(AlarmSettingsList,QList<int>)),
             this, SLOT(removeAlarms(AlarmSettingsList,QList<int>)) );
    connect( m_model, SIGNAL(itemsAboutToBeRemoved(QList<ItemBase*>)),
             this, SLOT(departuresAboutToBeRemoved(QList<ItemBase*>)) );
    connect( m_model, SIGNAL(departuresLeft(QList<DepartureInfo>)),
             this, SLOT(departuresLeft(QList<DepartureInfo>)) );
    m_modelJourneys = new JourneyModel( this );
    m_modelJourneys->setHomeStop( stopSettings.stopList().isEmpty()
                                  ? QString() : stopSettings.stop(0).name );
    m_modelJourneys->setCurrentStopIndex( m_settings.currentStopSettingsIndex );
    m_modelJourneys->setAlarmSettings( m_settings.alarmSettingsList );
    m_popupIcon->setModel( m_model );

    // Create widgets
    graphicsWidget();

    // Setup actions and the state machine
    setupActions();
    setupStateMachine();

    // Check for network connectivity and create tooltip / popup icon
    checkNetworkStatus();
    createTooltip();
    if ( isIconified() ) {
        updatePopupIcon();
    } else {
        // Set a popup icon, because otherwise the applet collapses to an icon
        // when shown in a desktop
        setPopupIcon( "public-transport-stop" );
    }

    connect( this, SIGNAL(geometryChanged()), this, SLOT(geometryChanged()) );
    connect( this, SIGNAL(settingsChanged()), this, SLOT(configChanged()) );
    connect( Plasma::Theme::defaultTheme(), SIGNAL(themeChanged()),
             this, SLOT(themeChanged()) );
    emit settingsChanged();
    serviceProviderSettingsChanged();

    reconnectSource();
}

void PublicTransport::setupStateMachine()
{
    // Create the state machine
    m_stateMachine = new QStateMachine( this );

    // Create parallel main state and sub group states
    QState *mainStateGroup = new QState( QState::ParallelStates, m_stateMachine );
    QState *viewStateGroup = new QState( mainStateGroup );
    QState *departureDataStateGroup = new QState( mainStateGroup );
    QState *journeyDataStateGroup = new QState( mainStateGroup );
    QState *networkStateGroup = new QState( mainStateGroup );
    m_states.insert( "mainStateGroup", mainStateGroup );
    m_states.insert( "viewStateGroup", viewStateGroup );
    m_states.insert( "departureDataStateGroup", departureDataStateGroup );
    m_states.insert( "journeyDataStateGroup", journeyDataStateGroup );
    m_states.insert( "networkStateGroup", networkStateGroup );

    // Create View states
    QState *actionButtonsState = new QState( viewStateGroup );
    QState *departureViewState = new QState( viewStateGroup );
    QState *intermediateDepartureViewState = new QState( viewStateGroup );
    QState *journeyStateGroup = new QState( viewStateGroup );
    QState *journeyViewState = new QState( journeyStateGroup );
    QState *journeysUnsupportedViewState = new QState( journeyStateGroup );
    QState *journeySearchState = new QState( journeyStateGroup );
    m_states.insert( "actionButtons", actionButtonsState );
    m_states.insert( "departureView", departureViewState );
    m_states.insert( "intermediateDepartureView", intermediateDepartureViewState );
    m_states.insert( "journeyStateGroup", journeyStateGroup );
    m_states.insert( "journeyView", journeyViewState );
    m_states.insert( "journeysUnsupportedView", journeysUnsupportedViewState );
    m_states.insert( "journeySearch", journeySearchState );

    viewStateGroup->setInitialState( departureViewState );
    QHistoryState *lastMainState = new QHistoryState( viewStateGroup );
    lastMainState->setDefaultState( departureViewState );

    // Create sub states of the departure list state for arrivals/departures
    QState *departureState = new QState( departureViewState );
    QState *arrivalState = new QState( departureViewState );
    departureViewState->setInitialState(
            m_settings.departureArrivalListType == DepartureList
            ? departureState : arrivalState );
    QHistoryState *lastDepartureListState = new QHistoryState( departureViewState );
    lastDepartureListState->setDefaultState( departureState );

    // Create departure data states
    QState *departureDataWaitingState = new QState( departureDataStateGroup );
    QState *departureDataValidState = new QState( departureDataStateGroup );
    QState *departureDataInvalidState = new QState( departureDataStateGroup );
    departureDataStateGroup->setInitialState( departureDataWaitingState );
    m_states.insert( "departureDataWaiting", departureDataWaitingState );
    m_states.insert( "departureDataValid", departureDataValidState );
    m_states.insert( "departureDataInvalid", departureDataInvalidState );

    // Create journey data states
    QState *journeyDataWaitingState = new QState( journeyDataStateGroup );
    QState *journeyDataValidState = new QState( journeyDataStateGroup );
    QState *journeyDataInvalidState = new QState( journeyDataStateGroup );
    journeyDataStateGroup->setInitialState( journeyDataWaitingState );
    m_states.insert( "journeyDataWaiting", journeyDataWaitingState );
    m_states.insert( "journeyDataValid", journeyDataValidState );
    m_states.insert( "journeyDataInvalid", journeyDataInvalidState );

    // Create network states
    QState *networkStatusUnknownState = new QState( networkStateGroup );
    QState *networkConfiguringState = new QState( networkStateGroup );
    QState *networkActivatedState = new QState( networkStateGroup );
    QState *networkNotActivatedState = new QState( networkStateGroup );
    networkStateGroup->setInitialState( networkStatusUnknownState );
    m_states.insert( "networkStatusUnknown", networkStatusUnknownState );
    m_states.insert( "networkConfiguring", networkConfiguringState );
    m_states.insert( "networkActivated", networkActivatedState );
    m_states.insert( "networkNotActivated", networkNotActivatedState );

    // Set text to be displayed if no data is present when the network state changes
    networkConfiguringState->assignProperty( m_timetable, "noItemsText",
            i18nc("@info", "Network gets configured. Please wait...") );
    networkNotActivatedState->assignProperty( m_timetable, "noItemsText",
            i18nc("@info", "No network connection") );
    networkActivatedState->assignProperty( m_timetable, "noItemsText",
            i18nc("@info", "Network connection established") );

    // "Search Journeys..." action transitions to the journey search view (state "journeySearch").
    // If journeys aren't supported by the current service provider, a message gets displayed
    // and the target state is "journeysUnsupportedView". The target states of these transitions
    // get dynamically adjusted when the service provider settings change
    m_journeySearchTransition1 =
            new ToPropertyTransition( action("searchJourneys"), SIGNAL(triggered()),
                    actionButtonsState, this, "supportedJourneySearchState" );
    m_journeySearchTransition2 =
            new ToPropertyTransition( action("searchJourneys"), SIGNAL(triggered()),
                    departureViewState, this, "supportedJourneySearchState" );
    m_journeySearchTransition3 =
            new ToPropertyTransition( action("searchJourneys"), SIGNAL(triggered()),
                    journeyViewState, this, "supportedJourneySearchState" );

    actionButtonsState->addTransition(
            action("showDepartures"), SIGNAL(triggered()), departureState );
    actionButtonsState->addTransition(
            action("showArrivals"), SIGNAL(triggered()), arrivalState );
    actionButtonsState->addTransition(
            this, SIGNAL(cancelActionButtons()), lastMainState );
    actionButtonsState->addTransition(
            action("backToDepartures"), SIGNAL(triggered()), lastDepartureListState );
    actionButtonsState->addTransition(
            this, SIGNAL(journeySearchFinished()), journeyViewState );
    departureViewState->addTransition(
            m_titleWidget, SIGNAL(iconClicked()), actionButtonsState );
    departureViewState->addTransition(
            action("showActionButtons"), SIGNAL(triggered()), actionButtonsState );
    journeyViewState->addTransition(
            action("showActionButtons"), SIGNAL(triggered()), actionButtonsState );
    journeySearchState->addTransition(
            this, SIGNAL(journeySearchFinished()), journeyViewState );

    // Direct transition from departure view to journey view using a favorite/recent journey action
    departureViewState->addTransition(
            this, SIGNAL(journeySearchFinished()), journeyViewState );

    // Add a transition to the intermediate departure list state.
    // Gets triggered by eg. the context menus of route stop items.
    departureViewState->addTransition(
            this, SIGNAL(intermediateDepartureListRequested(QString)),
            intermediateDepartureViewState );

    // Add transitions to departure list and to arrival list
    departureViewState->addTransition(
            action("showDepartures"), SIGNAL(triggered()), departureState );
    departureViewState->addTransition(
            action("showArrivals"), SIGNAL(triggered()), arrivalState );

    intermediateDepartureViewState->addTransition(
            m_titleWidget, SIGNAL(iconClicked()), lastMainState );
    intermediateDepartureViewState->addTransition(
            action("backToDepartures"), SIGNAL(triggered()), lastMainState );

    journeySearchState->addTransition(
            m_titleWidget, SIGNAL(iconClicked()), lastMainState );
    journeySearchState->addTransition(
            m_titleWidget, SIGNAL(closeIconClicked()), lastMainState );

    journeyViewState->addTransition(
            m_titleWidget, SIGNAL(iconClicked()), actionButtonsState );
    journeyViewState->addTransition(
            m_titleWidget, SIGNAL(closeIconClicked()), lastDepartureListState );

    departureDataWaitingState->addTransition(
            this, SIGNAL(validDepartureDataReceived()), departureDataValidState );
    departureDataWaitingState->addTransition(
            this, SIGNAL(invalidDepartureDataReceived()), departureDataInvalidState );
    departureDataValidState->addTransition(
            this, SIGNAL(requestedNewDepartureData()), departureDataWaitingState );
    departureDataInvalidState->addTransition(
            this, SIGNAL(requestedNewDepartureData()), departureDataWaitingState );

    journeyDataWaitingState->addTransition(
            this, SIGNAL(validJourneyDataReceived()), journeyDataValidState );
    journeyDataWaitingState->addTransition(
            this, SIGNAL(invalidJourneyDataReceived()), journeyDataInvalidState );
    journeyDataValidState->addTransition(
            this, SIGNAL(requestedNewJourneyData()), journeyDataWaitingState );
    journeyDataInvalidState->addTransition(
            this, SIGNAL(requestedNewJourneyData()), journeyDataWaitingState );

    networkConfiguringState->addTransition(
            this, SIGNAL(networkConnectionLost()), networkNotActivatedState );
    networkActivatedState->addTransition(
            this, SIGNAL(networkConnectionLost()), networkNotActivatedState );
    networkActivatedState->addTransition(
            this, SIGNAL(networkIsConfiguring()), networkConfiguringState );
    networkNotActivatedState->addTransition(
            this, SIGNAL(networkIsConfiguring()), networkConfiguringState );
    networkConfiguringState->addTransition(
            this, SIGNAL(networkIsActivated()), networkActivatedState );
    networkNotActivatedState->addTransition(
            this, SIGNAL(networkIsActivated()), networkActivatedState );

    connect( actionButtonsState, SIGNAL(entered()),
             this, SLOT(showActionButtons()) );
    connect( actionButtonsState, SIGNAL(exited()),
             this, SLOT(destroyOverlay()) );

    connect( departureViewState, SIGNAL(entered()),
             this, SLOT(showDepartureList()) );

    connect( arrivalState, SIGNAL(entered()), this, SLOT(showArrivals()) );
    connect( departureState, SIGNAL(entered()), this, SLOT(showDepartures()) );

    connect( journeySearchState, SIGNAL(entered()),
             this, SLOT(showJourneySearch()) );
    connect( journeySearchState, SIGNAL(exited()),
             this, SLOT(exitJourneySearch()) );
    connect( journeysUnsupportedViewState, SIGNAL(entered()),
             this, SLOT(showJourneysUnsupportedView()) );
    connect( journeyViewState, SIGNAL(entered()),
             this, SLOT(showJourneyList()) );
    connect( journeyViewState, SIGNAL(exited()),
             this, SLOT(disconnectJourneySource()) );

    connect( intermediateDepartureViewState, SIGNAL(entered()),
             this, SLOT(showIntermediateDepartureList()) );
    connect( intermediateDepartureViewState, SIGNAL(exited()),
             this, SLOT(removeIntermediateStopSettings()) );

    connect( departureViewState, SIGNAL(entered()),
             this, SLOT(setAssociatedApplicationUrlForDepartures()) );
    connect( journeyViewState, SIGNAL(entered()),
             this, SLOT(setAssociatedApplicationUrlForJourneys()) );

    connect( departureDataWaitingState, SIGNAL(entered()),
             this, SLOT(departureDataWaitingStateEntered()) );
    connect( departureDataInvalidState, SIGNAL(entered()),
             this, SLOT(departureDataInvalidStateEntered()) );
    connect( departureDataValidState, SIGNAL(entered()),
             this, SLOT(departureDataValidStateEntered()) );

    connect( journeyDataWaitingState, SIGNAL(entered()),
             this, SLOT(journeyDataWaitingStateEntered()) );
    connect( journeyDataInvalidState, SIGNAL(entered()),
             this, SLOT(journeyDataInvalidStateEntered()) );
    connect( journeyDataValidState, SIGNAL(entered()),
             this, SLOT(journeyDataValidStateEntered()) );

    m_stateMachine->setInitialState( mainStateGroup );
    m_stateMachine->start();
}

bool PublicTransport::checkNetworkStatus()
{
    QString status = queryNetworkStatus();
    if ( status == "unavailable" ) {
        emit networkConnectionLost();
        return false;
    } else if ( status == "configuring" ) {
        emit networkIsConfiguring();
        return false;
    } else if ( status == "activated" /*&& m_currentMessage == MessageError TODO*/ ) {
        emit networkIsActivated();
        return false;
    } else {
        kDebug() << "Unknown network status or no error message was shown" << status;
        return true;
    }
}

QString PublicTransport::queryNetworkStatus()
{
    return "unknown";
// TODO: This crashes somewhere in Solid::Control::NetworkManager::networkInterfaces()
//       This also crashes eg. plasmaengineexplorer when switching to the network engine..
    const QStringList interfaces = dataEngine( "network" )->sources();
    if ( interfaces.isEmpty() ) {
        return "unknown";
    }

    // Check if there is an activated interface or at least one that's
    // currently being configured
    QString status = "unavailable";
    foreach( const QString &iface, interfaces ) {
        QString sStatus = dataEngine( "network" )->query( iface )["ConnectionStatus"].toString();
        if ( sStatus.isEmpty() ) {
            return "unknown";
        }

        if ( sStatus == "Activated" ) {
            status = "activated";
            break;
        } else if ( sStatus == "Configuring" ) {
            status = "configuring";
        }
    }

    return status;
}

void PublicTransport::setSettings( const QString& serviceProviderID, const QString& stopName )
{
    // Set stop settings in a copy of the current settings.
    // Then write the new settings.
    Settings settings = m_settings;
    settings.stopSettingsList.clear();
    StopSettings stopSettings;
    stopSettings.set( ServiceProviderSetting, serviceProviderID );
    stopSettings.setStop( stopName );
    settings.stopSettingsList << stopSettings;
    setSettings
( settings );
}

void PublicTransport::setSettings( const StopSettingsList& stopSettingsList,
                                   const FilterSettingsList& filterSettings )
{
    // Set settings in a copy of the current settings.
    // Then write the new settings.
    Settings settings = m_settings;
    settings.stopSettingsList = stopSettingsList;
    settings.filterSettingsList = filterSettings;
    setSettings
( settings );
}

bool PublicTransport::isStateActive( const QString& stateName ) const
{
    return m_states.contains(stateName)
            && m_stateMachine->configuration().contains( m_states[stateName] );
}

void PublicTransport::noItemsTextClicked()
{
    // Update the timetable if an error message inside the tree view has been clicked
    if ( !isStateActive("networkActivated") ) {
        updateDataSource();
    }
}

void PublicTransport::setupActions()
{
    KAction *actionUpdate = new KAction( KIcon("view-refresh"),
                                         i18nc("@action:inmenu", "&Update timetable"), this );
    connect( actionUpdate, SIGNAL(triggered()), this, SLOT(updateDataSource()) );
    addAction( "updateTimetable", actionUpdate );

    KAction *showActionButtons = new KAction( /*KIcon("system-run"),*/ // TODO: better icon
            i18nc("@action", "&Quick Actions"), this );
    addAction( "showActionButtons", showActionButtons );

    KAction *actionCreateAlarmForDeparture = new KAction(
            GlobalApplet::makeOverlayIcon( KIcon("task-reminder"), "list-add" ),
            m_settings.departureArrivalListType == DepartureList
            ? i18nc("@action:inmenu", "Set &Alarm for This Departure")
            : i18nc("@action:inmenu", "Set &Alarm for This Arrival"), this );
    connect( actionCreateAlarmForDeparture, SIGNAL(triggered()),
             this, SLOT(createAlarmForDeparture()) );
    addAction( "createAlarmForDeparture", actionCreateAlarmForDeparture );

    KAction *actionCreateAlarmForDepartureCurrentWeekDay = new KAction(
            GlobalApplet::makeOverlayIcon( KIcon("task-reminder"), "list-add" ),
            i18nc("@action:inmenu", "Set &Alarm for Current Weekday"), this );
    connect( actionCreateAlarmForDepartureCurrentWeekDay, SIGNAL(triggered()),
             this, SLOT(createAlarmForDepartureCurrentWeekDay()) );
    addAction( "createAlarmForDepartureCurrentWeekDay", actionCreateAlarmForDepartureCurrentWeekDay );

    KAction *actionRemoveAlarmForDeparture = new KAction(
            GlobalApplet::makeOverlayIcon( KIcon("task-reminder"), "list-remove" ),
            m_settings.departureArrivalListType == DepartureList
            ? i18nc("@action:inmenu", "Remove &Alarm for This Departure")
            : i18nc("@action:inmenu", "Remove &Alarm for This Arrival"), this );
    connect( actionRemoveAlarmForDeparture, SIGNAL(triggered()),
             this, SLOT(removeAlarmForDeparture()) );
    addAction( "removeAlarmForDeparture", actionRemoveAlarmForDeparture );

    KAction *actionSearchJourneys = new KAction( KIcon("edit-find"),
            i18nc("@action", "Search for &Journeys..."), this );
    addAction( "searchJourneys", actionSearchJourneys );

    KAction *actionConfigureJourneys = new KAction( KIcon("configure"),
            i18nc("@action", "&Configure Journey Searches"), this );
    connect( actionConfigureJourneys, SIGNAL(triggered()), this, SLOT(configureJourneySearches()) );
    addAction( "configureJourneys", actionConfigureJourneys );

    KActionMenu *actionJourneys = new KActionMenu( KIcon("edit-find"),
            i18nc("@action", "&Journeys"), this );
    connect( actionJourneys->menu(), SIGNAL(triggered(QAction*)),
             this, SLOT(journeyActionTriggered(QAction*)) );
    addAction( "journeys", actionJourneys );

    // Fill the journey menu with actions and pass the journey action to the title widget
    updateJourneyMenu();
    m_titleWidget->setJourneysAction( actionJourneys );

    int iconExtend = 32;
    KAction *actionShowDepartures = new KAction(
            GlobalApplet::makeOverlayIcon( KIcon("public-transport-stop"),
                QList<KIcon>() << KIcon("go-home") << KIcon("go-next"),
                QSize(iconExtend / 2, iconExtend / 2), iconExtend ),
            i18nc("@action", "Show &Departures"), this );
    addAction( "showDepartures", actionShowDepartures );

    KAction *actionShowArrivals = new KAction(
            GlobalApplet::makeOverlayIcon( KIcon("public-transport-stop"),
                QList<KIcon>() << KIcon("go-next") << KIcon("go-home"),
                QSize(iconExtend / 2, iconExtend / 2), iconExtend ),
            i18nc("@action", "Show &Arrivals"), this );
    addAction( "showArrivals", actionShowArrivals );

    KAction *actionBackToDepartures = new KAction( KIcon("go-previous"),
            i18nc("@action", "Back to &Departure List"), this );
    addAction( "backToDepartures", actionBackToDepartures );

    m_filtersGroup = new QActionGroup( this );
    m_filtersGroup->setExclusive( false );
    connect( m_filtersGroup, SIGNAL(triggered(QAction*)),
             this, SLOT(switchFilterConfiguration(QAction*)) );

    m_colorFiltersGroup = new QActionGroup( this );
    m_colorFiltersGroup->setExclusive( false );
    connect( m_colorFiltersGroup, SIGNAL(triggered(QAction*)),
             this, SLOT(switchFilterByGroupColor(QAction*)) );

    KActionMenu *actionFilterConfiguration = new KActionMenu( KIcon("view-filter"),
            i18nc("@action", "Filter"), this );
    addAction( "filterConfiguration", actionFilterConfiguration );
    m_titleWidget->setFiltersAction( actionFilterConfiguration );

    KAction *actionToggleExpanded = new KAction( KIcon( "arrow-down" ),
            i18nc( "@action:inmenu", "&Show Additional Information" ), this );
    connect( actionToggleExpanded, SIGNAL(triggered()), this, SLOT(toggleExpanded()) );
    addAction( "toggleExpanded", actionToggleExpanded );

    KAction *actionUnhighlightStop = new KAction( KIcon("edit-select"),
            i18nc("@action:inmenu", "&Unhighlight All Stops"), this );
    connect( actionUnhighlightStop, SIGNAL(triggered()), m_model, SLOT(setHighlightedStop()) );
    addAction( "unhighlightStop", actionUnhighlightStop );

    // TODO: Combine actionHideColumnTarget and actionShowColumnTarget into one action?
    KAction *actionHideColumnTarget = new KAction( KIcon("view-right-close"),
            i18nc("@action:inmenu", "Hide &target column"), this );
    connect( actionHideColumnTarget, SIGNAL(triggered()), this, SLOT(hideColumnTarget()) );
    addAction( "hideColumnTarget", actionHideColumnTarget );

    KAction *actionShowColumnTarget = new KAction( KIcon("view-right-new"),
            i18nc("@action:inmenu", "Show &target column"), this );
    connect( actionShowColumnTarget, SIGNAL(triggered()),
             this, SLOT(showColumnTarget()) );
    addAction( "showColumnTarget", actionShowColumnTarget );
}

void PublicTransport::updateJourneyMenu()
{
    KActionMenu *journeysAction = qobject_cast<KActionMenu*>( action("journeys") );
    KMenu *menu = journeysAction->menu();
    menu->clear();

    // Add action to go to journey search view
    // Do not add a separator after it, because a menu title item follows
    menu->addAction( action("searchJourneys") );

    // Extract lists of journey search strings / names
    QStringList favoriteJourneySearchNames;
    QStringList favoriteJourneySearches;
    QStringList recentJourneySearchNames;
    QStringList recentJourneySearches;
    foreach ( const JourneySearchItem &item, m_settings.currentJourneySearches() ) {
        if ( item.isFavorite() ) {
            favoriteJourneySearches << item.journeySearch();
            favoriteJourneySearchNames << item.nameOrJourneySearch();
        } else {
            recentJourneySearches << item.journeySearch();
            recentJourneySearchNames << item.nameOrJourneySearch();
        }
    }

    // Add favorite journey searches
    if ( !favoriteJourneySearches.isEmpty() ) {
        menu->addTitle( KIcon("favorites"),
                        i18nc("@title Title item in quick journey search menu",
                              "Favorite Journey Searches") );
        QList< QAction* > actions;
        KIcon icon( "edit-find", 0, QStringList() << "favorites" );
        for ( int i = 0; i < favoriteJourneySearches.count(); ++i ) {
            KAction *action = new KAction( icon, favoriteJourneySearchNames[i], menu );
            action->setData( favoriteJourneySearches[i] );
            actions << action;
        }
        menu->addActions( actions );
    }

    // Add recent journey searches
    if ( !recentJourneySearches.isEmpty() ) {
        menu->addTitle( KIcon("document-open-recent"),
                        i18nc("@title Title item in quick journey search menu",
                              "Recent Journey Searches") );
        QList< QAction* > actions;
        KIcon icon( "edit-find" );
        for ( int i = 0; i < recentJourneySearches.count(); ++i ) {
            KAction *action = new KAction( icon, recentJourneySearchNames[i], menu );
            action->setData( recentJourneySearches[i] );
            actions << action;
        }
        menu->addActions( actions );
    }

    // Add a separator before the configure action
    menu->addSeparator();

    // Add the configure action, which is distinguishable from others by having no data
    menu->addAction( action("configureJourneys") );
}

QList< QAction* > PublicTransport::contextualActions()
{
    QAction *switchDepArr = m_settings.departureArrivalListType == DepartureList
            ? action( "showArrivals" ) : action( "showDepartures" );

    // Add filter action if there is at least one filter or color group
    KAction *actionFilter = 0;
    if ( !m_settings.filterSettingsList.isEmpty() &&
         !m_settings.colorGroupSettingsList.isEmpty() )
    {
        actionFilter = qobject_cast< KAction* >( action("filterConfiguration") );
    }

    // Add "Update Timetable" action
    QList< QAction* > actions;
    actions << action( "updateTimetable" );

    // Add a separator
    QAction *separator = new QAction( this );
    separator->setSeparator( true );
    actions.append( separator );

    // Add actions: Switch Departures/Arrivals, Switch Current Stop,
    if ( m_currentServiceProviderFeatures.contains("Arrivals") ) {
        actions << switchDepArr;
    }

    // When in intermediate departureview add an action to go back to the original stop
    // Otherwise add an action to switch the current stop and a journey action if supported
    if ( isStateActive("intermediateDepartureView") ) {
        QAction *goBackAction = action("backToDepartures");
        goBackAction->setText( i18nc("@action:inmenu", "&Back To Original Stop") );
        actions << goBackAction;
    } else if ( m_settings.stopSettingsList.count() > 1 ) {
        actions << switchStopAction( this );
        if ( m_currentServiceProviderFeatures.contains("JourneySearch") ) {
//             updateJourneyActionMenu();
            actions << action("journeys");
        }
    }

    // Add an action to switch filters if filters are available
    if ( actionFilter ) {
        actions << actionFilter;
    }

    separator = new QAction( this );
    separator->setSeparator( true );
    actions.append( separator );

    return actions;
}

<<<<<<< HEAD
QVariantHash PublicTransport::serviceProviderData( const QString& id ) const
{
    return dataEngine( "publictransport" )->query( "ServiceProvider " + id );
}

=======
>>>>>>> f634807a
void PublicTransport::updateDataSource()
{
    if ( isStateActive("journeyView") ) {
        reconnectJourneySource();
    } else {
        reconnectSource();
    }
}

void PublicTransport::disconnectJourneySource()
{
    if ( !m_currentJourneySource.isEmpty() ) {
        kDebug() << "Disconnect journey data source" << m_currentJourneySource;
        dataEngine( "publictransport" )->disconnectSource( m_currentJourneySource, this );
    }
}

void PublicTransport::reconnectJourneySource( const QString& targetStopName,
        const QDateTime& dateTime, bool stopIsTarget, bool timeIsDeparture,
        bool requestStopSuggestions )
{
    disconnectJourneySource();

    QString _targetStopName = targetStopName;
    QDateTime _dateTime = dateTime;
    if ( _targetStopName.isEmpty() ) {
        if ( m_lastSecondStopName.isEmpty() ) {
            return;
        }
        _targetStopName = m_lastSecondStopName;
    }
    if ( !_dateTime.isValid() ) {
        _dateTime = m_lastJourneyDateTime;
    }

    // Build a source name for the publictransport data engine
    if ( requestStopSuggestions ) {
        m_currentJourneySource = QString( "Stops %1|stop=%2" )
                .arg( m_settings.currentStopSettings().get<QString>(ServiceProviderSetting) )
                .arg( _targetStopName );
    } else {
        m_currentJourneySource = QString( stopIsTarget
                ? "%6 %1|originStop=%2|targetStop=%3|maxCount=%4|datetime=%5"
                : "%6 %1|originStop=%3|targetStop=%2|maxCount=%4|datetime=%5" )
                    .arg( m_settings.currentStopSettings().get<QString>(ServiceProviderSetting) )
                    .arg( m_settings.currentStopSettings().stop(0).nameOrId() )
                    .arg( _targetStopName )
                    .arg( m_settings.maximalNumberOfDepartures )
                    .arg( _dateTime.toString() )
                    .arg( timeIsDeparture ? "Journeys" : "JourneysArr" );
        QString currentStop = m_settings.currentStopSettings().stops().first();
        m_journeyTitleText = stopIsTarget
                ? i18nc("@info", "From %1<nl/>to <emphasis strong='1'>%2</emphasis>",
                        currentStop, _targetStopName)
                : i18nc("@info", "From <emphasis strong='1'>%1</emphasis><nl/>to %2",
                        _targetStopName, currentStop);
        if ( isStateActive("journeyView") ) {
            m_titleWidget->setTitle( m_journeyTitleText );
        }
    }

    if ( !m_settings.currentStopSettings().get<QString>(CitySetting).isEmpty() ) {
        m_currentJourneySource += QString( "|city=%1" ).arg(
                m_settings.currentStopSettings().get<QString>(CitySetting) );
    }

    m_lastSecondStopName = _targetStopName;
    emit requestedNewJourneyData();
    dataEngine( "publictransport" )->connectSource( m_currentJourneySource, this );
}

void PublicTransport::disconnectSources()
{
    if ( !m_currentSources.isEmpty() ) {
        foreach( const QString &currentSource, m_currentSources ) {
            kDebug() << "Disconnect data source" << currentSource;
            dataEngine( "publictransport" )->disconnectSource( currentSource, this );
        }
        m_currentSources.clear();
    }
}

void PublicTransport::reconnectSource()
{
    disconnectSources();

    // Get a list of stops (or stop IDs if available) which results are currently shown
    StopSettings curStopSettings = m_settings.currentStopSettings();
    QStringList stops = curStopSettings.stops();
    QStringList stopIDs = curStopSettings.stopIDs();
    if ( stopIDs.isEmpty() ) {
        if ( stops.isEmpty() ) {
            // Currently no stops configured
            return;
        }
        stopIDs = stops;
    }

    // Build source names for each (combined) stop for the publictransport data engine
    kDebug() << "Connect" << m_settings.currentStopSettingsIndex << stops;
    QStringList sources;
    m_stopIndexToSourceName.clear();
    for ( int i = 0; i < stops.count(); ++i ) {
        QString stopValue = stopIDs[i].isEmpty() ? stops[i] : stopIDs[i];
        QString currentSource = QString( "%4 %1|stop=%2" )
                .arg( m_settings.currentStopSettings().get<QString>(ServiceProviderSetting) )
                .arg( stopValue )
                .arg( m_settings.departureArrivalListType == ArrivalList
                    ? "Arrivals" : "Departures" );
        if ( static_cast<FirstDepartureConfigMode>(curStopSettings.get<int>(
            FirstDepartureConfigModeSetting)) == RelativeToCurrentTime )
        {
            currentSource += QString( "|timeOffset=%1" ).arg(
                    curStopSettings.get<int>(TimeOffsetOfFirstDepartureSetting) );
        } else {
            currentSource += QString( "|time=%1" ).arg(
                    curStopSettings.get<QTime>(TimeOfFirstDepartureSetting).toString("hh:mm") );
        }
        if ( !curStopSettings.get<QString>(CitySetting).isEmpty() ) {
            currentSource += QString( "|city=%1" ).arg( curStopSettings.get<QString>(CitySetting) );
        }

        m_stopIndexToSourceName[ i ] = currentSource;
        sources << currentSource;
    }

    emit requestedNewDepartureData();

    foreach( const QString &currentSource, sources ) {
        kDebug() << "Connect data source" << currentSource
                 << "Autoupdate" << m_settings.autoUpdate;
        m_currentSources << currentSource;
        if ( m_settings.autoUpdate ) {
            // Update once a minute
            dataEngine( "publictransport" )->connectSource( currentSource, this,
                    60000, Plasma::AlignToMinute );
        } else {
            dataEngine( "publictransport" )->connectSource( currentSource, this );
        }
    }
}

void PublicTransport::departuresFiltered( const QString& sourceName,
        const QList< DepartureInfo > &departures,
        const QList< DepartureInfo > &newlyFiltered,
        const QList< DepartureInfo > &newlyNotFiltered )
{
    if ( m_departureInfos.contains(sourceName) ) {
        m_departureInfos[ sourceName ] = departures;
    } else {
        kDebug() << "Source name not found" << sourceName << "in" << m_departureInfos.keys();
        return;
    }

    // Remove previously visible and now filtered out departures
    kDebug() << "Remove" << newlyFiltered.count() << "previously unfiltered departures, if they are visible";
    foreach( const DepartureInfo &departureInfo, newlyFiltered ) {
        int row = m_model->indexFromInfo( departureInfo ).row();
        if ( row == -1 ) {
            kDebug() << "Didn't find departure" << departureInfo;
        } else {
            m_model->removeItem( m_model->itemFromInfo(departureInfo) );
        }
    }

    // Append previously filtered out departures
    kDebug() << "Add" << newlyNotFiltered.count() << "previously filtered departures";
    foreach( const DepartureInfo &departureInfo, newlyNotFiltered ) {
        m_model->addItem( departureInfo );
    }

    // Limit item count to the maximal number of departure setting
    int delta = m_model->rowCount() - m_settings.maximalNumberOfDepartures;
    if ( delta > 0 ) {
        m_model->removeRows( m_settings.maximalNumberOfDepartures, delta );
    }

    m_popupIcon->createDepartureGroups();
    updatePopupIcon();
    createTooltip();
    updateColorGroupSettings();
}

void PublicTransport::beginJourneyProcessing( const QString &/*sourceName*/ )
{
    // Clear old journey list
    m_journeyInfos.clear();
}

void PublicTransport::journeysProcessed( const QString &/*sourceName*/,
        const QList< JourneyInfo > &journeys, const QUrl &requestUrl,
        const QDateTime &/*lastUpdate*/ )
{
    // Set associated app url
    m_urlJourneys = requestUrl;
    setAssociatedApplicationUrlForJourneys();

    // Append new journeys
    kDebug() << journeys.count() << "journeys received from thread";
    m_journeyInfos << journeys;

    // Fill the model with the received journeys
    fillModelJourney( journeys );
}

void PublicTransport::beginDepartureProcessing( const QString& sourceName )
{
    // Clear old departure / arrival list
    QString strippedSourceName = stripDateAndTimeValues( sourceName );
    m_departureInfos[ strippedSourceName ].clear();
}

void PublicTransport::departuresProcessed( const QString& sourceName,
        const QList< DepartureInfo > &departures, const QUrl &requestUrl,
        const QDateTime &lastUpdate, int departuresToGo )
{
    // Set associated app url
    m_urlDeparturesArrivals = requestUrl;
    if ( isStateActive("departureView") || isStateActive("journeySearch") ||
         isStateActive("journeysUnsupportedView") )
    {
        setAssociatedApplicationUrlForDepartures();
    }

    // Put departures into the cache
    const QString strippedSourceName = stripDateAndTimeValues( sourceName );
    m_departureInfos[ strippedSourceName ] << departures;

    // Remove config needed messages
    setConfigurationRequired( false );

    // Update "last update" time
    if ( lastUpdate > m_lastSourceUpdate ) {
        m_lastSourceUpdate = lastUpdate;
    }
    m_labelInfo->setText( infoText() );

    // Fill the model with the received departures
    fillModel( departures );

    // Update everything that might have changed when all departure data is there
    if ( departuresToGo == 0 ) {
        updateColorGroupSettings();
        m_popupIcon->createDepartureGroups();
        updatePopupIcon();
        createTooltip();
    }
}

QString PublicTransport::stripDateAndTimeValues( const QString& sourceName ) const
{
    QString ret = sourceName;
    QRegExp rx( "(time=[^\\|]*|datetime=[^\\|]*)", Qt::CaseInsensitive );
    rx.setMinimal( true );
    ret.replace( rx, QChar() );
    return ret;
}

QList< DepartureInfo > PublicTransport::departureInfos( bool includeFiltered, int max ) const
{
    QList< DepartureInfo > ret;

    for ( int n = m_stopIndexToSourceName.count() - 1; n >= 0; --n ) {
        QString sourceName = stripDateAndTimeValues( m_stopIndexToSourceName[n] );
        if ( m_departureInfos.contains(sourceName) ) {
            foreach( const DepartureInfo &departureInfo, m_departureInfos[sourceName] ) {
                // Only add not filtered items
                if ( !departureInfo.isFilteredOut() || includeFiltered ) {
                    ret << departureInfo;
                }
            }
        }
    }

    qSort( ret.begin(), ret.end() );
    return max == -1 ? ret.mid( 0, m_settings.maximalNumberOfDepartures )
                     : ret.mid( 0, max );
}

void PublicTransport::clearDepartures()
{
    m_departureInfos.clear(); // Clear data from data engine
    m_model->clear(); // Clear data to be displayed
}

void PublicTransport::clearJourneys()
{
    m_journeyInfos.clear(); // Clear data from data engine
    m_modelJourneys->clear(); // Clear data to be displayed
}

void PublicTransport::handleDataError( const QString& /*sourceName*/,
                                    const Plasma::DataEngine::Data& data )
{
    if ( data["parseMode"].toString() == "journeys" ) {
        emit invalidJourneyDataReceived();

        // Set associated application url
        m_urlJourneys = data["requestUrl"].toUrl();
        kDebug() << "Errorneous journey url" << m_urlJourneys;
        if ( isStateActive("journeyView") ) {
            setAssociatedApplicationUrlForJourneys();
        }
    } else if ( data["parseMode"].toString() == "departures" ) {
        emit invalidDepartureDataReceived();

        // Set associated application url
        m_urlDeparturesArrivals = data["requestUrl"].toUrl();
        kDebug() << "Errorneous departure/arrival url" << m_urlDeparturesArrivals;
        if ( isStateActive("departureView") || isStateActive("journeySearch") ||
             isStateActive("journeysUnsupportedView") )
        {
            setAssociatedApplicationUrlForDepartures();
        }

        QString error = data["errorString"].toString();
        if ( error.isEmpty() ) {
            if ( isStateActive("networkActivated") ) {
                if ( m_settings.departureArrivalListType == DepartureList ) {
                    setConfigurationRequired( true, i18nc("@info", "Error parsing "
                            "departure information or currently no departures") );
                } else {
                    setConfigurationRequired( true, i18nc("@info", "Error parsing "
                            "arrival information or currently no arrivals") );
                }
            }
        } else if ( checkNetworkStatus() ) {
            if ( currentServiceProviderData()["type"] == "GTFS" ) {
                m_timetable->setNoItemsText( i18nc("@info/plain",
                        "There was an error:<nl/><message>%1</message><nl/><nl/>"
                        "The GTFS feed database may need to be updated. Please wait.", error) );
            } else {
                m_timetable->setNoItemsText( i18nc("@info/plain",
                        "There was an error:<nl/><message>%1</message><nl/><nl/>"
                        "The server may be temporarily unavailable.", error) );
            }
        }
    }
}

void PublicTransport::processStopSuggestions( const QString &/*sourceName*/,
        const Plasma::DataEngine::Data &data )
{
    bool journeyData = data["parseMode"].toString() == "journeys";
    if ( journeyData || data["parseMode"].toString() == "stopSuggestions" ) {
        if ( journeyData ) {
            emit invalidJourneyDataReceived();
        }

        m_listStopSuggestions->updateStopSuggestionItems( data );
    } else if ( data["parseMode"].toString() == "departures" /*&& m_currentMessage == MessageNone TODO*/ ) {
        emit invalidDepartureDataReceived();
        clearDepartures();
        setConfigurationRequired( true, i18nc("@info", "The stop name is ambiguous.") );
    }
}

void PublicTransport::processOsmData( const QString& sourceName,
                                      const Plasma::DataEngine::Data& data )
{
    qreal longitude = -1.0, latitude = -1.0;
    QString name;
    for ( Plasma::DataEngine::Data::const_iterator it = data.constBegin();
        it != data.constEnd(); ++it )
    {
        QHash< QString, QVariant > item = it.value().toHash();
        if ( item.contains("longitude") && item.contains("latitude") ) {
            longitude = item[ "longitude" ].toReal();
            latitude = item[ "latitude" ].toReal();
            if ( item.contains("name") ) {
                name = item[ "name" ].toString();
            }
            break; // Only use the first coordinates found TODO offer more coordinates if they aren't too equal
        }
    }

    if ( !qFuzzyCompare(longitude, -1.0) && !qFuzzyCompare(latitude, -1.0) ) {
        kDebug() << "Coords:" << longitude << latitude << data["finished"].toBool() << name;
        m_longitude = longitude;
        m_latitude = latitude;

        // Start marble
        if ( m_marble ) {
            // Marble already started
            QString destination = QString("org.kde.marble-%1").arg(m_marble->pid());

            // Set new window title
            QDBusMessage m1 = QDBusMessage::createMethodCall(destination,
                    "/marble/MainWindow_1", "org.kde.marble.KMainWindow", "setPlainCaption");
            m1 << i18nc("@title:window Caption for marble windows started to show a stops "
                    "position in a map. %1 is the stop name.", "\"PublicTransport: %1\"",
                    name);
            if ( !QDBusConnection::sessionBus().send(m1) ) {
                kDebug() << "Couldn't set marble title with dbus" << m1.errorMessage();
            }

            showStopInMarble( m_longitude, m_latitude );
        } else {
            QString command = "marble --caption " + i18nc("@title:window Caption for "
                    "marble windows started to show a stops position in a map. %1 is the "
                    "stop name.", "\"PublicTransport: %1\"", name);
            kDebug() << "Use this command to start marble:" << command;
            m_marble = new KProcess( this );
            m_marble->setProgram( "marble", QStringList() << "--caption"
                    << i18nc("@title:window Caption for "
                    "marble windows started to show a stops position in a map. %1 is the "
                    "stop name.", "\"PublicTransport: %1\"", name) );
            connect( m_marble, SIGNAL(error(QProcess::ProcessError)),
                    this, SLOT(errorMarble(QProcess::ProcessError)) );
            connect( m_marble, SIGNAL(started()), this, SLOT(marbleHasStarted()) );
            connect( m_marble, SIGNAL(finished(int)), this, SLOT(marbleFinished(int)) );
            m_marble->start();
        }
        dataEngine("openstreetmap")->disconnectSource( sourceName, this );
    } else if ( data.contains("finished") && data["finished"].toBool() ) {
        kDebug() << "Couldn't find coordinates for the stop.";
        showMessage( KIcon("dialog-warning"),
                        i18nc("@info", "Couldn't find coordinates for the stop."),
                        Plasma::ButtonOk );

        dataEngine("openstreetmap")->disconnectSource( sourceName, this );
    }
}

void PublicTransport::dataUpdated( const QString& sourceName,
                                   const Plasma::DataEngine::Data& data )
{
    if ( sourceName.startsWith(QLatin1String("getCoords"), Qt::CaseInsensitive) ) {
        processOsmData( sourceName, data );
        return;
    }

    if ( data.isEmpty() || (!m_currentSources.contains(sourceName)
                            && sourceName != m_currentJourneySource) ) {
        // Source isn't used anymore
        kDebug() << "Data discarded" << sourceName;
        return;
    }

    if ( data["error"].toBool() ) {
        // Error while parsing the data or no connection to server
        handleDataError( sourceName, data );
    } else if ( data["receivedPossibleStopList"].toBool() ) {
        // Stop suggestion list received
        processStopSuggestions( sourceName, data );
    } else if ( data["parseMode"].toString() == "journeys" ) {
        // List of journeys received
        emit validJourneyDataReceived();
        if ( isStateActive("journeyView") ) {
            m_departureProcessor->processJourneys( sourceName, data );
        } else {
            kDebug() << "Received journey data, but journey list is hidden.";
        }
    } else if ( data["parseMode"].toString() == "departures" ) {
        // List of departures / arrivals received
        emit validDepartureDataReceived();
        m_departureProcessor->processDepartures( sourceName, data );
    }
}

void PublicTransport::geometryChanged()
{
    m_labelInfo->setText( infoText() );
}

void PublicTransport::popupEvent( bool show )
{
    action("backToDepartures")->trigger();
    Plasma::PopupApplet::popupEvent( show );
}

void PublicTransport::wheelEvent( QGraphicsSceneWheelEvent* event )
{
    QGraphicsItem::wheelEvent( event );

    // Compute start and end indices of the departure groups to animate between
    if ( event->delta() > 0 ) {
        // Wheel rotated forward
        m_popupIcon->animateToNextGroup();
    } else if ( event->delta() < 0 ) {
        // Wheel rotated backward
        m_popupIcon->animateToPreviousGroup();
    } else {
        // Wheel not rotated?
        return;
    }
}

void PublicTransport::departuresAboutToBeRemoved( const QList<ItemBase*>& departures )
{
    m_popupIcon->departuresAboutToBeRemoved( departures );
    updatePopupIcon();
    createTooltip();
}

void PublicTransport::departuresLeft( const QList< DepartureInfo > &departures )
{
    Q_UNUSED( departures );
}

void PublicTransport::titleToggleAnimationFinished()
{
    delete m_titleToggleAnimation;
    m_titleToggleAnimation = 0;
}

void PublicTransport::updatePopupIcon()
{
    if ( isIconified() ) {
        int iconSize = qMin( 128, int(size().width()) );
        setPopupIcon( m_popupIcon->createPopupIcon(QSize(iconSize, iconSize)) );
    }
}

void PublicTransport::resized()
{
    // Get the size of the applet/popup (not the size of the popup icon if iconified)
    QSizeF size = m_graphicsWidget->size();

    if ( m_titleWidget ) {
        updatePopupIcon();

        // Show/hide title widget
        const qreal minHeightWithTitle = 200.0;
        const qreal maxHeightWithoutTitle = 225.0;
        if ( size.height() <= minHeightWithTitle // too small?
             && ((!m_titleToggleAnimation // title not already hidden?
                  && m_titleWidget->maximumHeight() > 0.1)
              || (m_titleToggleAnimation // title not currently animated to be hidden?
                  && m_titleToggleAnimation->direction() != QAbstractAnimation::Forward)) )
        {
            // Hide title: The applets vertical size is too small to show it
            //             and the title is not already hidden or currently being faded out
            if ( m_titleToggleAnimation ) {
                delete m_titleToggleAnimation;
            }

            // Create toggle animation with direction forward
            // to indicate that the title gets hidden
            m_titleToggleAnimation = new QParallelAnimationGroup( this );
            m_titleToggleAnimation->setDirection( QAbstractAnimation::Forward );

            Plasma::Animation *fadeAnimation = Plasma::Animator::create(
                    Plasma::Animator::FadeAnimation, m_titleToggleAnimation );
            fadeAnimation->setTargetWidget( m_titleWidget );
            fadeAnimation->setProperty( "startOpacity", m_titleWidget->opacity() );
            fadeAnimation->setProperty( "targetOpacity", 0.0 );

            QPropertyAnimation *shrinkAnimation = new QPropertyAnimation(
                    m_titleWidget, "maximumSize", m_titleToggleAnimation );
            shrinkAnimation->setStartValue( QSizeF(m_titleWidget->maximumWidth(),
                                                   m_titleWidget->layout()->preferredHeight()) );
            shrinkAnimation->setEndValue( QSizeF(m_titleWidget->maximumWidth(), 0) );

            connect( m_titleToggleAnimation, SIGNAL(finished()),
                     this, SLOT(titleToggleAnimationFinished()) );
            m_titleToggleAnimation->addAnimation( fadeAnimation );
            m_titleToggleAnimation->addAnimation( shrinkAnimation );
            m_titleToggleAnimation->start();
        } else if ( size.height() >= maxHeightWithoutTitle // big enough?
            && ((!m_titleToggleAnimation // title not already shown?
                 && m_titleWidget->maximumHeight() < m_titleWidget->layout()->preferredHeight())
             || (m_titleToggleAnimation // title not currently animated to be shown?
                 && m_titleToggleAnimation->direction() != QAbstractAnimation::Backward)) )
        {
            // Show title: The applets vertical size is big enough to show it
            //             and the title is not already shown or currently beging faded in
            if ( m_titleToggleAnimation ) {
                delete m_titleToggleAnimation;
            }

            // Create toggle animation with direction backward
            // to indicate that the title gets shown again.
            // The child animations use reversed start/end values.
            m_titleToggleAnimation = new QParallelAnimationGroup( this );
            m_titleToggleAnimation->setDirection( QAbstractAnimation::Backward );

            Plasma::Animation *fadeAnimation = Plasma::Animator::create(
                    Plasma::Animator::FadeAnimation, m_titleToggleAnimation );
            fadeAnimation->setTargetWidget( m_titleWidget );
            fadeAnimation->setProperty( "targetOpacity", m_titleWidget->opacity() );
            fadeAnimation->setProperty( "startOpacity", 1.0 );

            QPropertyAnimation *growAnimation = new QPropertyAnimation(
                    m_titleWidget, "maximumSize", m_titleToggleAnimation );
            growAnimation->setEndValue( QSizeF(m_titleWidget->maximumWidth(),
                                               m_titleWidget->maximumHeight()) );
            growAnimation->setStartValue( QSizeF(m_titleWidget->maximumWidth(),
                                                 m_titleWidget->layout()->preferredHeight()) );

            connect( m_titleToggleAnimation, SIGNAL(finished()),
                        this, SLOT(titleToggleAnimationFinished()) );
            m_titleToggleAnimation->addAnimation( fadeAnimation );
            m_titleToggleAnimation->addAnimation( growAnimation );
            m_titleToggleAnimation->start();
        }

        // Show/hide vertical scrollbar
        const qreal minWidthWithScrollBar = 250.0;
        const qreal maxWidthWithoutScrollBar = 275.0;
        if ( size.width() <= minWidthWithScrollBar ) {
            m_timetable->setVerticalScrollBarPolicy( Qt::ScrollBarAlwaysOff );
        } else if ( size.width() >= maxWidthWithoutScrollBar ) {
            m_timetable->setVerticalScrollBarPolicy( Qt::ScrollBarAsNeeded );
        }

        // Update quick journey search widget (show icon or icon with text)
        Plasma::ToolButton *quickJourneySearchWidget =
                m_titleWidget->castedWidget<Plasma::ToolButton>( TitleWidget::WidgetQuickJourneySearch );
        Plasma::ToolButton *filterWidget =
                m_titleWidget->castedWidget<Plasma::ToolButton>( TitleWidget::WidgetFilter );
<<<<<<< HEAD
        if ( filterWidget ) {
            if ( m_titleWidget->layout()->preferredWidth() > size.width() ) {
                // Show only an icon on the filter toolbutton, if there is not enough horizontal space
=======
        if ( quickJourneySearchWidget ) {
            if ( m_titleWidget->layout()->preferredWidth() > size.width() ) {
                // Show only an icon on the quick journey search toolbutton,
                // if there is not enough horizontal space
                quickJourneySearchWidget->nativeWidget()->setToolButtonStyle( Qt::ToolButtonIconOnly );
                quickJourneySearchWidget->setMaximumWidth( quickJourneySearchWidget->size().height() );
            } else if ( quickJourneySearchWidget->nativeWidget()->toolButtonStyle() == Qt::ToolButtonIconOnly
                && size.width() > m_titleWidget->layout()->minimumWidth() +
                QFontMetrics(quickJourneySearchWidget->font()).width(quickJourneySearchWidget->text()) +
                (filterWidget->nativeWidget()->toolButtonStyle() == Qt::ToolButtonIconOnly
                    ? QFontMetrics(filterWidget->font()).width(filterWidget->text()) : 0) + 60 )
            {
                // Show the icon with text beside if there is enough horizontal space again
                quickJourneySearchWidget->nativeWidget()->setToolButtonStyle( Qt::ToolButtonTextBesideIcon );
                quickJourneySearchWidget->setMaximumWidth( -1 );
            }
        }

        // Update filter widget (show icon or icon with text)
        if ( filterWidget ) {
            if ( m_titleWidget->layout()->preferredWidth() > size.width() ) {
                // Show only an icon on the filter toolbutton,
                // if there is not enough horizontal space
>>>>>>> f634807a
                filterWidget->nativeWidget()->setToolButtonStyle( Qt::ToolButtonIconOnly );
                filterWidget->setMaximumWidth( filterWidget->size().height() );
            } else if ( filterWidget->nativeWidget()->toolButtonStyle() == Qt::ToolButtonIconOnly
                && size.width() > m_titleWidget->layout()->minimumWidth() +
                QFontMetrics(filterWidget->font()).width(filterWidget->text()) + 60 )
            {
                // Show the icon with text beside if there is enough horizontal space again
                filterWidget->nativeWidget()->setToolButtonStyle( Qt::ToolButtonTextBesideIcon );
                filterWidget->setMaximumWidth( -1 );
            }
        }
    }

    // Update line breaking of the courtesy label
    updateInfoText();
}

void PublicTransport::resizeEvent( QGraphicsSceneResizeEvent *event )
{
    Plasma::Applet::resizeEvent( event );

    // Update popup icon to new size
    updatePopupIcon();
}

void PublicTransport::createTooltip()
{
    if ( formFactor() != Plasma::Horizontal && formFactor() != Plasma::Vertical ) {
        // Create the tooltip only when in a panel
        Plasma::ToolTipManager::self()->clearContent( this );
        return;
    }

    Plasma::ToolTipContent data;
    data.setMainText( i18nc("@info", "Public Transport") );
    if ( m_popupIcon->departureGroups()->isEmpty() ) {
        data.setSubText( i18nc("@info", "View departure times for public transport") );
    } else if ( !m_popupIcon->departureGroups()->isEmpty() ) {
        const DepartureGroup currentGroup = m_popupIcon->currentDepartureGroup();
        const bool isAlarmGroup = m_popupIcon->currentGroupIsAlarmGroup();
        const QString groupDurationString = currentGroup.first()->departureInfo()->durationString();
        QStringList infoStrings;

        if ( m_settings.departureArrivalListType ==  DepartureList ) {
            // Showing a departure list
            foreach ( const DepartureItem *item, currentGroup ) {
                infoStrings << i18nc("@info Text for one departure for the tooltip (%1: line string, "
                                     "%2: target)",
                                     "Line <emphasis strong='1'>%1<emphasis> "
                                     "to <emphasis strong='1'>%2<emphasis>",
                                     item->departureInfo()->lineString(),
                                     item->departureInfo()->target());
            }
            if ( isAlarmGroup ) {
                data.setSubText( i18ncp("@info %2 is the translated duration text (e.g. in 3 minutes), "
                                        "%4 contains texts for a list of departures",
                        "Alarm (%2) for a departure from '%3':<nl/>%4",
                        "%1 Alarms (%2) for departures from '%3':<nl/>%4",
                        currentGroup.count(),
                        groupDurationString, m_settings.currentStopSettings().stops().join(", "),
                        infoStrings.join(",<nl/>")) );
            } else {
                data.setSubText( i18ncp("@info %2 is the translated duration text (e.g. in 3 minutes), "
                                        "%4 contains texts for a list of departures",
                        "Departure (%2) from '%3':<nl/>%4",
                        "%1 Departures (%2) from '%3':<nl/>%4",
                        currentGroup.count(),
                        groupDurationString, m_settings.currentStopSettings().stops().join(", "),
                        infoStrings.join(",<nl/>")) );
            }
        } else {
            // Showing an arrival list
            foreach ( const DepartureItem *item, currentGroup ) {
                infoStrings << i18nc("@info Text for one arrival for the tooltip (%1: line string, "
                                     "%2: origin)",
                                     "Line <emphasis strong='1'>%1<emphasis> "
                                     "from <emphasis strong='1'>%2<emphasis>",
                                     item->departureInfo()->lineString(),
                                     item->departureInfo()->target());
            }
            if ( isAlarmGroup ) {
                data.setSubText( i18ncp("@info %2 is the translated duration text (e.g. in 3 minutes), "
                                        "%4 contains texts for a list of arrivals",
                        "Alarm (%2) for an arrival at '%3':<nl/>%4",
                        "%1 Alarms (%2) for arrivals at '%3':<nl/>%4",
                        currentGroup.count(),
                        groupDurationString, m_settings.currentStopSettings().stops().join(", "),
                        infoStrings.join(",<nl/>")) );
            } else {
                data.setSubText( i18ncp("@info %2 is the translated duration text (e.g. in 3 minutes), "
                                        "%4 contains texts for a list of arrivals",
                        "Arrival (%2) at '%3':<nl/>%4",
                        "%1 Arrivals (%2) at '%3':<nl/>%4",
                        currentGroup.count(),
                        groupDurationString, m_settings.currentStopSettings().stops().join(", "),
                        infoStrings.join(",<nl/>")) );
            }
        }
    }

    data.setImage( KIcon("public-transport-stop").pixmap(IconSize(KIconLoader::Desktop)) );
    Plasma::ToolTipManager::self()->setContent( this, data );
}

void PublicTransport::configChanged()
{
    disconnect( this, SIGNAL(settingsChanged()), this, SLOT(configChanged()) );

    // Apply show departures/arrivals setting
    m_model->setDepartureArrivalListType( m_settings.departureArrivalListType );

    // Apply header settings
    if ( m_stateMachine && isStateActive("departureView") )
    {
        m_timetable->setTargetHidden( m_settings.hideColumnTarget );
        m_timetable->updateItemLayouts();
    }

    // Get fonts
    QFont font = m_settings.sizedFont();
    int smallPointSize = KGlobalSettings::smallestReadableFont().pointSize() * m_settings.sizeFactor;
    QFont smallFont = font/*, boldFont = font*/;
    smallFont.setPointSize( smallPointSize > 0 ? smallPointSize : 1 );

    // Apply fonts
    m_timetable->setFont( font );
    if ( m_journeyTimetable && isStateActive("journeyView") ) {
        m_journeyTimetable->setFont( font );
    }
    m_labelInfo->setFont( smallFont );

    // Update indentation and icon sizes to size factor
    m_timetable->setZoomFactor( m_settings.sizeFactor );

    // Update title widget to settings
    m_titleWidget->settingsChanged();

    // Update info label
    m_labelInfo->setToolTip( courtesyToolTip() );
    m_labelInfo->setText( infoText() );

    // Update text in the departure/arrival view, if no items are in the model
    // TODO this is a copy of code in line ~2311
    if ( !m_stateMachine || isStateActive("departureDataWaiting") ) {
        m_timetable->setNoItemsText(
                i18nc("@info/plain", "Waiting for data...") );
    } else if ( m_settings.departureArrivalListType == ArrivalList ) {
        m_timetable->setNoItemsText( !m_settings.currentFilterSettings().isEmpty()
                ? i18nc("@info/plain", "No unfiltered arrivals.<nl/>You can "
                        "disable filters to see all arrivals.")
                : i18nc("@info/plain", "No arrivals.") );
    } else {
        m_timetable->setNoItemsText( !m_settings.currentFilterSettings().isEmpty()
                ? i18nc("@info/plain", "No unfiltered departures.<nl/>You can "
                        "disable filters to see all departures.")
                : i18nc("@info/plain", "No departures.") );
    }

    // Apply filter, first departure and alarm settings to the worker thread
    m_departureProcessor->setFilterSettings( m_settings.currentFilterSettings() );
    m_departureProcessor->setColorGroups( m_settings.currentColorGroupSettings() );
    StopSettings stopSettings = m_settings.currentStopSettings();
    m_departureProcessor->setFirstDepartureSettings(
            static_cast<FirstDepartureConfigMode>(stopSettings.get<int>(
                FirstDepartureConfigModeSetting)),
            stopSettings.get<QTime>(TimeOfFirstDepartureSetting),
            stopSettings.get<int>(TimeOffsetOfFirstDepartureSetting),
            m_settings.departureArrivalListType == ArrivalList );
    m_departureProcessor->setAlarmSettings( m_settings.alarmSettingsList );

    // Apply other settings to the model
    m_timetable->setMaxLineCount( m_settings.linesPerRow );
    m_model->setLinesPerRow( m_settings.linesPerRow );
    m_model->setSizeFactor( m_settings.sizeFactor );
    m_model->setDepartureColumnSettings( m_settings.displayTimeBold,
            m_settings.showRemainingMinutes, m_settings.showDepartureTime );

    int alarmMinsBeforeDeparture = m_settings.currentStopSettings().get<int>(AlarmTimeSetting);
    m_model->setAlarmMinsBeforeDeparture( alarmMinsBeforeDeparture );
    m_modelJourneys->setAlarmMinsBeforeDeparture( alarmMinsBeforeDeparture );

//     m_modelJourneys->setHomeStop( m_settings.currentStopSettings().stop(0).name ); DONE IN WRITESETTINGS

    // Limit model item count to the maximal number of departures setting
    if ( m_model->rowCount() > m_settings.maximalNumberOfDepartures ) {
        m_model->removeRows( m_settings.maximalNumberOfDepartures,
                             m_model->rowCount() - m_settings.maximalNumberOfDepartures );
    }

    connect( this, SIGNAL(settingsChanged()), this, SLOT(configChanged()) );
}

void PublicTransport::serviceProviderSettingsChanged()
{
    if ( m_settings.checkConfig() ) {
        // Configuration is valid
        setConfigurationRequired( false );

        // Only use the default target state (journey search) if journeys
        // are supported by the used service provider. Otherwise go to the
        // alternative target state (journeys not supported).
        const bool journeysSupported = m_currentServiceProviderFeatures.contains("JourneySearch");
        QAbstractState *target = journeysSupported
                ? m_states["journeySearch"] : m_states["journeysUnsupportedView"];
        m_journeySearchTransition1->setTargetState( target );
        m_journeySearchTransition2->setTargetState( target );
        m_journeySearchTransition3->setTargetState( target );

        action("journeys")->setEnabled( journeysSupported );
        m_titleWidget->setJourneysSupported( journeysSupported );

        // Reconnect with new settings
        reconnectSource();
        if ( !m_currentJourneySource.isEmpty() ) {
            reconnectJourneySource();
        }
    } else {
        // Missing configuration, eg. no home stop
        setConfigurationRequired( true, i18nc("@info/plain", "Please check your configuration.") );

        action("journeys")->setEnabled( false );
        m_titleWidget->setJourneysSupported( false );
    }
}

void PublicTransport::destroyOverlay()
{
    if ( m_overlay ) {
        m_overlay->destroy();
        m_overlay = 0;
    }
}

KSelectAction* PublicTransport::switchStopAction( QObject *parent,
        bool destroyOverlayOnTrigger ) const
{
    KSelectAction *switchStopAction = new KSelectAction(
            KIcon("public-transport-stop"), i18nc("@action", "Switch Current Stop"), parent );
    for ( int i = 0; i < m_settings.stopSettingsList.count(); ++i ) {
        QString stopList = m_settings.stopSettingsList[ i ].stops().join( ",\n" );
        QString stopListShort = m_settings.stopSettingsList[ i ].stops().join( ", " );
        if ( stopListShort.length() > 30 ) {
            stopListShort = stopListShort.left( 30 ).trimmed() + "...";
        }

        // Use a shortened stop name list as display text
        // and the complete version as tooltip (if it is different)
        QAction *stopAction = m_settings.departureArrivalListType == DepartureList
                ? new QAction(i18nc("@action", "Show Departures For '%1'", stopListShort), parent)
                : new QAction(i18nc("@action", "Show Arrivals For '%1'", stopListShort), parent);
        if ( stopList != stopListShort ) {
            stopAction->setToolTip( stopList );
        }
        stopAction->setData( i );
        if ( destroyOverlayOnTrigger ) {
            connect( stopAction, SIGNAL(triggered()), action("backToDepartures"), SLOT(trigger()) );
        }

        stopAction->setCheckable( true );
        stopAction->setChecked( i == m_settings.currentStopSettingsIndex );
        switchStopAction->addAction( stopAction );
    }

    connect( switchStopAction, SIGNAL(triggered(QAction*)),
             this, SLOT(setCurrentStopIndex(QAction*)) );
    return switchStopAction;
}

void PublicTransport::showActionButtons()
{
    // Create an overlay widget with gets placed over the applet
    // and then filled with buttons
    m_overlay = new OverlayWidget( m_graphicsWidget, m_mainGraphicsWidget );
    m_overlay->setGeometry( m_graphicsWidget->contentsRect() );
    m_overlay->setOpacity( 0 );

    // Create a layout for the buttons and add a spacer at the top
    QGraphicsLinearLayout *layout = new QGraphicsLinearLayout( Qt::Vertical );
    layout->setContentsMargins( 15, 10, 15, 10 );
    QGraphicsWidget *spacer = new QGraphicsWidget( m_overlay );
    spacer->setSizePolicy( QSizePolicy::Expanding, QSizePolicy::Expanding );
    layout->addItem( spacer );

    // Add actions depending on active states / service provider features
    QList<QAction*> actions;
    if ( isStateActive("journeyView") ) {
        actions << action("backToDepartures");
    }
    if ( m_currentServiceProviderFeatures.contains("Arrivals") ) {
        actions << (m_settings.departureArrivalListType == DepartureList
                ? action("showArrivals") : action("showDepartures"));
    }
    if ( m_currentServiceProviderFeatures.contains("JourneySearch") ) {
//         updateJourneyActionMenu();
        actions << action("journeys");
    }

    // Add stop selector if multiple stops are defined
    if ( m_settings.stopSettingsList.count() > 1 ) {
        actions << switchStopAction( 0, true ); // Parent gets set below
    }

    // Create buttons for the actions and create a list of fade animations
    foreach ( QAction *action, actions ) {
        Plasma::PushButton *button = new Plasma::PushButton( m_overlay );
        button->setSizePolicy( QSizePolicy::Maximum, QSizePolicy::Fixed );
        button->setAction( action );
        if ( action->menu() ) {
//             action->setParent( button ); // Set button as parent
            button->nativeWidget()->setMenu( action->menu() );
        }

        layout->addItem( button );
        layout->setAlignment( button, Qt::AlignCenter );
    }

    // Add a cancel button
    Plasma::PushButton *btnCancel = new Plasma::PushButton( m_overlay );
    btnCancel->setText( i18nc("@action:button", "Cancel") );
    btnCancel->setIcon( KIcon("dialog-cancel") );
    btnCancel->setSizePolicy( QSizePolicy::Maximum, QSizePolicy::Fixed );
    connect( btnCancel, SIGNAL(clicked()), this, SIGNAL(cancelActionButtons()) );

    // Create a separate layout for the cancel button to have some more space
    // between the cancel button and the others
    QGraphicsLinearLayout *layoutCancel = new QGraphicsLinearLayout( Qt::Vertical );
    layoutCancel->setContentsMargins( 0, 10, 0, 0 );
    layoutCancel->addItem( btnCancel );

    // Finish layout with the cancel button and another spacer at the bottom
    layout->addItem( layoutCancel );
    layout->setAlignment( layoutCancel, Qt::AlignCenter );
    QGraphicsWidget *spacer2 = new QGraphicsWidget( m_overlay );
    spacer2->setSizePolicy( QSizePolicy::Expanding, QSizePolicy::Expanding );
    layout->addItem( spacer2 );
    m_overlay->setLayout( layout );

    // Create a fade in animation for the whole overlay
    GlobalApplet::fadeAnimation( m_overlay, 1 )->start( QAbstractAnimation::DeleteWhenStopped );
}

void PublicTransport::setCurrentStopIndex( QAction* action )
{
    bool ok;
    int stopIndex = action->data().toInt( &ok );
    if ( !ok ) {
        kDebug() << "Couldn't find stop index";
        return;
    }

    Settings settings = m_settings;
    settings.currentStopSettingsIndex = stopIndex;
    setSettings
( settings );
}

void PublicTransport::showDepartures()
{
    // Change departure arrival list type in a copy of the settings.
    // Then write the new settings.
    Settings settings = m_settings;
    settings.departureArrivalListType = DepartureList;
    setSettings
( settings );
}

void PublicTransport::showArrivals()
{
    // Change departure arrival list type in a copy of the settings.
    // Then write the new settings.
    Settings settings = m_settings;
    settings.departureArrivalListType = ArrivalList;
    setSettings
( settings );
}

void PublicTransport::switchFilterConfiguration( QAction* action )
{
    const QString filterConfig = KGlobal::locale()->removeAcceleratorMarker( action->text() );

    // Change filter configuration of the current stop in a copy of the settings.
    // Then write the new settings.
    Settings settings = m_settings;
    for ( int i = 0; i < settings.filterSettingsList.count(); ++i ) {
        const FilterSettings filterSettings = settings.filterSettingsList[i];
        if ( filterSettings.name == filterConfig ) {
            // Switch filter configuration for current stop settings
            if ( filterSettings.affectedStops.contains(settings.currentStopSettingsIndex) ) {
                settings.filterSettingsList[i].affectedStops.remove( settings.currentStopSettingsIndex );
            } else if ( !filterSettings.affectedStops.contains(settings.currentStopSettingsIndex) ) {
                settings.filterSettingsList[i].affectedStops << settings.currentStopSettingsIndex;
            }
        }
    }
    setSettings
( settings );
}

void PublicTransport::switchFilterByGroupColor( QAction* action )
{
    const QColor color = action->data().value<QColor>();
    const bool enable = action->isChecked();

    // Change filter configuration of the current stop in a copy of the settings.
    // Then write the new settings.
    Settings settings = m_settings;
    settings.colorGroupSettingsList[settings.currentStopSettingsIndex].enableColorGroup( color, enable );
    setSettings
( settings );
}

void PublicTransport::enableFilterConfiguration( const QString& filterConfiguration, bool enable )
{
    const QString filterConfig = filterConfiguration;
    Q_ASSERT_X( m_settings.filterSettingsList.hasName(filterConfig),
                "PublicTransport::switchFilterConfiguration",
                QString("Filter '%1' not found!").arg(filterConfig).toLatin1().data() );

    // Change filter configuration of the current stop in a copy of the settings.
    // Then write the new settings.
    Settings settings = m_settings;
    FilterSettings filterSettings = settings.filterSettingsList.byName( filterConfig );
    if ( enable && !filterSettings.affectedStops.contains(settings.currentStopSettingsIndex) ) {
        filterSettings.affectedStops << settings.currentStopSettingsIndex;
    } else if ( !enable && filterSettings.affectedStops.contains(settings.currentStopSettingsIndex) ) {
        filterSettings.affectedStops.remove( settings.currentStopSettingsIndex );
    }
    settings.filterSettingsList.set( filterSettings );
    setSettings
( settings );
}

void PublicTransport::showDepartureList()
{
    fadeOutOldAppearance();
    m_titleWidget->setTitleType( ShowDepartureArrivalListTitle,
                                 isStateActive("departureDataValid"),
                                 isStateActive("journeyDataValid") );
    updateDepartureListIcon();
    updateInfoText();

    m_timetable->update();
    geometryChanged();
    setBusy( isStateActive("departureDataWaiting") && m_model->isEmpty() );

    showMainWidget( m_timetable );
    setAssociatedApplicationUrlForDepartures();
}

void PublicTransport::showIntermediateDepartureList()
{
    fadeOutOldAppearance();
    m_titleWidget->setTitleType( ShowIntermediateDepartureListTitle,
                                 isStateActive("departureDataValid"),
                                 isStateActive("journeyDataValid") );
    updateDepartureListIcon();
    updateInfoText();

    m_timetable->update();
    geometryChanged();
    setBusy( isStateActive("departureDataWaiting") && m_model->isEmpty() );

    showMainWidget( m_timetable );
    setAssociatedApplicationUrlForDepartures();
}

void PublicTransport::showJourneyList()
{
    fadeOutOldAppearance();
    m_titleWidget->setTitleType( ShowJourneyListTitle,
                                 isStateActive("departureDataValid"),
                                 isStateActive("journeyDataValid") );

    m_journeyTimetable = new JourneyTimetableWidget( this );
    m_journeyTimetable->setModel( m_modelJourneys );
    m_journeyTimetable->setFont( m_settings.sizedFont() );
    m_journeyTimetable->setSvg( &m_vehiclesSvg );
    connect( m_journeyTimetable, SIGNAL(requestStopAction(StopAction::Type,QString)),
             this, SLOT(requestStopAction(StopAction::Type,QString)) );
    connect( m_journeyTimetable, SIGNAL(requestAlarmCreation(QDateTime,QString,VehicleType,QString,QGraphicsWidget*)),
             this, SLOT(processAlarmCreationRequest(QDateTime,QString,VehicleType,QString,QGraphicsWidget*)) );
    connect( m_journeyTimetable, SIGNAL(requestAlarmDeletion(QDateTime,QString,VehicleType,QString,QGraphicsWidget*)),
             this, SLOT(processAlarmDeletionRequest(QDateTime,QString,VehicleType,QString,QGraphicsWidget*)) );
    connect( m_states["journeyView"], SIGNAL(exited()),
             m_journeyTimetable, SLOT(deleteLater()) );
    m_journeyTimetable->setZoomFactor( m_settings.sizeFactor );
    m_journeyTimetable->update();

    m_titleWidget->setTitle( m_journeyTitleText.isEmpty()
            ? i18nc("@info", "<emphasis strong='1'>Journeys</emphasis>")
            : m_journeyTitleText );
    geometryChanged();
    setBusy( isStateActive("journeyDataWaiting") && m_modelJourneys->isEmpty() );

    showMainWidget( m_journeyTimetable );
    setAssociatedApplicationUrlForJourneys();

    // Ensure the applet popup is shown
    showPopup();
}

void PublicTransport::showJourneySearch()
{
    fadeOutOldAppearance();
    m_titleWidget->setTitleType( ShowSearchJourneyLineEdit,
            isStateActive("departureDataValid"), isStateActive("journeyDataValid") );

    Plasma::LineEdit *journeySearch =
            m_titleWidget->castedWidget<Plasma::LineEdit>( TitleWidget::WidgetJourneySearchLine );
    Q_ASSERT( journeySearch );

    m_listStopSuggestions = new JourneySearchSuggestionWidget(
            this, &m_settings, palette() );
    m_listStopSuggestions->attachLineEdit( journeySearch );
    connect( m_listStopSuggestions, SIGNAL(journeySearchLineChanged(QString,QDateTime,bool,bool)),
             this, SLOT(journeySearchLineChanged(QString,QDateTime,bool,bool)) );
    connect( m_states["journeySearch"], SIGNAL(exited()),
             m_listStopSuggestions, SLOT(deleteLater()) );

    // Hide journey search action, because it switches to the currently active state
    action("searchJourneys")->setVisible( false );

    showMainWidget( m_listStopSuggestions );
    setBusy( false );

    // Ensure the applet popup is shown
    showPopup();
}

void PublicTransport::exitJourneySearch()
{
    // Show journey search action again
    action("searchJourneys")->setVisible( true );
}

void PublicTransport::showJourneysUnsupportedView()
{
    fadeOutOldAppearance();
    m_titleWidget->setTitleType( ShowSearchJourneyLineEditDisabled,
            isStateActive("departureDataValid"), isStateActive("journeyDataValid") );

    m_labelJourneysNotSupported = new Plasma::Label;
    m_labelJourneysNotSupported->setAlignment( Qt::AlignCenter );
    m_labelJourneysNotSupported->setSizePolicy( QSizePolicy::Expanding,
            QSizePolicy::Expanding, QSizePolicy::Label );
    m_labelJourneysNotSupported->setText( i18nc("@info/plain",
            "Journey searches aren't supported by the currently used "
            "service provider or it's accessor.") );
    m_labelJourneysNotSupported->nativeWidget()->setWordWrap( true );
    connect( m_states["journeysUnsupportedView"], SIGNAL(exited()),
             m_labelJourneysNotSupported, SLOT(deleteLater()) );

    showMainWidget( m_labelJourneysNotSupported );
    setBusy( false );

    // Ensure the applet popup is shown,
    // but only for a few seconds as this just shows an error message
    showPopup( 3000 );
}

void PublicTransport::journeySearchInputFinished( const QString &text )
{
    clearJourneys();

    // Add journey search line to the list of recently used journey searches
    // and cut recent journey searches if the limit is exceeded
    Settings settings = m_settings;
    settings.addRecentJourneySearch( text );
    setSettings
( settings );

    m_journeyTitleText.clear();
    QString stop;
    QDateTime departure;
    bool stopIsTarget, timeIsDeparture;
    Plasma::LineEdit *journeySearch =
            m_titleWidget->castedWidget<Plasma::LineEdit>( TitleWidget::WidgetJourneySearchLine );
//     Q_ASSERT( journeySearch ); // May be 0 here, TODO use new journey search parser
    JourneySearchParser::parseJourneySearch( !journeySearch ? 0 : journeySearch->nativeWidget(),
            text, &stop, &departure, &stopIsTarget, &timeIsDeparture );

    reconnectJourneySource( stop, departure, stopIsTarget, timeIsDeparture );
    emit journeySearchFinished();
}

void PublicTransport::journeySearchLineChanged( const QString& stopName,
        const QDateTime& departure, bool stopIsTarget, bool timeIsDeparture )
{
    reconnectJourneySource( stopName, departure, stopIsTarget, timeIsDeparture, true );
}

void PublicTransport::updateFilterMenu()
{
    KActionMenu *actionFilter = qobject_cast< KActionMenu* >( action("filterConfiguration") );
    KMenu *menu = actionFilter->menu();
    menu->clear();

    QList< QAction* > oldActions = m_filtersGroup->actions();
    foreach( QAction *oldAction, oldActions ) {
        m_filtersGroup->removeAction( oldAction );
        delete oldAction;
    }

<<<<<<< HEAD
    KMenu *menu = qobject_cast<KMenu*>( actionFilter->menu() );
    menu->clear();
=======
>>>>>>> f634807a
    bool showColorGrous = m_settings.colorize && !m_settings.colorGroupSettingsList.isEmpty();
    if ( m_settings.filterSettingsList.isEmpty() && !showColorGrous ) {
        return; // Nothing to show in the filter menu
    }

    if ( !m_settings.filterSettingsList.isEmpty() ) {
        menu->addTitle( KIcon("view-filter"), i18nc("@title This is a menu title",
                                                    "Filters (reducing)") );
        foreach( const FilterSettings &filterSettings, m_settings.filterSettingsList ) {
            QAction *action = new QAction( filterSettings.name, m_filtersGroup );
            action->setCheckable( true );
            if ( filterSettings.affectedStops.contains(m_settings.currentStopSettingsIndex) ) {
                action->setChecked( true );
            }

            menu->addAction( action );
        }
    }

    if ( showColorGrous ) {
        // Add checkbox entries to toggle color groups
        if ( m_settings.departureArrivalListType == ArrivalList ) {
            menu->addTitle( KIcon("object-group"), i18nc("@title This is a menu title",
                                                         "Arrival Groups (extending)") );
        } else {
            menu->addTitle( KIcon("object-group"), i18nc("@title This is a menu title",
                                                         "Departure Groups (extending)") );
        }
        foreach( const ColorGroupSettings &colorGroupSettings,
                 m_settings.currentColorGroupSettings() )
        {
            // Create action for current color group
            QAction *action = new QAction( colorGroupSettings.lastCommonStopName,
                                           m_colorFiltersGroup );
            action->setCheckable( true );
            if ( !colorGroupSettings.filterOut ) {
                action->setChecked( true );
            }
            action->setData( QVariant::fromValue(colorGroupSettings.color) );

            // Draw a color patch with the color of the color group
            QPixmap pixmap( QSize(16, 16) );
            pixmap.fill( Qt::transparent );
            QPainter p( &pixmap );
            p.setRenderHints( QPainter::Antialiasing );
            p.setBrush( colorGroupSettings.color );
            QColor borderColor = KColorScheme(QPalette::Active).foreground().color();
            borderColor.setAlphaF( 0.75 );
            p.setPen( borderColor );
            p.drawRoundedRect( QRect(QPoint(1,1), pixmap.size() - QSize(2, 2)), 4, 4 );
            p.end();

            // Put the pixmap into a KIcon
            KIcon colorIcon;
            colorIcon.addPixmap( pixmap );
            action->setIcon( colorIcon );

            menu->addAction( action );
        }
    }
<<<<<<< HEAD

    return menu;
}

// TODO: Move to TitleWidget?
void PublicTransport::showFilterMenu()
{
    KMenu *menu = updateFilterMenu();

    // Show the filters menu under the filter icon
    menu->exec( QCursor::pos() );
//   view()->mapToGlobal(
//         view()->mapFromScene(m_filterIcon->mapToScene(0,
//                 m_filterIcon->boundingRect().height()))) );
=======
>>>>>>> f634807a
}

void PublicTransport::useCurrentPlasmaTheme()
{
    if ( m_settings.useDefaultFont ) {
        configChanged();
    }

    // Get theme colors
    QColor textColor = Plasma::Theme::defaultTheme()->color( Plasma::Theme::TextColor );

    // Create palette with the used theme colors
    QPalette p = palette();
    p.setColor( QPalette::Background, Qt::transparent );
    p.setColor( QPalette::Base, Qt::transparent );
    p.setColor( QPalette::Button, Qt::transparent );
    p.setColor( QPalette::Foreground, textColor );
    p.setColor( QPalette::Text, textColor );
    p.setColor( QPalette::ButtonText, textColor );

    QColor bgColor = KColorScheme( QPalette::Active )
            .background( KColorScheme::AlternateBackground ).color();
    bgColor.setAlpha( bgColor.alpha() / 3 );
    QLinearGradient bgGradient( 0, 0, 1, 0 );
    bgGradient.setCoordinateMode( QGradient::ObjectBoundingMode );
    bgGradient.setColorAt( 0, Qt::transparent );
    bgGradient.setColorAt( 0.3, bgColor );
    bgGradient.setColorAt( 0.7, bgColor );
    bgGradient.setColorAt( 1, Qt::transparent );
    QBrush brush( bgGradient );
    p.setBrush( QPalette::AlternateBase, brush );

    m_timetable->setPalette( p );

    // To set new text color of the header items
    m_model->setDepartureArrivalListType( m_settings.departureArrivalListType );
    m_timetable->updateItemLayouts();
}

QGraphicsWidget* PublicTransport::graphicsWidget()
{
    if ( !m_graphicsWidget ) {
        m_graphicsWidget = new QGraphicsWidget( this );
        m_graphicsWidget->setMinimumSize( 150, 150 ); // TODO allow smaller sizes, if zoom factor is small
        m_graphicsWidget->setPreferredSize( 400, 300 );
        connect( m_graphicsWidget, SIGNAL(geometryChanged()), this, SLOT(resized()) );

        // Create a child graphics widget, eg. to apply a blur effect to it
        // but not to an overlay widget (which then gets a child of m_graphicsWidget).
        m_mainGraphicsWidget = new QGraphicsWidget( m_graphicsWidget );
        m_mainGraphicsWidget->setSizePolicy( QSizePolicy::Expanding,
                                             QSizePolicy::Expanding );
        QGraphicsLinearLayout *mainLayout = new QGraphicsLinearLayout( Qt::Vertical );
        mainLayout->setContentsMargins( 0, 0, 0, 0 );
        mainLayout->addItem( m_mainGraphicsWidget );
        m_graphicsWidget->setLayout( mainLayout );

        // Create the title widget and connect slots
        m_titleWidget = new TitleWidget( ShowDepartureArrivalListTitle,
                                         &m_settings, m_mainGraphicsWidget );
        connect( m_titleWidget, SIGNAL(journeySearchInputFinished(QString)),
                 this, SLOT(journeySearchInputFinished(QString)) );
        connect( m_titleWidget, SIGNAL(journeySearchListUpdated(QList<JourneySearchItem>)),
                 this, SLOT(journeySearchListUpdated(QList<JourneySearchItem>)) );

        m_labelInfo = new Plasma::Label( m_mainGraphicsWidget );
        m_labelInfo->setAlignment( Qt::AlignVCenter | Qt::AlignRight );
        connect( m_labelInfo, SIGNAL(linkActivated(QString)),
                 KToolInvocation::self(), SLOT(invokeBrowser(QString)) );
        QLabel *labelInfo = m_labelInfo->nativeWidget();
        labelInfo->setOpenExternalLinks( true );
        labelInfo->setWordWrap( true );
        m_labelInfo->setText( infoText() );

        // Create timetable item for departures/arrivals
        m_timetable = new TimetableWidget( m_mainGraphicsWidget );
        m_timetable->setModel( m_model );
        m_timetable->setSvg( &m_vehiclesSvg );
        connect( m_timetable, SIGNAL(contextMenuRequested(PublicTransportGraphicsItem*,QPointF)),
                 this, SLOT(departureContextMenuRequested(PublicTransportGraphicsItem*,QPointF)) );
        connect( m_timetable, SIGNAL(requestStopAction(StopAction::Type,QString)),
                 this, SLOT(requestStopAction(StopAction::Type,QString)) );

        QGraphicsLinearLayout *layout = new QGraphicsLinearLayout( Qt::Vertical );
        layout->setContentsMargins( 0, 0, 0, 0 );
        layout->setSpacing( 0 );
        layout->addItem( m_titleWidget );
        layout->addItem( m_timetable );
        layout->addItem( m_labelInfo );
        layout->setAlignment( m_labelInfo, Qt::AlignRight | Qt::AlignVCenter );
        m_mainGraphicsWidget->setLayout( layout );

        registerAsDragHandle( m_mainGraphicsWidget );
        registerAsDragHandle( m_titleWidget->titleWidget() );

        // To make the link clickable (don't let plasma eat click events for dragging)
        m_labelInfo->installSceneEventFilter( this );

        useCurrentPlasmaTheme();
    }

    return m_graphicsWidget;
}

bool PublicTransport::sceneEventFilter( QGraphicsItem* watched, QEvent* event )
{
    if ( watched == m_labelInfo && event->type() == QEvent::GraphicsSceneMousePress ) {
        return true; // To make links clickable, otherwise Plasma takes all clicks to move the applet
    }

    return Plasma::Applet::sceneEventFilter( watched, event );
}

bool PublicTransport::eventFilter( QObject *watched, QEvent *event )
{
    Plasma::LineEdit *journeySearch =
            m_titleWidget->castedWidget<Plasma::LineEdit>( TitleWidget::WidgetJourneySearchLine );
    if ( watched && watched == journeySearch && isStateActive("journeySearch")
        && m_listStopSuggestions->model()
        && m_listStopSuggestions->model()->rowCount() > 0 )
    {
        QKeyEvent *keyEvent;
        QModelIndex curIndex;
        int row;
        switch ( event->type() ) {
        case QEvent::KeyPress:
            keyEvent = dynamic_cast<QKeyEvent*>( event );
            curIndex = m_listStopSuggestions->currentIndex();

            if ( keyEvent->key() == Qt::Key_Up ) {
                if ( !curIndex.isValid() ) {
                    curIndex = m_listStopSuggestions->model()->index( 0, 0 );
                    m_listStopSuggestions->setCurrentIndex( curIndex );
//                     possibleStopItemActivated( curIndex );
                    m_listStopSuggestions->useStopSuggestion( curIndex );
                    return true;
                } else {
                    row = curIndex.row();
                    if ( row >= 1 ) {
                        m_listStopSuggestions->setCurrentIndex(
                                m_listStopSuggestions->model()->index(row - 1,
                                curIndex.column(), curIndex.parent()) );
                        m_listStopSuggestions->useStopSuggestion(
                                m_listStopSuggestions->currentIndex() );
                        return true;
                    } else {
                        return false;
                    }
                }
            } else if ( keyEvent->key() == Qt::Key_Down ) {
                if ( !curIndex.isValid() ) {
                    curIndex = m_listStopSuggestions->model()->index( 0, 0 );
                    m_listStopSuggestions->setCurrentIndex( curIndex );
                    m_listStopSuggestions->useStopSuggestion( curIndex );
                    return true;
                } else {
                    row = curIndex.row();
                    if ( row < m_listStopSuggestions->model()->rowCount() - 1 ) {
                        m_listStopSuggestions->setCurrentIndex(
                                m_listStopSuggestions->model()->index(row + 1,
                                curIndex.column(), curIndex.parent()) );
                        m_listStopSuggestions->useStopSuggestion(
                                m_listStopSuggestions->currentIndex() );
                        return true;
                    } else {
                        return false;
                    }
                }
            }
            break;

        default:
            break;
        }
    }

    return Plasma::PopupApplet::eventFilter( watched, event );
}

void PublicTransport::createConfigurationInterface( KConfigDialog* parent )
{
    // Go back from intermediate departure list (which may be requested by a
    // context menu action) before showing the configuration dialog,
    // because stop settings may be changed and the intermediate stop
    // shouldn't be shown in the configuration dialog.
    if ( isStateActive("intermediateDepartureView") ) {
        showDepartureList();
    }

    SettingsUiManager *settingsUiManager = new SettingsUiManager(
            m_settings, dataEngine("publictransport"),
            dataEngine("openstreetmap"), dataEngine("favicons"),
            dataEngine("geolocation"), parent );
    connect( settingsUiManager, SIGNAL(settingsAccepted(Settings)),
             this, SLOT(setSettings(Settings)) );
    connect( m_model, SIGNAL(updateAlarms(AlarmSettingsList,QList<int>)),
             settingsUiManager, SLOT(removeAlarms(AlarmSettingsList,QList<int>)) );
}

void PublicTransport::setSettings( const Settings& settings )
{
    SettingsIO::ChangedFlags changed =
            SettingsIO::writeSettings( settings, m_settings, config(), globalConfig() );

    if ( changed.testFlag(SettingsIO::IsChanged) ) {
        m_settings = settings;

        QVariantHash serviceProviderData = currentServiceProviderData();
        m_currentServiceProviderFeatures = serviceProviderData.isEmpty()
                ? QStringList() : serviceProviderData["features"].toStringList();
        emit configNeedsSaving();
        emit settingsChanged();

        // If stop settings have changed the whole model gets cleared and refilled.
        // Therefore the other change flags can be in 'else' parts
        if ( changed.testFlag(SettingsIO::ChangedServiceProvider) ||
             changed.testFlag(SettingsIO::ChangedCurrentStopSettings) ||
             changed.testFlag(SettingsIO::ChangedCurrentStop) )
        {
            m_settings.adjustColorGroupSettingsCount();
            clearDepartures();
            serviceProviderSettingsChanged();
        } else if ( changed.testFlag(SettingsIO::ChangedFilterSettings)
                 || changed.testFlag(SettingsIO::ChangedColorGroupSettings) )
        {
            for ( int n = 0; n < m_stopIndexToSourceName.count(); ++n ) {
                QString sourceName = stripDateAndTimeValues( m_stopIndexToSourceName[n] );
                m_departureProcessor->filterDepartures( sourceName,
                        m_departureInfos[sourceName], m_model->itemHashes() );
            }
        } else if ( changed.testFlag(SettingsIO::ChangedLinesPerRow) ) {
            // Refill model to recompute item sizehints
            m_model->clear();
            fillModel( departureInfos() );
        }

        if ( changed.testFlag(SettingsIO::ChangedCurrentJourneySearchLists) ) {
            // Update the journeys menu
            updateJourneyMenu();
        }
        if ( changed.testFlag(SettingsIO::ChangedFilterSettings) ||
             changed.testFlag(SettingsIO::ChangedColorGroupSettings) )
        {
            // Update the journeys menu
            updateFilterMenu();
        }
        if ( changed.testFlag(SettingsIO::ChangedDepartureArrivalListType) ) {
            m_model->setDepartureArrivalListType( m_settings.departureArrivalListType );
            m_timetable->updateItemLayouts();

            // Adjust action texts to departure / arrival list
            action("removeAlarmForDeparture")->setText(
                    m_settings.departureArrivalListType == DepartureList
                    ? i18nc("@action", "Remove &Alarm for This Departure")
                    : i18nc("@action", "Remove &Alarm for This Arrival") );
            action("createAlarmForDeparture")->setText(
                    m_settings.departureArrivalListType == DepartureList
                    ? i18nc("@action", "Set &Alarm for This Departure")
                    : i18nc("@action", "Set &Alarm for This Arrival") );
            action("backToDepartures")->setText(
                    m_settings.departureArrivalListType == DepartureList
                    ? i18nc("@action", "Back to &Departure List")
                    : i18nc("@action", "Back to &Arrival List") );
        }

        // Update current stop settings / current home stop in the models
        if ( changed.testFlag(SettingsIO::ChangedCurrentStop) ||
             changed.testFlag(SettingsIO::ChangedCurrentStopSettings) )
        {
            m_model->setHomeStop( m_settings.currentStopSettings().stop(0).name );
            m_model->setCurrentStopIndex( m_settings.currentStopSettingsIndex );

            if ( m_modelJourneys ) {
                m_modelJourneys->setHomeStop( m_settings.currentStopSettings().stop(0).name );
                m_modelJourneys->setCurrentStopIndex( m_settings.currentStopSettingsIndex );
            }
        }

        // Update the filter widget
        if ( changed.testFlag(SettingsIO::ChangedCurrentStop) ||
             changed.testFlag(SettingsIO::ChangedCurrentStopSettings) ||
             changed.testFlag(SettingsIO::ChangedFilterSettings) ||
             changed.testFlag(SettingsIO::ChangedColorGroupSettings) )
        {
            m_titleWidget->updateFilterWidget();
        }

        // Update alarm settings
        if ( changed.testFlag(SettingsIO::ChangedAlarmSettings) ) {
            m_model->setAlarmSettings( m_settings.alarmSettingsList );
            if ( m_modelJourneys ) {
                m_modelJourneys->setAlarmSettings( m_settings.alarmSettingsList );
            }
        }
    } else {
        kDebug() << "No changes made in the settings";
    }
}

void PublicTransport::setDepartureArrivalListType( DepartureArrivalListType departureArrivalListType )
{
    m_model->setDepartureArrivalListType( departureArrivalListType );
    m_timetable->updateItemLayouts();
}

void PublicTransport::updateInfoText()
{
    m_labelInfo->setToolTip( courtesyToolTip() );
    m_labelInfo->setText( infoText() );
}

void PublicTransport::showMainWidget( QGraphicsWidget* mainWidget )
{
    // Setup new main layout
    QGraphicsLinearLayout *layoutMainNew = new QGraphicsLinearLayout(
            Qt::Vertical, m_mainGraphicsWidget );
    layoutMainNew->setContentsMargins( 0, 0, 0, 0 );
    layoutMainNew->setSpacing( 0 );
    m_timetable->setVisible( isStateActive("departureView") ||
                             isStateActive("intermediateDepartureView") );

    // Add widgets to new layout
    layoutMainNew->addItem( m_titleWidget );
    layoutMainNew->addItem( mainWidget );
    layoutMainNew->addItem( m_labelInfo );
    layoutMainNew->setAlignment( m_labelInfo, Qt::AlignRight | Qt::AlignVCenter );
}

Plasma::Animation* PublicTransport::fadeOutOldAppearance()
{
    if ( isVisible() && m_stateMachine ) {
        // Draw old appearance to pixmap
        QPixmap pixmap( m_mainGraphicsWidget->size().toSize() );
        pixmap.fill( Qt::transparent );
        QPainter p( &pixmap );
        QRect sourceRect = m_mainGraphicsWidget->mapToScene( m_mainGraphicsWidget->boundingRect() )
                .boundingRect().toRect();
        QRectF rect( QPointF(0, 0), m_mainGraphicsWidget->size() );
        m_titleWidget->scene()->render( &p, rect, sourceRect );

        // Fade from old to new appearance
        oldItemAnimationFinished();
        m_oldItem = new GraphicsPixmapWidget( pixmap, m_graphicsWidget );
        m_oldItem->setPos( 0, 0 );
        m_oldItem->setZValue( 1000 );
        Plasma::Animation *animOut = Plasma::Animator::create( Plasma::Animator::FadeAnimation );
        animOut->setProperty( "startOpacity", 1 );
        animOut->setProperty( "targetOpacity", 0 );
        animOut->setTargetWidget( m_oldItem );
        connect( animOut, SIGNAL(finished()), this, SLOT(oldItemAnimationFinished()) );
        animOut->start( QAbstractAnimation::DeleteWhenStopped );
        return animOut;
    } else {
        return 0;
    }
}

void PublicTransport::oldItemAnimationFinished()
{
    if ( m_oldItem && m_oldItem->scene() ) {
        m_oldItem->scene()->removeItem( m_oldItem );
    }
    delete m_oldItem;
    m_oldItem = 0;
}

void PublicTransport::processJourneyRequest( const QString& stop, bool stopIsTarget )
{
    clearJourneys();
    reconnectJourneySource( stop, QDateTime(), stopIsTarget, true );
}

void PublicTransport::journeySearchListUpdated( const QList<JourneySearchItem> &newJourneySearches )
{
    Settings settings = m_settings;
    settings.setCurrentJourneySearches( newJourneySearches );
    setSettings
( settings );
}

void PublicTransport::journeyActionTriggered( QAction *_action )
{
    // The configure action has no data, only quick journey search items get the
    // journey search string as data
    if ( _action->data().isValid() ) {
        // The given action is not the configure action
        const QString journeySearch = KGlobal::locale()->removeAcceleratorMarker(
                _action->data().toString() );

        if ( isStateActive("journeySearch") ) {
            // If in journey search view, put the selected journey search into the input line edit
            m_titleWidget->setJourneySearch( journeySearch );
        } else {
            // Go directly to the journey results view
            journeySearchInputFinished( journeySearch );
        }
    }
}

void PublicTransport::departureDataWaitingStateEntered()
{
    updateDepartureListIcon();
    setBusy( m_model->isEmpty() ); // Only busy if there is no data currently
    m_timetable->setNoItemsText( i18nc("@info/plain", "Waiting for depatures...") );
}

void PublicTransport::departureDataInvalidStateEntered()
{
    updateDepartureListIcon();
    setBusy( false );

    m_timetable->setNoItemsText( m_settings.departureArrivalListType == ArrivalList
            ? i18nc("@info/plain", "No arrivals due to an error.")
            : i18nc("@info/plain", "No departures due to an error.") );
}

void PublicTransport::departureDataValidStateEntered()
{
    updateDepartureListIcon();
    setBusy( false );

    // TODO This is a copy of code in line ~1520
    if ( m_settings.departureArrivalListType == ArrivalList ) {
        m_timetable->setNoItemsText( !m_settings.currentFilterSettings().isEmpty()
                ? i18nc("@info/plain", "No unfiltered arrivals.<nl/>"
                        "You can disable filters to see all arrivals.")
                : i18nc("@info/plain", "No arrivals.") );
    } else {
        m_timetable->setNoItemsText( !m_settings.currentFilterSettings().isEmpty()
                ? i18nc("@info/plain", "No unfiltered departures.<nl/>"
                        "You can disable filters to see all departures.")
                : i18nc("@info/plain", "No departures.") );
    }
}

void PublicTransport::journeyDataWaitingStateEntered()
{
    if ( isStateActive("journeyView") ) {
        m_titleWidget->setIcon( JourneyListErrorIcon );
        m_journeyTimetable->setNoItemsText( i18nc("@info/plain", "Waiting for journeys...") );
        setBusy( m_modelJourneys->isEmpty() );
    }
}

void PublicTransport::journeyDataInvalidStateEntered()
{
    if ( isStateActive("journeyView") ) {
        m_titleWidget->setIcon( JourneyListErrorIcon );
        m_journeyTimetable->setNoItemsText( i18nc("@info/plain", "No journeys due to an error.") );
        setBusy( false );
    }
}

void PublicTransport::journeyDataValidStateEntered()
{
    if ( isStateActive("journeyView") ) {
        m_titleWidget->setIcon( JourneyListOkIcon );
        m_journeyTimetable->setNoItemsText( i18nc("@info/plain", "No journeys.") );
        setBusy( false );
    }
}

void PublicTransport::removeIntermediateStopSettings()
{
    // Remove intermediate stop settings
    Settings settings = m_settings;
    settings.stopSettingsList.removeIntermediateSettings();

    if ( m_originalStopIndex != -1 ) {
        settings.currentStopSettingsIndex = qBound( 0, m_originalStopIndex,
                settings.stopSettingsList.count() - 1 );
    }
    m_originalStopIndex = -1;

    setSettings
( settings );
}

void PublicTransport::updateDepartureListIcon()
{
    if ( isStateActive("intermediateDepartureView") ) {
        m_titleWidget->setIcon( GoBackIcon );
    } else {
        m_titleWidget->setIcon( isStateActive("departureDataValid")
                ? DepartureListOkIcon : DepartureListErrorIcon );
    }
}

void PublicTransport::hideColumnTarget()
{
    // Change hide column target setting in a copy of the settings.
    // Then write the new settings.
    Settings settings = m_settings;
    settings.hideColumnTarget = true;
    setSettings
( settings );
}

void PublicTransport::showColumnTarget()
{
    // Change hide column target setting in a copy of the settings.
    // Then write the new settings.
    Settings settings = m_settings;
    settings.hideColumnTarget = false;
    setSettings
( settings );
}

void PublicTransport::toggleExpanded()
{
    if ( m_journeyTimetable && isStateActive("journeyView") ) {
        m_journeyTimetable->item( m_clickedItemIndex.row() )->toggleExpanded();
    } else {
        m_timetable->item( m_clickedItemIndex.row() )->toggleExpanded();
    }
}

QAction* PublicTransport::updatedAction( const QString& actionName )
{
    QAction *a = action( actionName );
    if ( !a ) {
        kDebug() << "Action not found:" << actionName;
        return 0;
    }

    if ( actionName == "toggleExpanded" ) {
        if ( (m_journeyTimetable && isStateActive("journeyView"))
            ? m_journeyTimetable->item(m_clickedItemIndex.row())->isExpanded()
            : m_timetable->item(m_clickedItemIndex.row())->isExpanded() )
        {
            a->setText( i18nc("@action", "Hide Additional &Information") );
            a->setIcon( KIcon("arrow-up") );
        } else {
            a->setText( i18nc("@action", "Show Additional &Information") );
            a->setIcon( KIcon("arrow-down") );
        }
    }

    return a;
}

void PublicTransport::departureContextMenuRequested( PublicTransportGraphicsItem* item, const QPointF& pos )
{
    Q_UNUSED( pos );

    // Save the index of the clicked item
    m_clickedItemIndex = item->index();

    // List actions for the context menu
    QAction *infoAction = 0;
    QObjectList objectsToBeDeleted;
    QList<QAction *> actions;
    actions.append( updatedAction("toggleExpanded") );
    if ( isStateActive("departureView") || isStateActive("intermediateDepartureView") ) {
        DepartureItem *item = static_cast<DepartureItem*>( m_model->item(m_clickedItemIndex.row()) );

        // Add alarm actions (but not for departures in an intermediate departure list)
        if ( isStateActive("departureView") ) {
            if ( item->hasAlarm() ) {
                if ( item->alarmStates().testFlag(AlarmIsAutoGenerated) ) {
                    actions.append( action("removeAlarmForDeparture") );
                } else if ( item->alarmStates().testFlag(AlarmIsRecurring) ) {
                    // The 'Remove this Alarm' menu entry can only be
                    // used with autogenerated alarms
                    if ( item->departureInfo()->matchedAlarms().count() == 1 ) {
                        infoAction = new QAction( KIcon("task-recurring"),
                                i18nc("@info/plain", "(has a recurring alarm)"), this );
                    } else {
                        infoAction = new QAction( i18nc("@info/plain", "(has multiple alarms)"), this );
                    }
                } else {
                    // The 'Remove this Alarm' menu entry can only be
                    // used with autogenerated alarms
                    if ( item->departureInfo()->matchedAlarms().count() == 1 ) {
                        infoAction = new QAction( KIcon("task-recurring"),
                                i18nc("@info/plain", "(has a custom alarm)"), this );
                    } else {
                        infoAction = new QAction( i18nc("@info/plain", "(has multiple alarms)"), this );
                    }
                }
                if ( infoAction ) {
                    infoAction->setDisabled( true );
                    actions.append( infoAction );
                    objectsToBeDeleted << infoAction;
                }
            } else {
                actions.append( action("createAlarmForDeparture") );
                actions.append( action("createAlarmForDepartureCurrentWeekDay") );
            }
        }

        if ( !m_model->info().highlightedStop.isEmpty() ) {
            actions.append( action("unhighlightStop") );
        }

        if ( !item->departureInfo()->routeStops().isEmpty() ) {
            KMenu *menu = new KMenu();
            objectsToBeDeleted << menu;
            QAction *routeStopsAction = new QAction( KIcon("public-transport-intermediate-stops"),
                                                     i18nc("@action:inmenu", "Route Stops"), menu );
            routeStopsAction->setMenu( menu );
            const DepartureInfo *info = item->departureInfo();
            int count = info->routeStops().count();
            for ( int index = 0; index < count; ++index ) {
                QString stopName = info->routeStops()[index];

                // Get time information and route flags
                QTime time;
                int minsFromFirstRouteStop = 0;
                if ( index < info->routeTimes().count() && info->routeTimes()[index].isValid() ) {
                    time = info->routeTimes()[index];
                }
                RouteStopFlags routeStopFlags = item->routeStopFlags( index, &minsFromFirstRouteStop );

                KMenu *stopMenu = new KMenu( menu );
                QString stopText;
                if ( minsFromFirstRouteStop == 0 || !time.isValid() ) {
                    stopText = stopName;
                } else {
                    stopText = QString("%1 (%2)").arg(stopName)
                        .arg(KGlobal::locale()->prettyFormatDuration(minsFromFirstRouteStop * 60000));
                }
                QAction *routeStopsAction = new QAction( GlobalApplet::stopIcon(routeStopFlags),
                                                         stopText, stopMenu );

                if ( !routeStopFlags.testFlag(RouteStopIsHomeStop) ) {
                    StopAction *showDeparturesAction =
                            new StopAction( StopAction::ShowDeparturesForStop, stopMenu );
                    showDeparturesAction->setStopName( stopName );
                    connect( showDeparturesAction, SIGNAL(stopActionTriggered(StopAction::Type,QString)),
                            this, SLOT(requestStopAction(StopAction::Type,QString)) );
                    stopMenu->addAction( showDeparturesAction );
                }

                if ( dataEngine("openstreetmap")->isValid() ) {
                    StopAction *showInMapAction =
                            new StopAction( StopAction::ShowStopInMap, stopMenu );
                    showInMapAction->setStopName( stopName );
                    connect( showInMapAction, SIGNAL(stopActionTriggered(StopAction::Type,QString)),
                             this, SLOT(requestStopAction(StopAction::Type,QString)) );
                    stopMenu->addAction( showInMapAction );
                }

                if ( !routeStopFlags.testFlag(RouteStopIsHomeStop) ) {
                    StopAction *highlightAction =
                            new StopAction( StopAction::HighlightStop, stopMenu );
                    highlightAction->setStopName( stopName );
                    if ( m_model->info().highlightedStop == stopName ) {
                        highlightAction->setText( i18nc("@action:inmenu", "&Unhighlight This Stop") );
                    }
                    connect( highlightAction, SIGNAL(stopActionTriggered(StopAction::Type,QString)),
                            this, SLOT(requestStopAction(StopAction::Type,QString)) );
                    stopMenu->addAction( highlightAction );

                    StopAction *createFilterAction =
                            new StopAction( StopAction::CreateFilterForStop, stopMenu );
                    createFilterAction->setStopName( stopName );
                    connect( createFilterAction, SIGNAL(stopActionTriggered(StopAction::Type,QString)),
                            this, SLOT(requestStopAction(StopAction::Type,QString)) );
                    stopMenu->addAction( createFilterAction );
                }

                StopAction *copyToClipboardAction =
                        new StopAction( StopAction::CopyStopNameToClipboard, stopMenu );
                copyToClipboardAction->setStopName( stopName );
                connect( copyToClipboardAction, SIGNAL(stopActionTriggered(StopAction::Type,QString)),
                         this, SLOT(requestStopAction(StopAction::Type,QString)) );
                stopMenu->addAction( copyToClipboardAction );

                menu->addAction( routeStopsAction );
                routeStopsAction->setMenu( stopMenu );
            }
            actions.append( routeStopsAction );
        }
    }

    // Show the menu if it's not empty
    if ( actions.count() > 0 && view() ) {
        QMenu::exec( actions, QCursor::pos() );
    }

    qDeleteAll( objectsToBeDeleted );
}

void PublicTransport::requestStopAction( StopAction::Type stopAction, const QString& stopName )
{
    // Create and enable new filter
    Settings settings = m_settings;

    switch ( stopAction ) {
        case StopAction::RequestJourneysToStop:
            // stopName is the target stop, the origin is the current home stop
            processJourneyRequest( stopName, true );
            break;
        case StopAction::RequestJourneysFromStop:
            // stopName is the origin stop,, the target is the current home stop
            processJourneyRequest( stopName, false );
            break;
        case StopAction::CreateFilterForStop: {
            QString filterName = i18nc("@info/plain Default name for a new filter via a given stop",
                                       "Via %1", stopName);
            Filter viaFilter;
            viaFilter << Constraint( FilterByVia, FilterContains, stopName );
            FilterSettings filterSettings;
            filterSettings.filters << viaFilter;
            filterSettings.name = filterName;
            filterSettings.affectedStops << settings.currentStopSettingsIndex;

            settings.filterSettingsList << filterSettings;
            setSettings
( settings );
            break;
        } case StopAction::ShowStopInMap: {
            // Request coordinates from openstreetmap data engine
            QString osmStopName = stopName;
            int pos = osmStopName.lastIndexOf(',');
            if ( pos != -1 ) {
                osmStopName = osmStopName.left( pos );
            }

            osmStopName.remove( QRegExp("\\([^\\)]*\\)$") );

            QString sourceName = QString( "getCoords publictransportstops %1" ).arg( osmStopName );
            dataEngine("openstreetmap")->connectSource( sourceName, this );
            break;
        } case StopAction::ShowDeparturesForStop: {
            // Remove intermediate stop settings
            settings.stopSettingsList.removeIntermediateSettings();

            if ( m_originalStopIndex != -1 ) {
                kDebug() << "Set current stop index to" << m_originalStopIndex;
                settings.currentStopSettingsIndex = qBound( 0, m_originalStopIndex,
                        settings.stopSettingsList.count() - 1 );
            }

            // Save original stop index from where sub requests were made
            // (using the context menu). Only if the departure list wasn't requested
            // already from a sub departure list.
            m_originalStopIndex = settings.currentStopSettingsIndex;

            // Search for a stop setting with the given stop name in it.
            // Create an intermediate stop item if there is no such stop setting
            // in the configuration (automatically deleted).
            int stopSettingsIndex = settings.stopSettingsList.findStopSettings( stopName );
            if ( stopSettingsIndex == -1 ) {
                StopSettings stopSettings( settings.currentStopSettings() );
                stopSettings.setStop( stopName );
                stopSettings.set( UserSetting + 100, "-- Intermediate Stop --" );
                settings.stopSettingsList << stopSettings;
                stopSettingsIndex = settings.stopSettingsList.count() - 1;
            }
            settings.currentStopSettingsIndex = stopSettingsIndex;
            setSettings
( settings );

            emit intermediateDepartureListRequested( stopName );
            break;
        } case StopAction::HighlightStop: {
            m_model->setHighlightedStop(
                    m_model->highlightedStop().compare(stopName, Qt::CaseInsensitive) == 0
                    ? QString() : stopName );
            break;
        } case StopAction::CopyStopNameToClipboard: {
            QApplication::clipboard()->setText( stopName );
            break;
        }
    }
}

void PublicTransport::errorMarble( QProcess::ProcessError processError )
{
    if ( processError == QProcess::FailedToStart ) {
        int result = KMessageBox::questionYesNo( 0, i18nc("@info", "The map application "
                "'marble' couldn't be started, error message: <message>%1</message>.<nl/>"
                "Do you want to install 'marble' now?", m_marble->errorString()) );
        if ( result == KMessageBox::Yes ) {
            // Start KPackageKit to install marble
            KProcess *kPackageKit = new KProcess( this );
            kPackageKit->setProgram( "kpackagekit",
                                     QStringList() << "--install-package-name" << "marble" );
            kPackageKit->start();
        }
    } else if ( processError == QProcess::Crashed ) {
        showMessage( KIcon("dialog-information"),
                     i18nc("@info", "The map application 'marble' crashed"), Plasma::ButtonOk );
    }
    m_marble = 0;
}

void PublicTransport::marbleHasStarted()
{
    kDebug() << "Marble has started" << m_marble->pid();

    // Wait for output from marble
    for ( int i = 0; i < 10; ++i ) {
        if ( m_marble->waitForReadyRead(50) ) {
            break;
        }
    }

    QTimer::singleShot( 250, this, SLOT(showStopInMarble()) );
}

void PublicTransport::marbleFinished( int /*exitCode*/ )
{
    kDebug() << "Marble finished";
    m_marble = 0;
}

void PublicTransport::showStopInMarble( qreal lon, qreal lat )
{
    if ( !m_marble ) {
        kDebug() << "No marble process?";
        return;
    }

    if ( lon < 0 || lat < 0 ) {
        lon = m_longitude;
        lat = m_latitude;
    }

    kDebug() << lon << lat;
    QString destination = QString("org.kde.marble-%1").arg(m_marble->pid());

    // Load OpenStreetMap
    QDBusMessage m1 = QDBusMessage::createMethodCall(destination,
            "/MarbleMap", "org.kde.MarbleMap", "setMapThemeId");
    m1 << "earth/openstreetmap/openstreetmap.dgml";
    if ( !QDBusConnection::sessionBus().send(m1) ) {
        showMessage( KIcon("marble"), i18nc("@info", "Couldn't interact with 'marble' "
                "(DBus: %1).", m1.errorMessage()), Plasma::ButtonOk );
    }

    // Center on the stops coordinates
    QDBusMessage m2 = QDBusMessage::createMethodCall(destination,
            "/MarbleMap", "org.kde.MarbleMap", "centerOn"); // centerOn( lon, lat )
    m2 << lon << lat;
    if ( !QDBusConnection::sessionBus().send(m2) ) {
        showMessage( KIcon("marble"), i18nc("@info", "Couldn't interact with 'marble' "
                "(DBus: %1).", m2.errorMessage()), Plasma::ButtonOk );
    }

    // Set zoom factor
    QDBusMessage m3 = QDBusMessage::createMethodCall(destination,
            "/MarbleMap", "org.kde.MarbleMap", "zoomView");
    m3 << 3080;
    if ( !QDBusConnection::sessionBus().send(m3) ) {
        showMessage( KIcon("marble"), i18nc("@info", "Couldn't interact with 'marble' "
                "(DBus: %1).", m3.errorMessage()), Plasma::ButtonOk );
    }

    // Update map
    QDBusMessage m4 = QDBusMessage::createMethodCall(destination,
            "/MarbleMap", "org.kde.MarbleMap", "reload");
    if ( !QDBusConnection::sessionBus().send(m4) ) {
        showMessage( KIcon("marble"), i18nc("@info", "Couldn't interact with 'marble' "
                "(DBus: %1).", m4.errorMessage()), Plasma::ButtonOk );
    }
}

void PublicTransport::removeAlarmForDeparture( int row )
{
    DepartureItem *item = static_cast<DepartureItem*>( m_model->item(row) );
    Q_ASSERT_X( item->alarmStates().testFlag(AlarmIsAutoGenerated),
                "PublicTransport::removeAlarmForDeparture",
                "Only auto generated alarms can be removed automatically" );

    // Find a matching autogenerated alarm
    int matchingAlarmSettings = -1;
    for ( int i = 0; i < m_settings.alarmSettingsList.count(); ++i ) {
        AlarmSettings alarmSettings = m_settings.alarmSettingsList[ i ];
        if ( alarmSettings.autoGenerated && alarmSettings.enabled
                    && alarmSettings.filter.match(*item->departureInfo()) ) {
            matchingAlarmSettings = i;
            break;
        }
    }
    if ( matchingAlarmSettings == -1 ) {
        kDebug() << "Couldn't find a matching autogenerated alarm";
        return;
    }

    // Remove the found alarm
    item->removeAlarm();
    AlarmSettingsList newAlarmSettings = m_settings.alarmSettingsList;
    newAlarmSettings.removeAt( matchingAlarmSettings );
    removeAlarms( newAlarmSettings, QList<int>() << matchingAlarmSettings );

    if ( m_clickedItemIndex.isValid() ) {
        updatePopupIcon();
    }
}

void PublicTransport::removeAlarmForDeparture()
{
    removeAlarmForDeparture( m_clickedItemIndex.row() );
}

void PublicTransport::processAlarmCreationRequest( const QDateTime& departure,
        const QString& lineString, VehicleType vehicleType, const QString& target,
        QGraphicsWidget *item )
{
    Q_UNUSED( item );

    // Autogenerate an alarm that only matches the given departure
    AlarmSettings alarm;
    alarm.autoGenerated = true;
    alarm.affectedStops << m_settings.currentStopSettingsIndex;
    alarm.name = i18nc( "@info/plain Name for a new alarm, eg. requested using the context menu. "
                        "%1 is the departure time or the name of the used vehicle.",
                        "One-Time Alarm (%1)", departure.isValid() ? departure.toString()
                                               : Global::vehicleTypeToString(vehicleType) );

    // Add alarm filters
    if ( !departure.isNull() ) {
        alarm.filter << Constraint(FilterByDeparture, FilterEquals, departure);
    }
    if ( !lineString.isEmpty() ) {
        alarm.filter << Constraint(FilterByTransportLine, FilterEquals, lineString);
    }
    alarm.filter << Constraint(FilterByVehicleType, FilterIsOneOf, QVariantList() << vehicleType);
    if ( !target.isEmpty() ) {
        alarm.filter << Constraint(FilterByTarget, FilterEquals, target);
    }

    // Append new alarm in a copy of the settings. Then write the new settings.
    Settings settings = m_settings;
    settings.alarmSettingsList << alarm;
    setSettings
( settings );

    alarmCreated();
}

void PublicTransport::processAlarmDeletionRequest( const QDateTime& departure,
        const QString& lineString, VehicleType vehicleType, const QString& target,
        QGraphicsWidget* item)
{
    Q_UNUSED( item );

    // Autogenerate an alarm that only matches the given departure
    AlarmSettings alarm;
    alarm.autoGenerated = true;
    alarm.affectedStops << m_settings.currentStopSettingsIndex;
    if ( !departure.isNull() ) {
        alarm.filter << Constraint(FilterByDeparture, FilterEquals, departure);
    }
    if ( !lineString.isEmpty() ) {
        alarm.filter << Constraint(FilterByTransportLine, FilterEquals, lineString);
    }
    alarm.filter << Constraint(FilterByVehicleType, FilterIsOneOf, QVariantList() << vehicleType);
    if ( !target.isEmpty() ) {
        alarm.filter << Constraint(FilterByTarget, FilterEquals, target);
    }

    // Append new alarm in a copy of the settings. Then write the new settings.
    Settings settings = m_settings;
    for ( AlarmSettingsList::iterator it = settings.alarmSettingsList.begin();
          it != settings.alarmSettingsList.end(); ++it )
    {
        if ( it->equalsAutogeneratedAlarm(alarm) ) {
            settings.alarmSettingsList.erase( it );
            break;
        }
    }
    setSettings
( settings );

    updatePopupIcon();
}

void PublicTransport::createAlarmSettingsForDeparture( const QPersistentModelIndex &modelIndex,
                                                       bool onlyForCurrentWeekday )
{
    if ( !modelIndex.isValid() ) {
        kDebug() << "!modelIndex.isValid()";
        return;
    }

    DepartureItem *item = static_cast<DepartureItem*>( m_model->itemFromIndex(modelIndex) );
    DepartureInfo info = *item->departureInfo();
    QString departureTime = KGlobal::locale()->formatTime( info.departure().time() );

    // Autogenerate an alarm that only matches the given departure
    AlarmSettings alarm;
    alarm.autoGenerated = true;
    alarm.affectedStops << m_settings.currentStopSettingsIndex;
    alarm.filter.append( Constraint(FilterByDeparture, FilterEquals, info.departure()) );
    alarm.filter.append( Constraint(FilterByTransportLine, FilterEquals, info.lineString()) );
    alarm.filter.append( Constraint(FilterByVehicleType, FilterIsOneOf,
                                    QVariantList() << info.vehicleType()) );
    alarm.filter.append( Constraint(FilterByTarget, FilterEquals, info.target()) );
    if ( onlyForCurrentWeekday ) {
        alarm.filter.append( Constraint(FilterByDayOfWeek, FilterIsOneOf,
                                        QVariantList() << QDate::currentDate().dayOfWeek()) );
        alarm.name = i18nc( "@info/plain Name of new automatically generated alarm filters. "
                            "%1 is the departure time, %2 is a day of the week.",
                            "One-Time Alarm (%1, every %2)", departureTime,
                            QDate::longDayName(QDate::currentDate().dayOfWeek()) );
    } else {
        alarm.name = i18nc( "@info/plain Name of new automatically generated alarm filters. "
                            "%1 is the departure time, %2 is the target.",
                            "One-Time Alarm (%1 to %2)", departureTime, info.target() );
    }

    // Append new alarm in a copy of the settings. Then write the new settings.
    Settings settings = m_settings;
    settings.alarmSettingsList << alarm;
    setSettings
( settings );

    // Add the new alarm to the list of alarms that match the given departure
    int index = settings.alarmSettingsList.count() - 1;
    info.matchedAlarms() << index;
    item->setDepartureInfo( info );
}

void PublicTransport::createAlarmForDeparture()
{
    createAlarmSettingsForDeparture( m_clickedItemIndex );
    alarmCreated();
}

void PublicTransport::createAlarmForDepartureCurrentWeekDay()
{
    createAlarmSettingsForDeparture( m_clickedItemIndex, true );
    alarmCreated();
}

void PublicTransport::alarmCreated()
{
    updatePopupIcon(); // TEST needed or already done in writeSettings?

    // Animate popup icon to show the alarm departure (at index -1)
    m_popupIcon->animateToAlarm();
}

void PublicTransport::alarmFired( DepartureItem* item, const AlarmSettings &alarmSettings )
{
    const DepartureInfo *departureInfo = item->departureInfo();
    QString sLine = departureInfo->lineString();
    QString sTarget = departureInfo->target();
    QDateTime predictedDeparture = departureInfo->predictedDeparture();
    int minsToDeparture = qCeil( QDateTime::currentDateTime().secsTo(predictedDeparture) / 60.0 );

    QString message;
    if ( minsToDeparture > 0 ) {
        // Departure is in the future
        if ( departureInfo->vehicleType() == Unknown ) {
            // Vehicle type is unknown
            message = i18ncp( "@info/plain %5: Name of the Alarm",
                              "%5: Line %2 to '%3' departs in %1 minute at %4",
                              "%5: Line %2 to '%3' departs in %1 minutes at %4",
                              minsToDeparture, sLine, sTarget,
                              predictedDeparture.toString("hh:mm"), alarmSettings.name );
        } else {
            // Vehicle type is known
            message = i18ncp( "@info/plain %2: Line string (e.g. 'U3'), %4: Vehicle type name "
                              "(e.g. tram, subway), %6: Name of the Alarm",
                              "%6: The %4 %2 to '%3' departs in %1 minute at %5",
                              "%6: The %4 %2 to '%3' departs in %1 minutes at %5",
                              minsToDeparture, sLine, sTarget,
                              Global::vehicleTypeToString(departureInfo->vehicleType()),
                              predictedDeparture.toString("hh:mm"), alarmSettings.name );
        }
    } else if ( minsToDeparture < 0 ) {
        // Has already departed
        if ( departureInfo->vehicleType() == Unknown ) {
            // Vehicle type is unknown
            message = i18ncp( "@info/plain %5: Name of the Alarm",
                              "%5: Line %2 to '%3' has departed %1 minute ago at %4",
                              "%5: Line %2 to '%3' has departed %1 minutes ago at %4",
                              -minsToDeparture, sLine, sTarget,
                              predictedDeparture.toString("hh:mm"), alarmSettings.name );
        } else {
            // Vehicle type is known
            message = i18ncp( "@info/plain %2: Line string (e.g. 'U3'), %4: Vehicle type name "
                              "(e.g. tram, subway), %6: Name of the Alarm",
                              "%6: The %4 %2 to '%3' has departed %1 minute ago at %5",
                              "%6: The %4 %2 to %3 has departed %1 minutes ago at %5",
                              -minsToDeparture, sLine, sTarget,
                              Global::vehicleTypeToString(departureInfo->vehicleType()),
                              predictedDeparture.toString("hh:mm"), alarmSettings.name );
        }
    } else {
        // Departs now
        if ( departureInfo->vehicleType() == Unknown ) {
            // Vehicle type is unknown
            message = i18nc( "@info/plain %4: Name of the Alarm",
                             "%4: Line %1 to '%2' departs now at %3",
                             sLine, sTarget, predictedDeparture.toString("hh:mm"),
                             alarmSettings.name );
        } else {
            // Vehicle type is known
            message = i18nc( "@info/plain %1: Line string (e.g. 'U3'), %3: Vehicle type name "
                             "(e.g. tram, subway), %5: Name of the Alarm",
                             "%5: The %3 %1 to '%2' departs now at %4", sLine, sTarget,
                             Global::vehicleTypeToString(departureInfo->vehicleType()),
                             predictedDeparture.toString("hh:mm"), alarmSettings.name );
        }
    }

    KNotification::event( KNotification::Warning, message,
                          KIcon("public-transport-stop").pixmap(16), 0L,
                          KNotification::Persistent );
}

void PublicTransport::removeAlarms( const AlarmSettingsList &newAlarmSettings,
                                    const QList<int> &/*removedAlarms*/ )
{
    // Change alarm settings in a copy of the settings. Then write the new settings.
    Settings settings = m_settings;
    settings.alarmSettingsList = newAlarmSettings;
    setSettings
( settings );
}

QString PublicTransport::infoText()
{
    // Get information about the current service provider from the data engine
    const QVariantHash data = currentServiceProviderData();
    const QString shortUrl = data.isEmpty() ? "-" : data["shortUrl"].toString();
    const QString url = data.isEmpty() ? "-" : data["url"].toString();
    const QString credit = data.isEmpty() ? i18nc("@info/plain", "data by")
                                          : data["credit"].toString();
    QString sLastUpdate = m_lastSourceUpdate.toString( "hh:mm" );
    if ( sLastUpdate.isEmpty() ) {
        sLastUpdate = i18nc( "@info/plain This is used as 'last data update' "
                             "text when there hasn't been any updates yet.", "none" );
    }

    // Plasma::Label sets it's height as if the label would show the HTML source.
    // Therefore the <nobr>'s are inserted to prevent using multiple lines unnecessarily
    const qreal minHeightForTwoLines = 250.0;
    const QString dataByTextLocalized = credit.isEmpty() ? i18nc("@info/plain", "data by")
                                                         : credit;
    const QString textNoHtml1 = QString( "%1: %2" )
            .arg( i18nc("@info/plain", "last update"), sLastUpdate );
    const QString dataByLinkHtml = QString( "<a href='%1'>%2</a>" ).arg( url, shortUrl );
    const QString textHtml2 = dataByTextLocalized + ": " + dataByLinkHtml;
    QFontMetrics fm( m_labelInfo->font() );
    const int widthLine1 = fm.width( textNoHtml1 );
    const int widthLine2 = fm.width( dataByTextLocalized + ": " + shortUrl );
    const int width = widthLine1 + fm.width( ", " ) + widthLine2;
    QSizeF size = m_graphicsWidget->size();
    if ( size.width() >= width ) {
        // Enough horizontal space to show the complete info text in one line
        return "<nobr>" + textNoHtml1 + ", " + textHtml2 + "</nobr>";
    } else if ( size.height() >= minHeightForTwoLines &&
                size.width() >= widthLine1 && size.width() >= widthLine2 )
    {
        // Not enough horizontal space to show the complete info text in one line,
        // but enough vertical space to break it into two lines, which both fit horizontally
        return "<nobr>" + textNoHtml1 + ",<br />" + textHtml2 + "</nobr>";
    } else if ( size.width() >= widthLine2 ) {
        // Do not show "last update" text, but credits info
        return "<nobr>" + textHtml2 + "</nobr>";
    } else if ( !credit.isEmpty() ) {
        // Need to show credit string for the service provider,
        // show it as link to the service providers home page, without "data by:" label
        const int widthCredit = fm.width( credit );
        if ( size.width() >= widthCredit ) {
            // The whole credit string fits into one line
            return QString("<nobr><a href='%1'>%2</a></nobr>").arg(url, credit);
        }

        const int creditBreakPos = credit.lastIndexOf( ' ', credit.length() / 2 );
        if ( creditBreakPos == -1 ) {
            // The credit string does not fit into one line, but even the first word is too long.
            // Elide the credit string to fit into one line
            return "<nobr>" + fm.elidedText(credit, Qt::ElideRight, size.width()) + "</nobr>";
        }

        // Break the credit string at the found position and elide the second line if it is too
        // long. Elide the second line left, because the credit string most often ends with the
        // public transport agencys name, which should always be shown
        const QString creditLine1 = credit.left( creditBreakPos );
        const QString creditLine2 = fm.elidedText( credit.mid(creditBreakPos + 1),
                                                   Qt::ElideLeft, size.width() - 4);
        return QString("<nobr><a href='%1'>%2<br />%3</a></nobr>")
                .arg(url, creditLine1, creditLine2);
    } else {
        // Do not show "last update" text, but credits info, without "data by:" label
        return "<nobr>" + dataByLinkHtml + "</nobr>";
    }
}

QString PublicTransport::courtesyToolTip() const
{
    // Get courtesy information for the current service provider from the data engine
    QVariantHash data = currentServiceProviderData();
    QString credit, url;
    if ( !data.isEmpty() ) {
        credit = data["credit"].toString();
        url = data["url"].toString();
    }

    if ( credit.isEmpty() || url.isEmpty() ) {
        // No courtesy information given by the data engine
        return QString();
    } else {
        return QString("%1 (%2)").arg( credit, url );
    }
}

void PublicTransport::fillModelJourney( const QList< JourneyInfo > &journeys )
{
    foreach( const JourneyInfo &journeyInfo, journeys ) {
        int row = m_modelJourneys->indexFromInfo( journeyInfo ).row();
        if ( row == -1 ) {
            // Journey wasn't in the model
            m_modelJourneys->addItem( journeyInfo );
        } else {
            // Update associated item in the model
            JourneyItem *item = static_cast<JourneyItem*>( m_modelJourneys->itemFromInfo( journeyInfo ) );
            m_modelJourneys->updateItem( item, journeyInfo );
        }
    }

    // Sort departures in the model.
    // They are most probably already sorted, but sometimes they are not
    m_modelJourneys->sort( ColumnDeparture );
}

void PublicTransport::fillModel( const QList<DepartureInfo> &departures )
{
    bool modelFilled = m_model->rowCount() >= m_settings.maximalNumberOfDepartures;
    foreach( const DepartureInfo &departureInfo, departures ) {
        QModelIndex index = m_model->indexFromInfo( departureInfo );
        if ( !index.isValid() ) {
            // Departure wasn't in the model
            if ( !modelFilled && !departureInfo.isFilteredOut() ) {
                // Departure doesn't get filtered out and the model isn't full => Add departure
                m_model->addItem( departureInfo );
                modelFilled = m_model->rowCount() >= m_settings.maximalNumberOfDepartures;
            }
        } else if ( departureInfo.isFilteredOut() ) {
            // Departure has been marked as "filtered out" in the DepartureProcessor => Remove departure
            m_model->removeItem( m_model->itemFromInfo(departureInfo) );
        } else {
            // Departure isn't filtered out => Update associated item in the model
            DepartureItem *item = dynamic_cast<DepartureItem*>( m_model->itemFromIndex(index) );
            m_model->updateItem( item, departureInfo );
        }
    }

    // Sort departures in the model.
    // They are most probably already sorted, but sometimes they are not
    m_model->sort( ColumnDeparture );
}

void GraphicsPixmapWidget::paint( QPainter* painter,
                                const QStyleOptionGraphicsItem* option, QWidget* )
{
    if ( !option->rect.isValid() ) {
        return;
    }
    painter->drawPixmap( option->rect, m_pixmap );
}

void PublicTransport::updateColorGroupSettings()
{
    if ( m_settings.colorize ) {
        // Generate color groups from existing departure data
        m_settings.adjustColorGroupSettingsCount();
        ColorGroupSettingsList colorGroups = m_settings.currentColorGroupSettings();
        ColorGroupSettingsList newColorGroups = ColorGroups::generateColorGroupSettingsFrom(
                departureInfos(true, 40), m_settings.departureArrivalListType );

        // Copy filterOut values from old color group settings
        for ( int i = 0; i < newColorGroups.count(); ++i ) {
            ColorGroupSettings &newColorGroup = newColorGroups[i];
            if ( colorGroups.hasColor(newColorGroup.color) ) {
                ColorGroupSettings colorGroup = colorGroups.byColor( newColorGroup.color );
                newColorGroup.filterOut = colorGroup.filterOut;
            }
        }
        m_model->setColorGroups( newColorGroups );
        m_departureProcessor->setColorGroups( newColorGroups );

        // Change color group settings in a copy of the Settings object
        // Then write the changed settings
        Settings settings = m_settings;
        settings.colorGroupSettingsList[ settings.currentStopSettingsIndex ] = newColorGroups;
        setSettings
( settings );
    } else {
        // Remove color groups if colorization was toggled off
        // or if stop/filter settings were changed (update color groups after data arrived)
        m_model->setColorGroups( ColorGroupSettingsList() );
<<<<<<< HEAD
        m_departureProcessor->setColorGroupSettings( ColorGroupSettingsList() );
    }
}

ColorGroupSettingsList PublicTransport::generateColorGroupSettingsFrom(
        const QList< DepartureInfo >& infoList, DepartureArrivalListType departureArrivalListType )
{
    // Only test routes of up to 1 stops (the first 1 of the actual route)
    const int maxTestRouteLength = 1;

    // Maximal number of groups
    const int maxGroupCount = 8;

    const int opacity = 128;
    const int colors = 82;
    static const QColor oxygenColors[colors] = {
        QColor(56,   37,   9, opacity), //wood brown6
//         QColor(87,   64,  30, opacity), // wood brown5
        QColor(117,  81,  26, opacity), // wood brown4
        QColor(143, 107,  50, opacity), // wood brown3
        QColor(179, 146,  93, opacity), // wood brown2
//         QColor(222, 188, 133, opacity), // wood brown1
        QColor(156,  15,  15, opacity), // brick red6
//         QColor(191,   3,   3, opacity), // brick red5
        QColor(226,   8,   0, opacity), // brick red4
        QColor(232,  87,  82, opacity), // brick red3
        QColor(240, 134, 130, opacity), // brick red2
//         QColor(249, 204, 202, opacity), // brick red1
        QColor(156,  15,  86, opacity), // raspberry pink6
//         QColor(191,   3,  97, opacity), // raspberry pink5
        QColor(226,   0, 113, opacity), // raspberry pink4
        QColor(232,  82, 144, opacity), // raspberry pink3
        QColor(240, 130, 176, opacity), // raspberry pink2
//         QColor(249, 202, 222, opacity), // raspberry pink1
        QColor(106,   0,  86, opacity), // burgundy purple6
//         QColor(133,   2, 108, opacity), // burgundy purple5
        QColor(160,  39, 134, opacity), // burgundy purple4
        QColor(177,  79, 154, opacity), // burgundy purple3
        QColor(193, 115, 176, opacity), // burgundy purple2
//         QColor(232, 183, 215, opacity), // burgundy purple1
        QColor(29,   10,  85, opacity), // grape violet6
//         QColor(52,   23, 110, opacity), // grape violet5
        QColor(70,   40, 134, opacity), // grape violet4
        QColor(100,  74, 155, opacity), // grape violet3
        QColor(142, 121, 165, opacity), // grape violet2
//         QColor(195, 180, 218, opacity), // grape violet1
        QColor(0,    49, 110, opacity), // skyblue6
//         QColor(0,    67, 138, opacity), // skyblue5
        QColor(0,    87, 174, opacity), // skyblue4
        QColor(44,  114, 199, opacity), // skyblue3
        QColor(97,  147, 207, opacity), // skyblue2
//         QColor(164, 192, 228, opacity), // skyblue1
        QColor(0,    72,  77, opacity), // sea blue6
//         QColor(0,    96, 102, opacity), // sea blue5
        QColor(0,   120, 128, opacity), // sea blue4
        QColor(0,   167, 179, opacity), // sea blue3
        QColor(0,   196, 204, opacity), // sea blue2
//         QColor(168, 221, 224, opacity), // sea blue1
        QColor(0,    88,  63, opacity), // emerald green6
//         QColor(0,   115,  77, opacity), // emerald green5
        QColor(0,   153, 102, opacity), // emerald green4
        QColor(0,   179, 119, opacity), // emerald green3
        QColor(0,   204, 136, opacity), // emerald green2
//         QColor(153, 220, 198, opacity), // emerald green1
        QColor(0,   110,  41, opacity), // forest green6
//         QColor(0,   137,  44, opacity), // forest green5
        QColor(55,  164,  44, opacity), // forest green4
        QColor(119, 183,  83, opacity), // forest green3
        QColor(177, 210, 143, opacity), // forest green2
//         QColor(216, 232, 194, opacity), // forest green1
        QColor(227, 173,   0, opacity), // sun yellow6
//         QColor(243, 195,   0, opacity), // sun yellow5
        QColor(255, 221,   0, opacity), // sun yellow4
        QColor(255, 235,  85, opacity), // sun yellow3
        QColor(255, 242, 153, opacity), // sun yellow2
//         QColor(255, 246, 200, opacity), // sun yellow1
        QColor(172,  67,  17, opacity), // hot orange6
//         QColor(207,  73,  19, opacity), // hot orange5
        QColor(235, 115,  49, opacity), // hot orange4
        QColor(242, 155, 104, opacity), // hot orange3
        QColor(242, 187, 136, opacity), // hot orange2
//         QColor(255, 217, 176, opacity), // hot orange1
        QColor(46,   52,  54, opacity), // aluminum gray6
//         QColor(85,   87,  83, opacity), // aluminum gray5
        QColor(136, 138, 133, opacity), // aluminum gray4
        QColor(186, 189, 182, opacity), // aluminum gray3
        QColor(211, 215, 207, opacity), // aluminum gray2
//         QColor(238, 238, 236, opacity), // aluminum gray1
        QColor(77,   38,   0, opacity), // brown orange6
//         QColor(128,  63,   0, opacity), // brown orange5
        QColor(191,  94,   0, opacity), // brown orange4
        QColor(255, 126,   0, opacity), // brown orange3
        QColor(255, 191, 128, opacity), // brown orange2
//         QColor(255, 223, 191, opacity), // brown orange1
        QColor(89,    0,   0, opacity), // red6
//         QColor(140,   0,   0, opacity), // red5
        QColor(191,   0,   0, opacity), // red4
        QColor(255,   0,   0, opacity), // red3
        QColor(255, 128, 128, opacity), // red2
//         QColor(255, 191, 191, opacity), // red1
        QColor(115,   0,  85, opacity), // pink6
//         QColor(163,   0, 123, opacity), // pink5
        QColor(204,   0, 154, opacity), // pink4
        QColor(255,   0, 191, opacity), // pink3
        QColor(255, 128, 223, opacity), // pink2
//         QColor(255, 191, 240, opacity), // pink1
        QColor(44,    0,  89, opacity), // purple6
//         QColor(64,    0, 128, opacity), // purple5
        QColor(90,    0, 179, opacity), // purple4
        QColor(128,   0, 255, opacity), // purple3
        QColor(192, 128, 255, opacity), // purple2
//         QColor(223, 191, 255, opacity), // purple1
        QColor(0,     0, 128, opacity), // blue6
//         QColor(0,     0, 191, opacity), // blue5
        QColor(0,     0, 255, opacity), // blue4
        QColor(0,   102, 255, opacity), // blue3
        QColor(128, 179, 255, opacity), // blue2
//         QColor(191, 217, 255, opacity), // blue1
        QColor(0,    77,   0, opacity), // green6
//         QColor(0,   140,   0, opacity), // green5
        QColor(0,   191,   0, opacity), // green4
        QColor(0,   255,   0, opacity), // green3
        QColor(128, 255, 128, opacity), // green2
//         QColor(191, 255, 191, opacity), // green1
        QColor(99,  128,   0, opacity), // lime6
//         QColor(139, 179,   0, opacity), // lime5
        QColor(191, 245,   0, opacity), // lime4
        QColor(229, 255,   0, opacity), // lime3
        QColor(240, 255, 128, opacity), // lime2
//         QColor(248, 255, 191, opacity), // lime1
        QColor(255, 170,   0, opacity), // yellow6
//         QColor(255, 191,   0, opacity), // yellow5
        QColor(255, 213,   0, opacity), // yellow4
        QColor(255, 255,   0, opacity), // yellow3
        QColor(255, 255, 153, opacity), // yellow2
//         QColor(255, 255, 191, opacity), // yellow1
        QColor(50,   50,  50, opacity), // gray6
//         QColor(85,   85,  85, opacity) // gray5
        QColor(136, 136, 136, opacity), // gray4
//         QColor(187, 187, 187, opacity), // gray3
//         QColor(221, 221, 221, opacity), // gray2
//         QColor(238, 238, 238, opacity)  // gray1
    };

    bool groupByRoute = true;

    // Map route parts to lists of concatenated strings,
    // ie. transport line and target
    QHash< QStringList, int > routePartsToLines;
    for ( int stopCount = 1; stopCount <= maxTestRouteLength; ++stopCount ) {
        foreach ( const DepartureInfo &info, infoList ) {
            int startIndex = departureArrivalListType == ArrivalList
                    ? info.routeStops().count() - stopCount - 1 : 1;
            if ( startIndex < 0 ) {
                kDebug() << "Start index is invalid" << startIndex;
                continue; // Invalid start index, too less route stops
            }
            if ( groupByRoute && info.routeStops().isEmpty() ) {
                groupByRoute = false;
            }
            QStringList routePart = groupByRoute ? info.routeStops().mid(startIndex, stopCount)
                                                 : QStringList() << info.target();
            if ( routePart.isEmpty() ) {
                kDebug() << "Route part is empty";
                continue;
            }

            // Check if the route part was already counted
            if ( routePartsToLines.contains(routePart) ) {
                // Increment the count of the route part by one
                ++routePartsToLines[routePart];
            } else {
                // Add new route part with count 1
                routePartsToLines.insert( routePart, 1 );
            }
        }
=======
        m_departureProcessor->setColorGroups( ColorGroupSettingsList() );
>>>>>>> f634807a
    }
}

QVariant PublicTransport::supportedJourneySearchState() const
{
    QObject *object = qobject_cast<QObject*>(
            m_currentServiceProviderFeatures.contains("JourneySearch")
            ? m_states["journeySearch"] : m_states["journeysUnsupportedView"] );
    return qVariantFromValue( object );
}

void PublicTransport::configureJourneySearches()
{
    // First let the settings object be updated, then update the menu based on the new settings
    QPointer<KDialog> dialog = new KDialog;
    dialog->setWindowTitle( i18nc("@title:window", "Configure Journey Searches") );
    dialog->setWindowIcon( KIcon("configure") );
    QVBoxLayout *l = new QVBoxLayout( dialog->mainWidget() );
    l->setMargin( 0 );

<<<<<<< HEAD
    // Create the color groups
    ColorGroupSettingsList colorGroups;
    for ( int i = 0; i < maxGroupCount && i < routePartCount.count(); ++i ) {
        RoutePartCount routeCount = routePartCount[i];
        QString hashString = routeCount.lastCommonStop;
        while ( hashString.length() < 3 ) {
            hashString += 'z';
        }
        int color = qHash(hashString) % colors;

        // Create filter for the new color group
        Filter groupFilter;
        if ( groupByRoute ) {
            // All departures came with route information from the data engine
            groupFilter << Constraint( FilterByNextStop, FilterEquals, routeCount.lastCommonStop );
        } else {
            // At elast one departure came without route information from the data engine,
            // group departures by target instead
            groupFilter << Constraint( FilterByTarget, FilterEquals, routeCount.lastCommonStop );
        }
=======
    QStyleOption option;
    initStyleOption( &option );
    const KIcon icon("favorites");

    // Add journey search list
    JourneySearchListView *journeySearchList = new JourneySearchListView( dialog->mainWidget() );
    journeySearchList->setEditTriggers( QAbstractItemView::DoubleClicked |
                                        QAbstractItemView::SelectedClicked |
                                        QAbstractItemView::EditKeyPressed |
                                        QAbstractItemView::AnyKeyPressed );

    // Create model for journey searches
    JourneySearchModel *model = new JourneySearchModel( dialog );
    QList< JourneySearchItem > journeySearches = m_settings.currentJourneySearches();
    for ( int i = 0; i < journeySearches.count(); ++i ) {
        const JourneySearchItem item = journeySearches[i];
        model->addJourneySearch( item.journeySearch(), item.name(), item.isFavorite() );
    }
    model->sort();
    journeySearchList->setModel( model );
>>>>>>> f634807a

    QLabel *label = new QLabel( i18nc("@label:listbox", "Favorite and recent journey searches "
                                      "for '%1':", currentServiceProviderData()["name"].toString()),
                                dialog->mainWidget() );
    label->setWordWrap( true );
    label->setBuddy( journeySearchList );

    l->addWidget( label );
    l->addWidget( journeySearchList );
    if ( dialog->exec() == KDialog::Accepted ) {
        journeySearchListUpdated( model->journeySearchItems() );
    }
}

QVariantHash PublicTransport::currentServiceProviderData() const
{
    const StopSettings currentStopSettings = m_settings.currentStopSettings();
    return serviceProviderData( currentStopSettings.get<QString>( ServiceProviderSetting ) );
}

QVariantHash PublicTransport::serviceProviderData( const QString& id ) const
{
    return dataEngine( "publictransport" )->query( QString("ServiceProvider %1").arg(id) );
}

#include "publictransport.moc"<|MERGE_RESOLUTION|>--- conflicted
+++ resolved
@@ -38,10 +38,7 @@
 
 // libpublictransporthelper includes
 #include <global.h>
-<<<<<<< HEAD
-=======
 #include <departureinfo.h>
->>>>>>> f634807a
 
 // KDE includes
 #include <KDebug>
@@ -533,8 +530,7 @@
     stopSettings.set( ServiceProviderSetting, serviceProviderID );
     stopSettings.setStop( stopName );
     settings.stopSettingsList << stopSettings;
-    setSettings
-( settings );
+    setSettings( settings );
 }
 
 void PublicTransport::setSettings( const StopSettingsList& stopSettingsList,
@@ -545,8 +541,7 @@
     Settings settings = m_settings;
     settings.stopSettingsList = stopSettingsList;
     settings.filterSettingsList = filterSettings;
-    setSettings
-( settings );
+    setSettings( settings );
 }
 
 bool PublicTransport::isStateActive( const QString& stateName ) const
@@ -740,7 +735,7 @@
 QList< QAction* > PublicTransport::contextualActions()
 {
     QAction *switchDepArr = m_settings.departureArrivalListType == DepartureList
-            ? action( "showArrivals" ) : action( "showDepartures" );
+            ? action("showArrivals") : action("showDepartures");
 
     // Add filter action if there is at least one filter or color group
     KAction *actionFilter = 0;
@@ -759,7 +754,7 @@
     separator->setSeparator( true );
     actions.append( separator );
 
-    // Add actions: Switch Departures/Arrivals, Switch Current Stop,
+    // Add actions: Switch Departures/Arrivals, Switch Current Stop
     if ( m_currentServiceProviderFeatures.contains("Arrivals") ) {
         actions << switchDepArr;
     }
@@ -790,14 +785,6 @@
     return actions;
 }
 
-<<<<<<< HEAD
-QVariantHash PublicTransport::serviceProviderData( const QString& id ) const
-{
-    return dataEngine( "publictransport" )->query( "ServiceProvider " + id );
-}
-
-=======
->>>>>>> f634807a
 void PublicTransport::updateDataSource()
 {
     if ( isStateActive("journeyView") ) {
@@ -1409,11 +1396,6 @@
                 m_titleWidget->castedWidget<Plasma::ToolButton>( TitleWidget::WidgetQuickJourneySearch );
         Plasma::ToolButton *filterWidget =
                 m_titleWidget->castedWidget<Plasma::ToolButton>( TitleWidget::WidgetFilter );
-<<<<<<< HEAD
-        if ( filterWidget ) {
-            if ( m_titleWidget->layout()->preferredWidth() > size.width() ) {
-                // Show only an icon on the filter toolbutton, if there is not enough horizontal space
-=======
         if ( quickJourneySearchWidget ) {
             if ( m_titleWidget->layout()->preferredWidth() > size.width() ) {
                 // Show only an icon on the quick journey search toolbutton,
@@ -1437,7 +1419,6 @@
             if ( m_titleWidget->layout()->preferredWidth() > size.width() ) {
                 // Show only an icon on the filter toolbutton,
                 // if there is not enough horizontal space
->>>>>>> f634807a
                 filterWidget->nativeWidget()->setToolButtonStyle( Qt::ToolButtonIconOnly );
                 filterWidget->setMaximumWidth( filterWidget->size().height() );
             } else if ( filterWidget->nativeWidget()->toolButtonStyle() == Qt::ToolButtonIconOnly
@@ -1790,8 +1771,7 @@
 
     Settings settings = m_settings;
     settings.currentStopSettingsIndex = stopIndex;
-    setSettings
-( settings );
+    setSettings( settings );
 }
 
 void PublicTransport::showDepartures()
@@ -1800,8 +1780,7 @@
     // Then write the new settings.
     Settings settings = m_settings;
     settings.departureArrivalListType = DepartureList;
-    setSettings
-( settings );
+    setSettings( settings );
 }
 
 void PublicTransport::showArrivals()
@@ -1810,8 +1789,7 @@
     // Then write the new settings.
     Settings settings = m_settings;
     settings.departureArrivalListType = ArrivalList;
-    setSettings
-( settings );
+    setSettings( settings );
 }
 
 void PublicTransport::switchFilterConfiguration( QAction* action )
@@ -1832,8 +1810,7 @@
             }
         }
     }
-    setSettings
-( settings );
+    setSettings( settings );
 }
 
 void PublicTransport::switchFilterByGroupColor( QAction* action )
@@ -1845,8 +1822,7 @@
     // Then write the new settings.
     Settings settings = m_settings;
     settings.colorGroupSettingsList[settings.currentStopSettingsIndex].enableColorGroup( color, enable );
-    setSettings
-( settings );
+    setSettings( settings );
 }
 
 void PublicTransport::enableFilterConfiguration( const QString& filterConfiguration, bool enable )
@@ -1866,8 +1842,7 @@
         filterSettings.affectedStops.remove( settings.currentStopSettingsIndex );
     }
     settings.filterSettingsList.set( filterSettings );
-    setSettings
-( settings );
+    setSettings( settings );
 }
 
 void PublicTransport::showDepartureList()
@@ -2006,8 +1981,7 @@
     // and cut recent journey searches if the limit is exceeded
     Settings settings = m_settings;
     settings.addRecentJourneySearch( text );
-    setSettings
-( settings );
+    setSettings( settings );
 
     m_journeyTitleText.clear();
     QString stop;
@@ -2041,11 +2015,6 @@
         delete oldAction;
     }
 
-<<<<<<< HEAD
-    KMenu *menu = qobject_cast<KMenu*>( actionFilter->menu() );
-    menu->clear();
-=======
->>>>>>> f634807a
     bool showColorGrous = m_settings.colorize && !m_settings.colorGroupSettingsList.isEmpty();
     if ( m_settings.filterSettingsList.isEmpty() && !showColorGrous ) {
         return; // Nothing to show in the filter menu
@@ -2106,23 +2075,6 @@
             menu->addAction( action );
         }
     }
-<<<<<<< HEAD
-
-    return menu;
-}
-
-// TODO: Move to TitleWidget?
-void PublicTransport::showFilterMenu()
-{
-    KMenu *menu = updateFilterMenu();
-
-    // Show the filters menu under the filter icon
-    menu->exec( QCursor::pos() );
-//   view()->mapToGlobal(
-//         view()->mapFromScene(m_filterIcon->mapToScene(0,
-//                 m_filterIcon->boundingRect().height()))) );
-=======
->>>>>>> f634807a
 }
 
 void PublicTransport::useCurrentPlasmaTheme()
@@ -2499,8 +2451,7 @@
 {
     Settings settings = m_settings;
     settings.setCurrentJourneySearches( newJourneySearches );
-    setSettings
-( settings );
+    setSettings( settings );
 }
 
 void PublicTransport::journeyActionTriggered( QAction *_action )
@@ -2597,8 +2548,7 @@
     }
     m_originalStopIndex = -1;
 
-    setSettings
-( settings );
+    setSettings( settings );
 }
 
 void PublicTransport::updateDepartureListIcon()
@@ -2617,8 +2567,7 @@
     // Then write the new settings.
     Settings settings = m_settings;
     settings.hideColumnTarget = true;
-    setSettings
-( settings );
+    setSettings( settings );
 }
 
 void PublicTransport::showColumnTarget()
@@ -2627,8 +2576,7 @@
     // Then write the new settings.
     Settings settings = m_settings;
     settings.hideColumnTarget = false;
-    setSettings
-( settings );
+    setSettings( settings );
 }
 
 void PublicTransport::toggleExpanded()
@@ -2832,8 +2780,7 @@
             filterSettings.affectedStops << settings.currentStopSettingsIndex;
 
             settings.filterSettingsList << filterSettings;
-            setSettings
-( settings );
+            setSettings( settings );
             break;
         } case StopAction::ShowStopInMap: {
             // Request coordinates from openstreetmap data engine
@@ -2875,8 +2822,7 @@
                 stopSettingsIndex = settings.stopSettingsList.count() - 1;
             }
             settings.currentStopSettingsIndex = stopSettingsIndex;
-            setSettings
-( settings );
+            setSettings( settings );
 
             emit intermediateDepartureListRequested( stopName );
             break;
@@ -3051,8 +2997,7 @@
     // Append new alarm in a copy of the settings. Then write the new settings.
     Settings settings = m_settings;
     settings.alarmSettingsList << alarm;
-    setSettings
-( settings );
+    setSettings( settings );
 
     alarmCreated();
 }
@@ -3088,8 +3033,7 @@
             break;
         }
     }
-    setSettings
-( settings );
+    setSettings( settings );
 
     updatePopupIcon();
 }
@@ -3131,8 +3075,7 @@
     // Append new alarm in a copy of the settings. Then write the new settings.
     Settings settings = m_settings;
     settings.alarmSettingsList << alarm;
-    setSettings
-( settings );
+    setSettings( settings );
 
     // Add the new alarm to the list of alarms that match the given departure
     int index = settings.alarmSettingsList.count() - 1;
@@ -3236,8 +3179,7 @@
     // Change alarm settings in a copy of the settings. Then write the new settings.
     Settings settings = m_settings;
     settings.alarmSettingsList = newAlarmSettings;
-    setSettings
-( settings );
+    setSettings( settings );
 }
 
 QString PublicTransport::infoText()
@@ -3407,192 +3349,12 @@
         // Then write the changed settings
         Settings settings = m_settings;
         settings.colorGroupSettingsList[ settings.currentStopSettingsIndex ] = newColorGroups;
-        setSettings
-( settings );
+        setSettings( settings );
     } else {
         // Remove color groups if colorization was toggled off
         // or if stop/filter settings were changed (update color groups after data arrived)
         m_model->setColorGroups( ColorGroupSettingsList() );
-<<<<<<< HEAD
-        m_departureProcessor->setColorGroupSettings( ColorGroupSettingsList() );
-    }
-}
-
-ColorGroupSettingsList PublicTransport::generateColorGroupSettingsFrom(
-        const QList< DepartureInfo >& infoList, DepartureArrivalListType departureArrivalListType )
-{
-    // Only test routes of up to 1 stops (the first 1 of the actual route)
-    const int maxTestRouteLength = 1;
-
-    // Maximal number of groups
-    const int maxGroupCount = 8;
-
-    const int opacity = 128;
-    const int colors = 82;
-    static const QColor oxygenColors[colors] = {
-        QColor(56,   37,   9, opacity), //wood brown6
-//         QColor(87,   64,  30, opacity), // wood brown5
-        QColor(117,  81,  26, opacity), // wood brown4
-        QColor(143, 107,  50, opacity), // wood brown3
-        QColor(179, 146,  93, opacity), // wood brown2
-//         QColor(222, 188, 133, opacity), // wood brown1
-        QColor(156,  15,  15, opacity), // brick red6
-//         QColor(191,   3,   3, opacity), // brick red5
-        QColor(226,   8,   0, opacity), // brick red4
-        QColor(232,  87,  82, opacity), // brick red3
-        QColor(240, 134, 130, opacity), // brick red2
-//         QColor(249, 204, 202, opacity), // brick red1
-        QColor(156,  15,  86, opacity), // raspberry pink6
-//         QColor(191,   3,  97, opacity), // raspberry pink5
-        QColor(226,   0, 113, opacity), // raspberry pink4
-        QColor(232,  82, 144, opacity), // raspberry pink3
-        QColor(240, 130, 176, opacity), // raspberry pink2
-//         QColor(249, 202, 222, opacity), // raspberry pink1
-        QColor(106,   0,  86, opacity), // burgundy purple6
-//         QColor(133,   2, 108, opacity), // burgundy purple5
-        QColor(160,  39, 134, opacity), // burgundy purple4
-        QColor(177,  79, 154, opacity), // burgundy purple3
-        QColor(193, 115, 176, opacity), // burgundy purple2
-//         QColor(232, 183, 215, opacity), // burgundy purple1
-        QColor(29,   10,  85, opacity), // grape violet6
-//         QColor(52,   23, 110, opacity), // grape violet5
-        QColor(70,   40, 134, opacity), // grape violet4
-        QColor(100,  74, 155, opacity), // grape violet3
-        QColor(142, 121, 165, opacity), // grape violet2
-//         QColor(195, 180, 218, opacity), // grape violet1
-        QColor(0,    49, 110, opacity), // skyblue6
-//         QColor(0,    67, 138, opacity), // skyblue5
-        QColor(0,    87, 174, opacity), // skyblue4
-        QColor(44,  114, 199, opacity), // skyblue3
-        QColor(97,  147, 207, opacity), // skyblue2
-//         QColor(164, 192, 228, opacity), // skyblue1
-        QColor(0,    72,  77, opacity), // sea blue6
-//         QColor(0,    96, 102, opacity), // sea blue5
-        QColor(0,   120, 128, opacity), // sea blue4
-        QColor(0,   167, 179, opacity), // sea blue3
-        QColor(0,   196, 204, opacity), // sea blue2
-//         QColor(168, 221, 224, opacity), // sea blue1
-        QColor(0,    88,  63, opacity), // emerald green6
-//         QColor(0,   115,  77, opacity), // emerald green5
-        QColor(0,   153, 102, opacity), // emerald green4
-        QColor(0,   179, 119, opacity), // emerald green3
-        QColor(0,   204, 136, opacity), // emerald green2
-//         QColor(153, 220, 198, opacity), // emerald green1
-        QColor(0,   110,  41, opacity), // forest green6
-//         QColor(0,   137,  44, opacity), // forest green5
-        QColor(55,  164,  44, opacity), // forest green4
-        QColor(119, 183,  83, opacity), // forest green3
-        QColor(177, 210, 143, opacity), // forest green2
-//         QColor(216, 232, 194, opacity), // forest green1
-        QColor(227, 173,   0, opacity), // sun yellow6
-//         QColor(243, 195,   0, opacity), // sun yellow5
-        QColor(255, 221,   0, opacity), // sun yellow4
-        QColor(255, 235,  85, opacity), // sun yellow3
-        QColor(255, 242, 153, opacity), // sun yellow2
-//         QColor(255, 246, 200, opacity), // sun yellow1
-        QColor(172,  67,  17, opacity), // hot orange6
-//         QColor(207,  73,  19, opacity), // hot orange5
-        QColor(235, 115,  49, opacity), // hot orange4
-        QColor(242, 155, 104, opacity), // hot orange3
-        QColor(242, 187, 136, opacity), // hot orange2
-//         QColor(255, 217, 176, opacity), // hot orange1
-        QColor(46,   52,  54, opacity), // aluminum gray6
-//         QColor(85,   87,  83, opacity), // aluminum gray5
-        QColor(136, 138, 133, opacity), // aluminum gray4
-        QColor(186, 189, 182, opacity), // aluminum gray3
-        QColor(211, 215, 207, opacity), // aluminum gray2
-//         QColor(238, 238, 236, opacity), // aluminum gray1
-        QColor(77,   38,   0, opacity), // brown orange6
-//         QColor(128,  63,   0, opacity), // brown orange5
-        QColor(191,  94,   0, opacity), // brown orange4
-        QColor(255, 126,   0, opacity), // brown orange3
-        QColor(255, 191, 128, opacity), // brown orange2
-//         QColor(255, 223, 191, opacity), // brown orange1
-        QColor(89,    0,   0, opacity), // red6
-//         QColor(140,   0,   0, opacity), // red5
-        QColor(191,   0,   0, opacity), // red4
-        QColor(255,   0,   0, opacity), // red3
-        QColor(255, 128, 128, opacity), // red2
-//         QColor(255, 191, 191, opacity), // red1
-        QColor(115,   0,  85, opacity), // pink6
-//         QColor(163,   0, 123, opacity), // pink5
-        QColor(204,   0, 154, opacity), // pink4
-        QColor(255,   0, 191, opacity), // pink3
-        QColor(255, 128, 223, opacity), // pink2
-//         QColor(255, 191, 240, opacity), // pink1
-        QColor(44,    0,  89, opacity), // purple6
-//         QColor(64,    0, 128, opacity), // purple5
-        QColor(90,    0, 179, opacity), // purple4
-        QColor(128,   0, 255, opacity), // purple3
-        QColor(192, 128, 255, opacity), // purple2
-//         QColor(223, 191, 255, opacity), // purple1
-        QColor(0,     0, 128, opacity), // blue6
-//         QColor(0,     0, 191, opacity), // blue5
-        QColor(0,     0, 255, opacity), // blue4
-        QColor(0,   102, 255, opacity), // blue3
-        QColor(128, 179, 255, opacity), // blue2
-//         QColor(191, 217, 255, opacity), // blue1
-        QColor(0,    77,   0, opacity), // green6
-//         QColor(0,   140,   0, opacity), // green5
-        QColor(0,   191,   0, opacity), // green4
-        QColor(0,   255,   0, opacity), // green3
-        QColor(128, 255, 128, opacity), // green2
-//         QColor(191, 255, 191, opacity), // green1
-        QColor(99,  128,   0, opacity), // lime6
-//         QColor(139, 179,   0, opacity), // lime5
-        QColor(191, 245,   0, opacity), // lime4
-        QColor(229, 255,   0, opacity), // lime3
-        QColor(240, 255, 128, opacity), // lime2
-//         QColor(248, 255, 191, opacity), // lime1
-        QColor(255, 170,   0, opacity), // yellow6
-//         QColor(255, 191,   0, opacity), // yellow5
-        QColor(255, 213,   0, opacity), // yellow4
-        QColor(255, 255,   0, opacity), // yellow3
-        QColor(255, 255, 153, opacity), // yellow2
-//         QColor(255, 255, 191, opacity), // yellow1
-        QColor(50,   50,  50, opacity), // gray6
-//         QColor(85,   85,  85, opacity) // gray5
-        QColor(136, 136, 136, opacity), // gray4
-//         QColor(187, 187, 187, opacity), // gray3
-//         QColor(221, 221, 221, opacity), // gray2
-//         QColor(238, 238, 238, opacity)  // gray1
-    };
-
-    bool groupByRoute = true;
-
-    // Map route parts to lists of concatenated strings,
-    // ie. transport line and target
-    QHash< QStringList, int > routePartsToLines;
-    for ( int stopCount = 1; stopCount <= maxTestRouteLength; ++stopCount ) {
-        foreach ( const DepartureInfo &info, infoList ) {
-            int startIndex = departureArrivalListType == ArrivalList
-                    ? info.routeStops().count() - stopCount - 1 : 1;
-            if ( startIndex < 0 ) {
-                kDebug() << "Start index is invalid" << startIndex;
-                continue; // Invalid start index, too less route stops
-            }
-            if ( groupByRoute && info.routeStops().isEmpty() ) {
-                groupByRoute = false;
-            }
-            QStringList routePart = groupByRoute ? info.routeStops().mid(startIndex, stopCount)
-                                                 : QStringList() << info.target();
-            if ( routePart.isEmpty() ) {
-                kDebug() << "Route part is empty";
-                continue;
-            }
-
-            // Check if the route part was already counted
-            if ( routePartsToLines.contains(routePart) ) {
-                // Increment the count of the route part by one
-                ++routePartsToLines[routePart];
-            } else {
-                // Add new route part with count 1
-                routePartsToLines.insert( routePart, 1 );
-            }
-        }
-=======
         m_departureProcessor->setColorGroups( ColorGroupSettingsList() );
->>>>>>> f634807a
     }
 }
 
@@ -3613,28 +3375,6 @@
     QVBoxLayout *l = new QVBoxLayout( dialog->mainWidget() );
     l->setMargin( 0 );
 
-<<<<<<< HEAD
-    // Create the color groups
-    ColorGroupSettingsList colorGroups;
-    for ( int i = 0; i < maxGroupCount && i < routePartCount.count(); ++i ) {
-        RoutePartCount routeCount = routePartCount[i];
-        QString hashString = routeCount.lastCommonStop;
-        while ( hashString.length() < 3 ) {
-            hashString += 'z';
-        }
-        int color = qHash(hashString) % colors;
-
-        // Create filter for the new color group
-        Filter groupFilter;
-        if ( groupByRoute ) {
-            // All departures came with route information from the data engine
-            groupFilter << Constraint( FilterByNextStop, FilterEquals, routeCount.lastCommonStop );
-        } else {
-            // At elast one departure came without route information from the data engine,
-            // group departures by target instead
-            groupFilter << Constraint( FilterByTarget, FilterEquals, routeCount.lastCommonStop );
-        }
-=======
     QStyleOption option;
     initStyleOption( &option );
     const KIcon icon("favorites");
@@ -3655,7 +3395,6 @@
     }
     model->sort();
     journeySearchList->setModel( model );
->>>>>>> f634807a
 
     QLabel *label = new QLabel( i18nc("@label:listbox", "Favorite and recent journey searches "
                                       "for '%1':", currentServiceProviderData()["name"].toString()),
@@ -3678,7 +3417,7 @@
 
 QVariantHash PublicTransport::serviceProviderData( const QString& id ) const
 {
-    return dataEngine( "publictransport" )->query( QString("ServiceProvider %1").arg(id) );
+    return dataEngine( "publictransport" )->query( "ServiceProvider " + id );
 }
 
 #include "publictransport.moc"