--- conflicted
+++ resolved
@@ -51,11 +51,7 @@
     /**
      * @brief The available types of sources of this data engine.
      *
-<<<<<<< HEAD
      * Source names can be associated with these types by the first word using souceTypeFromName.
-=======
-     * They all have an associated keyword with that data source names start.
->>>>>>> f634807a
      * @see sourceTypeKeyword
      * @see sourceTypeFromName
      **/
@@ -67,11 +63,7 @@
                 * service providers for a given country. */
         ServiceProviders = 2, /**< The source contains information about available
                 * service providers. */
-<<<<<<< HEAD
-        ErroneousServiceProviders = 3, /**< The source contains a list of errornous
-=======
         ErroneousServiceProviders = 3, /**< The source contains a list of erroneous
->>>>>>> f634807a
                 * service provider accessors. */
         Locations = 4, /**< The source contains information about locations
                 * for which accessors to service providers exist. */
@@ -92,7 +84,6 @@
     /** @brief Destructor. */
     ~PublicTransportEngine();
 
-<<<<<<< HEAD
     /** @brief Gets the keyword used in source names associated with the given @p sourceType. */
     static const QLatin1String sourceTypeKeyword( SourceType sourceType );
 
@@ -100,36 +91,18 @@
     SourceType sourceTypeFromName( const QString &sourceName ) const;
 
     /** @brief Whether or not a data source of the given @p sourceType may request data from a server. */
-=======
-    /** @returns the keyword of the given @p sourceType used in source names. */
-    static const QString sourceTypeKeyword( SourceType sourceType );
-
-    /** @returns the type of the given @p sourceName. */
-    SourceType sourceTypeFromName( const QString &sourceName ) const;
-
-    /**
-     * @returns true, if a data source of the given @p sourceType requests
-     * data from a web server.
-     **/
->>>>>>> f634807a
     bool isDataRequestingSourceType( SourceType sourceType ) const {
         return static_cast< int >( sourceType ) >= 10; };
 
     /**
-<<<<<<< HEAD
      * @brief Minimum timeout in seconds to request new data.
      *
      * Before the timeout is over, old stored data from previous requests is used.
      **/
-=======
-     * @brief Minimum timeout in seconds to request new data. Before the timeout
-     * is over, old stored data from previous requests is used. */
->>>>>>> f634807a
     static const int MIN_UPDATE_TIMEOUT;
 
     /**
      * @brief Maximum timeout in seconds to request new data, if delays are avaiable.
-<<<<<<< HEAD
      *
      * This timeout gets used instead of MIN_UPDATE_TIMEOUT, if delays are available for the
      * used service provider.
@@ -141,21 +114,11 @@
      * @brief The default time offset from now for the first departure/arrival/journey in results.
      *
      * This is used if it wasn't specified in the source name.
-=======
-     * Before the timeout is over, old stored data from previous requests is used.
-     **/
-    static const int MAX_UPDATE_TIMEOUT_DELAY;
-
-    /**
-     * @brief The default time offset from now for the first departure/arrival/journey
-     * in the list. This is used if it wasn't specified in the source name.
->>>>>>> f634807a
      **/
     static const int DEFAULT_TIME_OFFSET;
 
 protected:
     /**
-<<<<<<< HEAD
      * @brief This function gets called when a new data source gets requested.
      *
      * @param name The name of the requested data source.
@@ -253,151 +216,56 @@
      * @see PublicTransportService
      **/
     virtual Plasma::Service* serviceForSource( const QString &name );
-=======
-     * @brief This virtual function is called when a new source is requested.
-     *
-     * @param name The name of the requested data source.
-     **/
-    bool sourceRequestEvent( const QString& name );
-
-    /**
-     * @brief This virtual function is called when an automatic update is triggered for an
-     * existing source (ie: when a valid update interval is set when requesting a source).
-     *
-     * @param name The name of the data source to be updated.
-     **/
-    bool updateSourceEvent( const QString& name );
-
-    bool updateServiceProviderForCountrySource( const QString &name );
-    bool updateServiceProviderSource();
-    void updateErroneousServiceProviderSource( const QString &name );
-    bool updateLocationSource();
-    bool updateDepartureOrJourneySource( const QString &name );
-
-    /**
-     * @brief Returns wheather or not the given source is up to date.
-     *
-     * @param name The name of the source to be checked.
-     **/
-    bool isSourceUpToDate( const QString& name );
->>>>>>> f634807a
 
 public slots:
     /**
      * @brief A list of departures / arrivals was received.
      *
-<<<<<<< HEAD
      * @param accessor The accessor that was used to download and parse the departures/arrivals.
      * @param requestUrl The url used to request the information.
      * @param departures A list of departures/arrivals that were received.
      * @param globalInfo Global information that affects all departures/arrivals.
      * @param requestInfo Information about the departure/arrival request.
-=======
-     * @param accessor The accessor that was used to download and parse the
-     *   departures/arrivals.
-     * @param requestUrl The url used to request the information.
-     * @param departures A list of departures/arrivals that were received.
-     * @param globalInfo Global information that affects all departures/arrivals.
-     * @param serviceProvider The service provider the data came from.
-     * @param sourceName The name of the data source for which the departures /
-     *   arrivals have been downloaded and parsed.
-     * @param city The city the stop is in. May be empty if the service provider
-     *   doesn't need a separate city value.
-     * @param stop The stop name for which the departures / arrivals have been received.
-     * @param dataType "departures" or "arrivals".
-     * @param parseDocumentMode What has been parsed from the document.
->>>>>>> f634807a
      *
      * @see TimetableAccessor::useSeparateCityValue()
      **/
     void departureListReceived( TimetableAccessor *accessor,
             const QUrl &requestUrl, const QList<DepartureInfo*> &departures,
-<<<<<<< HEAD
             const GlobalTimetableInfo &globalInfo, const RequestInfo *requestInfo );
 
     /**
      * @brief A list of journeys was received.
-=======
-            const GlobalTimetableInfo &globalInfo,
-            const QString &serviceProvider, const QString &sourceName,
-            const QString &city, const QString &stop,
-            const QString &dataType, ParseDocumentMode parseDocumentMode );
-
-    /**
-     * @brief A list of journey was received.
->>>>>>> f634807a
      *
      * @param accessor The accessor that was used to download and parse the journeys.
      * @param requestUrl The url used to request the information.
      * @param journeys A list of journeys that were received.
      * @param globalInfo Global information that affects all journeys.
-<<<<<<< HEAD
      * @param requestInfo Information about the journey request.
-=======
-     * @param serviceProvider The service provider the data came from.
-     * @param sourceName The name of the data source for which the journeys have
-     *   been downloaded and parsed.
-     * @param city The city the stop is in. May be empty if the service provider
-     *   doesn't need a separate city value.
-     * @param stop The stop name for which the departures / arrivals have been received.
-     * @param dataType "journeys".
-     * @param parseDocumentMode What has been parsed from the document.
->>>>>>> f634807a
      *
      * @see TimetableAccessor::useSeparateCityValue()
      **/
     void journeyListReceived( TimetableAccessor *accessor,
             const QUrl &requestUrl, const QList<JourneyInfo*> &journeys,
-<<<<<<< HEAD
             const GlobalTimetableInfo &globalInfo, const RequestInfo *requestInfo );
 
     /**
      * @brief A list of stop suggestions was received.
-=======
-            const GlobalTimetableInfo &globalInfo,
-            const QString &serviceProvider, const QString &sourceName,
-            const QString &city, const QString &stop,
-            const QString &dataType, ParseDocumentMode parseDocumentMode );
-
-    /**
-     * @brief A list of stops was received.
->>>>>>> f634807a
      *
      * @param accessor The accessor that was used to download and parse the stops.
      * @param requestUrl The url used to request the information.
      * @param stops A pointer to a list of @ref StopInfo objects.
-<<<<<<< HEAD
      * @param requestInfo Information about the stop suggestion request.
      *
      * @see TimetableAccessor::useSeparateCityValue()
      **/
     void stopListReceived( TimetableAccessor *accessor, const QUrl &requestUrl,
                            const QList<StopInfo*> &stops, const RequestInfo *requestInfo );
-=======
-     * @param serviceProvider The service provider the data came from.
-     * @param sourceName The name of the data source for which the stops have been
-     *   downloaded and parsed.
-     * @param city The city the (ambiguous) stop is in. May be empty if the service provider
-     *   doesn't need a separate city value.
-     * @param stop The (ambiguous) stop name for which the stop list has been received.
-     * @param dataType "stopList".
-     * @param parseDocumentMode What has been parsed from the document.
-     *
-     * @see TimetableAccessor::useSeparateCityValue()
-     **/
-    void stopListReceived( TimetableAccessor *accessor,
-            const QUrl &requestUrl, const QList<StopInfo*> &stops,
-            const QString &serviceProvider,
-            const QString &sourceName, const QString &city, const QString &stop,
-            const QString &dataType, ParseDocumentMode parseDocumentMode );
->>>>>>> f634807a
 
     /**
      * @brief An error was received.
      *
      * @param accessor The accessor that was used to download and parse information
      *   from the service provider.
-<<<<<<< HEAD
      * @param errorCode The error code or NoError if there was no error.
      * @param errorString If @p errorCode isn't NoError this contains a
      *   description of the error.
@@ -411,31 +279,10 @@
 
     void progress( TimetableAccessor *accessor, qreal progress, const QString &jobDescription,
             const QUrl &requestUrl, const RequestInfo *requestInfo );
-=======
-     * @param errorType The type of error or NoError if there was no error.
-     * @param errorString If @p errorType isn't NoError this contains a
-     *   description of the error.
-     * @param requestUrl The url used to request the information.
-     * @param serviceProvider The service provider the data came from.
-     * @param sourceName The name of the data source.
-     * @param city The city the stop is in. May be empty if the service provider
-     *   doesn't need a separate city value.
-     * @param stop The stop name for which the error occurred.
-     * @param dataType "nothing".
-     * @param parseDocumentMode What has been parsed from the document.
-     *
-     * @see TimetableAccessor::useSeparateCityValue()
-     **/
-    void errorParsing( TimetableAccessor *accessor, ErrorType errorType, const QString &errorString,
-            const QUrl &requestUrl, const QString &serviceProvider,
-            const QString &sourceName, const QString &city, const QString &stop,
-            const QString &dataType, ParseDocumentMode parseDocumentMode );
->>>>>>> f634807a
 
     /** @brief A directory with accessor info xmls was changed. */
     void accessorInfoDirChanged( const QString &path );
 
-<<<<<<< HEAD
     /**
      * @brief Deletes all active accessors and their data and let them be reloaded on demand.
      *
@@ -481,28 +328,10 @@
     TimetableAccessor *getSpecificAccessor( const QString &serviceProviderId );
 
     /** @brief Gets data for the Locations data source. */
-=======
-    void reloadAllAccessors();
-
-private:
-    /** @brief Gets a map with information about an accessor.
-     *
-    * @param accessor The accessor to get information about. */
-    QHash< QString, QVariant > serviceProviderInfo( const TimetableAccessor *&accessor );
->>>>>>> f634807a
     QHash< QString, QVariant > locations();
 
     QString stripDateAndTimeValues( const QString &sourceName );
 
-<<<<<<< HEAD
-=======
-//     struct AccessorCheck {
-//         QDateTime checkTime;
-//         bool result;
-//         QString error;
-//     };
-
->>>>>>> f634807a
     QHash< QString, TimetableAccessor* > m_accessors; // List of already loaded accessors
     QHash< QString, QVariant > m_dataSources; // List of already used data sources
     QStringList m_erroneousAccessors; // List of erroneous accessors
@@ -515,17 +344,12 @@
     QHash< QString, QDateTime > m_nextDownloadTimeProposals;
 
     QTimer *m_timer;
-<<<<<<< HEAD
-=======
-//     QHash< QString, AccessorCheck > m_checkedAccessors;
->>>>>>> f634807a
 };
 
 /** @mainpage Public Transport Data Engine
 @section intro_dataengine_sec Introduction
-<<<<<<< HEAD
-PublicTransportEngine provides timetable data for public transport, trains, ships, ferries and
-planes. It can get departure/arrival lists, journey lists and stop name suggestions.
+The public transport data engine provides timetable data for public transport, trains, ships,
+ferries and planes. It can get departure/arrival lists, journey lists and stop name suggestions.
 There are different accessors used to download and parse documents from different service
 providers, all based on the abstract class TimetableAccessor. There is another abstract class
 TimetableAccessorOnline (derived from TimetableAccessor), that implements the request...()
@@ -538,15 +362,6 @@
 
 All accessors are using a TimetableAccessorInfo object with information read from the XML files.
 The reading on the XML files itself is done by the class AccessorInfoXmlReader.
-=======
-The public transport data engine provides timetable data for public transport, trains, ships,
-ferries and planes. It can get departure/arrival lists or journey lists.
-There are different accessors used to download and parse documents from
-different service providers. Currently there are two classes of accessors, one
-to parse documents using scripts and one to parse xml files. All are using information
-from TimetableAccessorInfo, which reads information data from xml files to support different
-service providers.
->>>>>>> f634807a
 
 <br />
 @section install_sec Installation
@@ -587,19 +402,11 @@
 <br />
 
 @section usage_introduction_sec Introduction
-<<<<<<< HEAD
 To use this data engine in an applet you need to connect it to a data source of the public
 transport data engine. There are data sources which provide information about the available
 service providers (@ref usage_serviceproviders_sec) or supported countries. Other data sources
 contain departures/arrivals (@ref usage_departures_sec), journeys (@ref usage_journeys_sec) or
 stop suggestions (@ref usage_stopList_sec).<br />
-=======
-To use this data engine in an applet you need to connect it to a data source
-of the public transport data engine. There are data sources which provide information about the
-available service providers (@ref usage_serviceproviders_sec) or supported countries. Another data
-source contains departures or arrivals (@ref usage_departures_sec) and one contains journeys
-(@ref usage_journeys_sec).<br />
->>>>>>> f634807a
 <br />
 The following enumeration can be used in your applet if you don't want to use
 libpublictransporthelper which exports this enumaration as @ref Timetable::VehicleType.
@@ -636,18 +443,12 @@
 
 <br />
 @section usage_serviceproviders_sec Receiving a List of Available Service Providers
-<<<<<<< HEAD
 You can view this data source in <em>plasmaengineexplorer</em>, it's name is <em>"ServiceProviders"</em>,
 but you can also use <em>"ServiceProvider ID"</em> with the ID of a service provider to get
 information only for that service provider.
 For each available service provider the data source contains a key with the display name of the
 service provider. These keys point to the service provider information, stored as a QHash with
 the following keys:
-=======
-You can view this data source in the plasmaengineexplorer, it's name is <em>"ServiceProviders"</em>.
-For each available service provider it contains a key with the display name of the service provider.
-These keys point to the service provider information, stored as a QHash with the following keys:
->>>>>>> f634807a
 <br />
 <table>
 <tr><td><i>id</i></td> <td>QString</td> <td>The ID of the service provider.</td></tr>
@@ -971,10 +772,7 @@
     @li @ref accessor_infos_xml
     @li @ref accessor_infos_script
     @li @ref examples
-<<<<<<< HEAD
     @li @ref examples_xml_gtfs
-=======
->>>>>>> f634807a
     @li @ref examples_xml_script
     @li @ref examples_script
 <br />
@@ -1124,11 +922,7 @@
     </li>
 
     <li>
-<<<<<<< HEAD
         <b>parsePossibleStops( document ):</b> Used to parse stop suggestion documents. The content of the document is given as argument. This works similar to <em>parseTimetable</em>. You can set these values for stop suggestions: "StopName" (required), "StopID", "StopWeight", "StopCity" and "StopCountryCode". Example: <em>timetableData.set( 'StopName', 'Testname' );</em>
-=======
-        <b>parsePossibleStops( document ):</b> Used to parse stop suggestion documents. The content of the document is given as argument. This works similiar to <em>parseTimetable</em>. You can set these values for stop suggestions: "StopName" (required), "StopID", "StopWeight", "StopCity" and "StopCountryCode". Example: <em>timetableData.set( 'StopName', 'Testname' );</em>
->>>>>>> f634807a
         </li>
 
     <li>
