project(plasma-engine-publictransport)

# Find the required Libaries
find_package(KDE4 REQUIRED)
include(KDE4Defaults)
add_definitions (${QT_DEFINITIONS} ${KDE4_DEFINITIONS})
include_directories(
   ${CMAKE_SOURCE_DIR}
   ${CMAKE_BINARY_DIR}
   ${KDE4_INCLUDES} )

set( SHARED_MIME_INFO_MINIMUM_VERSION "0.30" )
find_package( SharedMimeInfo )

add_subdirectory( serviceProviders )

if ( BUILD_TESTS )
    add_subdirectory( tests )
endif ( BUILD_TESTS )

<<<<<<< HEAD
if ( INSTALL_TIMETABLEMATE )
    message( " - TimetableMate" )
    add_subdirectory( timetablemate )
endif ( INSTALL_TIMETABLEMATE )
=======
# Generate gtfs-realtime protocol buffer sources
add_custom_command(
    OUTPUT gtfs-realtime.pb.h gtfs-realtime.pb.cc
    COMMAND protoc gtfs-realtime.proto --cpp_out=${CMAKE_CURRENT_BINARY_DIR}
    DEPENDS gtfs-realtime.proto
    WORKING_DIRECTORY ${CMAKE_CURRENT_SOURCE_DIR} )
# Mark the files as generated
set_source_files_properties( gtfs-realtime.pb.h gtfs-realtime.pb.cc
                             PROPERTIES GENERATED TRUE )
>>>>>>> f8f06cc5

# Source files
set( publictransport_engine_SRCS
    publictransportdataengine.cpp
<<<<<<< HEAD
    departureinfo.cpp
    serviceproviderdatareader.cpp
    request.cpp
    serviceprovider.cpp
    serviceproviderdata.cpp
    serviceproviderglobal.cpp
    serviceproviderscript.cpp
    script_thread.cpp
=======
    publictransportservice.cpp
    departureinfo.cpp
    accessorinfoxmlreader.cpp
    timetableaccessor.cpp
    timetableaccessor_info.cpp
    timetableaccessor_online.cpp
    timetableaccessor_generaltransitfeed.cpp
    timetableaccessor_script.cpp
    timetableaccessor_xml.cpp
    generaltransitfeed_importer.cpp
    generaltransitfeed_database.cpp
    generaltransitfeed_realtime.cpp
    gtfs-realtime.pb.cc
>>>>>>> f8f06cc5
    scripting.cpp
    global.cpp
)

# Now make sure all files get to the right place
kde4_add_plugin( plasma_engine_publictransport ${publictransport_engine_SRCS} )

target_link_libraries( plasma_engine_publictransport
<<<<<<< HEAD
    ${KDE4_PLASMA_LIBS} ${KDE4_KIO_LIBS} ${KDE4_THREADWEAVER_LIBS} ${QT_QTSCRIPT_LIBRARY}
)
=======
    ${KDE4_PLASMA_LIBS} ${KDE4_KROSSCORE_LIBS} ${KDE4_KIO_LIBS}
    ${QT_QTXML_LIBRARY} ${QT_QTSQL_LIBRARY}
    pthread protobuf ) # pthread is needed for protobuf
>>>>>>> f8f06cc5

install( TARGETS plasma_engine_publictransport
         DESTINATION ${PLUGIN_INSTALL_DIR} )

install( FILES plasma-engine-publictransport.desktop
         DESTINATION ${SERVICES_INSTALL_DIR} )

<<<<<<< HEAD
# Install mimetype "application/x-publictransport-engine",
# files with this mimetype are the XML-files used for service provider plugins for the
# PublicTransport data engine.
# In TimetableMate they are also used as project files, without additional data
install( FILES serviceproviderplugin.xml DESTINATION ${XDG_MIME_INSTALL_DIR} )
update_xdg_mimetypes( ${XDG_MIME_INSTALL_DIR} )
=======
install( FILES publictransport.operations
         DESTINATION ${DATA_INSTALL_DIR}/plasma/services)
>>>>>>> f8f06cc5
<|MERGE_RESOLUTION|>--- conflicted
+++ resolved
@@ -18,12 +18,11 @@
     add_subdirectory( tests )
 endif ( BUILD_TESTS )
 
-<<<<<<< HEAD
 if ( INSTALL_TIMETABLEMATE )
     message( " - TimetableMate" )
     add_subdirectory( timetablemate )
 endif ( INSTALL_TIMETABLEMATE )
-=======
+
 # Generate gtfs-realtime protocol buffer sources
 add_custom_command(
     OUTPUT gtfs-realtime.pb.h gtfs-realtime.pb.cc
@@ -33,12 +32,10 @@
 # Mark the files as generated
 set_source_files_properties( gtfs-realtime.pb.h gtfs-realtime.pb.cc
                              PROPERTIES GENERATED TRUE )
->>>>>>> f8f06cc5
 
 # Source files
 set( publictransport_engine_SRCS
     publictransportdataengine.cpp
-<<<<<<< HEAD
     departureinfo.cpp
     serviceproviderdatareader.cpp
     request.cpp
@@ -46,22 +43,13 @@
     serviceproviderdata.cpp
     serviceproviderglobal.cpp
     serviceproviderscript.cpp
+    serviceprovidergtfs.cpp
     script_thread.cpp
-=======
     publictransportservice.cpp
-    departureinfo.cpp
-    accessorinfoxmlreader.cpp
-    timetableaccessor.cpp
-    timetableaccessor_info.cpp
-    timetableaccessor_online.cpp
-    timetableaccessor_generaltransitfeed.cpp
-    timetableaccessor_script.cpp
-    timetableaccessor_xml.cpp
     generaltransitfeed_importer.cpp
     generaltransitfeed_database.cpp
     generaltransitfeed_realtime.cpp
     gtfs-realtime.pb.cc
->>>>>>> f8f06cc5
     scripting.cpp
     global.cpp
 )
@@ -70,14 +58,9 @@
 kde4_add_plugin( plasma_engine_publictransport ${publictransport_engine_SRCS} )
 
 target_link_libraries( plasma_engine_publictransport
-<<<<<<< HEAD
     ${KDE4_PLASMA_LIBS} ${KDE4_KIO_LIBS} ${KDE4_THREADWEAVER_LIBS} ${QT_QTSCRIPT_LIBRARY}
-)
-=======
-    ${KDE4_PLASMA_LIBS} ${KDE4_KROSSCORE_LIBS} ${KDE4_KIO_LIBS}
     ${QT_QTXML_LIBRARY} ${QT_QTSQL_LIBRARY}
     pthread protobuf ) # pthread is needed for protobuf
->>>>>>> f8f06cc5
 
 install( TARGETS plasma_engine_publictransport
          DESTINATION ${PLUGIN_INSTALL_DIR} )
@@ -85,14 +68,12 @@
 install( FILES plasma-engine-publictransport.desktop
          DESTINATION ${SERVICES_INSTALL_DIR} )
 
-<<<<<<< HEAD
 # Install mimetype "application/x-publictransport-engine",
 # files with this mimetype are the XML-files used for service provider plugins for the
 # PublicTransport data engine.
 # In TimetableMate they are also used as project files, without additional data
 install( FILES serviceproviderplugin.xml DESTINATION ${XDG_MIME_INSTALL_DIR} )
 update_xdg_mimetypes( ${XDG_MIME_INSTALL_DIR} )
-=======
+
 install( FILES publictransport.operations
-         DESTINATION ${DATA_INSTALL_DIR}/plasma/services)
->>>>>>> f8f06cc5
+         DESTINATION ${DATA_INSTALL_DIR}/plasma/services)