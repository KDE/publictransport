--- conflicted
+++ resolved
@@ -35,11 +35,9 @@
 
 /**
  * @brief LineService-Flags.
- *
  * @see LineService
  **/
 Q_DECLARE_FLAGS( LineServices, LineService )
-
 
 /**
  * @brief This is the abstract base class of all other timetable information classes.
@@ -49,7 +47,6 @@
  **/
 class PublicTransportInfo : public QObject {
 public:
-<<<<<<< HEAD
     /** @brief Options for stop names, eg. use a shortened form or not. */
     enum StopNameOptions {
         UseFullStopNames, /**< Use the full stop names, as received from the service provider. */
@@ -58,7 +55,7 @@
 
     /** @brief Constructs a new PublicTransportInfo object. */
     PublicTransportInfo( QObject *parent = 0 );
-=======
+
     enum Correction {
         NoCorrection                    = 0x0000,
         DeduceMissingValues             = 0x0001,
@@ -70,7 +67,6 @@
                 CombineToPreferredValueType
     };
     Q_DECLARE_FLAGS( Corrections, Correction );
->>>>>>> f8f06cc5
 
     /**
      * @brief Contructs a new PublicTransportInfo object based on the information given
@@ -78,14 +74,11 @@
      *
      * @param data A hash that contains values for TimetableInformations.
      **/
-<<<<<<< HEAD
-    explicit PublicTransportInfo( const TimetableData &data, QObject *parent = 0 );
+    explicit PublicTransportInfo( const TimetableData &data,
+                                  Corrections corrections = CorrectEverything,
+                                  QObject *parent = 0 );
 
     virtual ~PublicTransportInfo();
-=======
-    explicit PublicTransportInfo( const QHash<TimetableInformation, QVariant> &data,
-                                  Corrections corrections = CorrectEverything );
->>>>>>> f8f06cc5
 
     bool contains( TimetableInformation info ) const { return m_data.contains(info); };
     QVariant value( TimetableInformation info ) const { return m_data[info]; };
@@ -167,26 +160,16 @@
      * @brief Contructs a new JourneyInfo object based on the information given with @p data.
      *
      * @param data A hash that contains values for at least the required
-<<<<<<< HEAD
      *   TimetableInformations: DepartureDateTime, ArrivalDateTime, StartStopName and
      *   TargetStopName. Instead of DepartureDateTime, DepartureDate and DepartureTime can be used.
      *   If only DepartureTime gets used, the date is guessed. The same is true for ArrivalDateTime.
      **/
-    explicit JourneyInfo( const TimetableData &data, QObject *parent = 0 );
+    explicit JourneyInfo( const TimetableData &data, Corrections corrections = CorrectEverything,
+                          QObject *parent = 0 );
 
     /** @brief Gets information about the pricing of the journey. */
     QString pricing() const {
             return contains(Pricing) ? value(Pricing).toString() : QString(); };
-=======
-     *   TimetableInformations:
-     *   @li TransportLine
-     *   @li Target
-     *   @li DepartureTime or DepartureHour and DepartureMinute
-     *   @li ArrivalTime or ArrivalHour and ArrivalMinute
-     **/
-    explicit JourneyInfo( const QHash<TimetableInformation, QVariant> &data,
-                          Corrections corrections = CorrectEverything );
->>>>>>> f8f06cc5
 
     /** @brief Gets news for the journey, such as "platform changed". */
     QString journeyNews() const {
@@ -301,32 +284,19 @@
  */
 class DepartureInfo : public PublicTransportInfo {
 public:
-<<<<<<< HEAD
     /** @brief Constructs an invalid DepartureInfo object. */
     DepartureInfo( QObject *parent = 0 );
 
-=======
->>>>>>> f8f06cc5
     /**
      * @brief Contructs a new DepartureInfo object based on the information given with @p data.
      *
      * @param data A hash that contains values for at least the required
-<<<<<<< HEAD
      *   TimetableInformations: TransportLine, Target, DepartureDateTime. Instead of
      *   DepartureDateTime, DepartureDate and DepartureTime can be used. If only DepartureTime
      *   gets used, the date is guessed.
      **/
-    explicit DepartureInfo( const TimetableData &data,
+    explicit DepartureInfo( const TimetableData &data, Corrections corrections = CorrectEverything,
                             QObject *parent = 0 );
-=======
-     *   TimetableInformations
-     *   @li TransportLine
-     *   @li Target
-     *   @li DepartureTime or DepartureHour and DepartureMinute.
-     **/
-    explicit DepartureInfo( const QHash<TimetableInformation, QVariant> &data,
-                            Corrections corrections = CorrectEverything );
->>>>>>> f8f06cc5
 
     /** @brief Gets the target / origin of the departing / arriving vehicle. */
     QString target( StopNameOptions stopNameOptions = UseFullStopNames ) const;
@@ -404,24 +374,15 @@
  **/
 class StopInfo : public PublicTransportInfo {
 public:
-<<<<<<< HEAD
     /** @brief Constructs an invalid StopInfo object. */
     StopInfo( QObject *parent = 0 );
 
-=======
->>>>>>> f8f06cc5
     /**
      * @brief Contructs a new StopInfo object based on the information given with @p data.
      *
      * @param data A hash that contains values for at least the required TimetableInformations
-<<<<<<< HEAD
      *   (StopName). */
     StopInfo( const QHash<TimetableInformation, QVariant> &data, QObject *parent = 0 );
-=======
-     *   (StopName).
-     **/
-    StopInfo( const QHash<TimetableInformation, QVariant> &data );
->>>>>>> f8f06cc5
 
     /**
      * @brief Constructs a new StopInfo object.
