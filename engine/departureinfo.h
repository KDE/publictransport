--- conflicted
+++ resolved
@@ -48,7 +48,6 @@
  **/
 class PublicTransportInfo : public QHash<TimetableInformation, QVariant> {
 public:
-<<<<<<< HEAD
     enum Correction {
         NoCorrection                    = 0x0000,
         DeduceMissingValues             = 0x0001,
@@ -56,13 +55,10 @@
         CombineToPreferredValueType     = 0x0004, /**< eg. combine DepartureHour and
                 * DepartureMinute into the preferred value type DepartureTime.
                 * TODO Update TimetableInformation enum documentation. */
-        CorrectEverything = DeduceMissingValues | ConvertValuesToCorrectFormat
+        CorrectEverything = DeduceMissingValues | ConvertValuesToCorrectFormat |
+                CombineToPreferredValueType
     };
     Q_DECLARE_FLAGS( Corrections, Correction );
-=======
-    /** @brief Constructs a new PublicTransportInfo object. */
-    PublicTransportInfo() : QHash<TimetableInformation, QVariant>() {};
->>>>>>> f634807a
 
     /**
      * @brief Contructs a new PublicTransportInfo object based on the information given
@@ -70,12 +66,8 @@
      *
      * @param data A hash that contains values for TimetableInformations.
      **/
-<<<<<<< HEAD
     explicit PublicTransportInfo( const QHash<TimetableInformation, QVariant> &data,
                                   Corrections corrections = CorrectEverything );
-=======
-    explicit PublicTransportInfo( const QHash<TimetableInformation, QVariant> &data );
->>>>>>> f634807a
 
     virtual ~PublicTransportInfo() {};
 
@@ -83,73 +75,38 @@
      * @brief Wheather or not this PublicTransportInfo object is valid.
      *
      * @return true if the PublicTransportInfo object is valid.
-<<<<<<< HEAD
-=======
-     *
->>>>>>> f634807a
      * @return false if the PublicTransportInfo object is invalid.
      **/
     virtual bool isValid() const { return m_isValid; };
 
-    /**
-     * @brief Gets the date and time of the departure or arrival. */
-<<<<<<< HEAD
-    QDateTime departure() const {
-        if ( contains(DepartureDate) ) {
-            return QDateTime( value(DepartureDate).toDate(), value(DepartureTime).toTime() );
-        } else {
-            return QDateTime( QDate::currentDate(), value(DepartureTime).toTime() );
-        }
-    };
-
-    /** @brief Get the company that is responsible for this departure / arrival. */
-    QString operatorName() const {
-            return contains(Operator) ? value(Operator).toString() : QString(); };
-=======
+    /** @brief Gets the date and time of the departure or arrival. */
     QDateTime departure() const;
 
     /** @brief Get the company that is responsible for this departure / arrival. */
     QString operatorName() const;
->>>>>>> f634807a
 
     /**
      * @brief Gets a list of stops of the departure/arrival to it's destination
      *   stop or a list of stops of the journey from it's start to it's
      *   destination stop.
      *
-<<<<<<< HEAD
      * @note If data for both @ref RouteStops and @ref RouteTimes is set,
-=======
-     * @note: If data for both @ref RouteStops and @ref RouteTimes is set,
->>>>>>> f634807a
      *   they contain the same number of elements. And elements with equal
      *   indices are associated (the times at which the vehicle is at the stops).
      *
      * @see routeTimes
      * @see routeTimesVariant
      **/
-<<<<<<< HEAD
-    QStringList routeStops() const {
-            return contains(RouteStops) ? value(RouteStops).toStringList() : QStringList(); };
+    QStringList routeStops() const;
 
     /**
      * @brief The number of exact route stops. The route stop list isn't complete
-     *   from the last exact route stop.
-     **/
-    int routeExactStops() const {
-            return contains(RouteExactStops) ? value(RouteExactStops).toInt() : 0; };
+     *   from the last exact route stop. */
+    int routeExactStops() const;
 
     /** @brief Gets information about the pricing of the departure/arrival/journey. */
     QString pricing() const {
             return contains(Pricing) ? value(Pricing).toString() : QString(); };
-=======
-    QStringList routeStops() const;
-
-    /**
-     * @brief The number of exact route stops. The route stop list isn't complete
-     *   from the last exact route stop. */
-    int routeExactStops() const;;
->>>>>>> f634807a
 
     /**
      * @brief Parses the given string for a vehicle type.
@@ -185,19 +142,14 @@
      * @brief Contructs a new JourneyInfo object based on the information given with @p data.
      *
      * @param data A hash that contains values for at least the required
-<<<<<<< HEAD
-     *   TimetableInformations (TransportLine, Target, DepartureHour, DepartureMinute).
+     *   TimetableInformations:
+     *   @li TransportLine
+     *   @li Target
+     *   @li DepartureTime or DepartureHour and DepartureMinute
+     *   @li ArrivalTime or ArrivalHour and ArrivalMinute
      **/
     explicit JourneyInfo( const QHash<TimetableInformation, QVariant> &data,
                           Corrections corrections = CorrectEverything );
-=======
-     *   TimetableInformations (TransportLine, Target, DepartureHour, DepartureMinute). */
-    explicit JourneyInfo( const QHash<TimetableInformation, QVariant> &data );
-
-    /** @brief Gets information about the pricing of the journey. */
-    QString pricing() const {
-            return contains(Pricing) ? value(Pricing).toString() : QString(); };
->>>>>>> f634807a
 
     /** @brief Gets news for the journey, such as "platform changed". */
     QString journeyNews() const {
@@ -212,112 +164,22 @@
             return contains(TargetStopName) ? value(TargetStopName).toString() : QString(); };
 
     /** @brief Gets the date and time of the arrival at the journey target */
-<<<<<<< HEAD
-    QDateTime arrival() const {
-        if ( contains(ArrivalDate) ) {
-            return QDateTime( value(ArrivalDate).toDate(), value(ArrivalTime).toTime() );
-        } else if ( contains(ArrivalTime) ) {
-            return QDateTime( QDate::currentDate(), value(ArrivalTime).toTime() );
-        } else {
-            return QDateTime();
-        }
-    };
-=======
     QDateTime arrival() const;
->>>>>>> f634807a
 
     /** @brief Gets the duration in minutes of the journey. */
     int duration() const { return contains(Duration) ? value(Duration).toInt() : -1; };
 
     /** @brief Gets the types of vehicle used in the journey. */
-<<<<<<< HEAD
-    QList<VehicleType> vehicleTypes() const {
-        if ( contains(TypesOfVehicleInJourney) ) {
-            QVariantList listVariant = value(TypesOfVehicleInJourney).toList();
-            QList<VehicleType> listRet;
-            foreach ( QVariant vehicleType, listVariant ) {
-                listRet.append( static_cast<VehicleType>(vehicleType.toInt()) );
-            }
-            return listRet;
-        } else {
-            return QList<VehicleType>();
-        }
-    };
-
-    QStringList vehicleIconNames() const {
-        if ( !contains(TypesOfVehicleInJourney) ) {
-            return QStringList();
-        }
-        QVariantList vehicles = value(TypesOfVehicleInJourney).toList();
-        QStringList iconNames;
-        foreach ( QVariant vehicle, vehicles ) {
-            iconNames << Global::vehicleTypeToIcon( static_cast<VehicleType>(vehicle.toInt()) );
-        }
-        return iconNames;
-    };
-
-    QStringList vehicleNames(bool plural = false) const {
-        if ( !contains(TypesOfVehicleInJourney) ) {
-            return QStringList();
-        }
-        QVariantList vehicles = value(TypesOfVehicleInJourney).toList();
-        QStringList names;
-        foreach ( QVariant vehicle, vehicles ) {
-            names << Global::vehicleTypeToString( static_cast<VehicleType>(vehicle.toInt()), plural );
-        }
-        return names;
-    };
-=======
     QList<VehicleType> vehicleTypes() const;
 
     QStringList vehicleIconNames() const;
 
     QStringList vehicleNames( bool plural = false ) const;
->>>>>>> f634807a
 
     /**
      * @brief Gets the types of vehicle used in the journey as QVariantList to be stored
      *   in a Plasma::DataEngine::Data object.
      **/
-<<<<<<< HEAD
-    QVariantList vehicleTypesVariant() const {
-        return contains(TypesOfVehicleInJourney)
-                ? value(TypesOfVehicleInJourney).toList() : QVariantList();
-    };
-
-    /**
-     * @brief Gets the types of vehicle used for each "sub-journey" in the journey as
-     *   QVariantList to be stored in a Plasma::DataEngine::Data object.
-     **/
-    QVariantList routeVehicleTypesVariant() const {
-        return contains(RouteTypesOfVehicles)
-                ? value(RouteTypesOfVehicles).toList() : QVariantList();
-    };
-
-    /** @brief Gets the transport line used for each "sub-journey" in the journey. */
-    QStringList routeTransportLines() const {
-        return contains(RouteTransportLines)
-                ? value(RouteTransportLines).toStringList() : QStringList();
-    };
-
-    /** @brief Gets the platform of the departure used for each stop in the journey. */
-    QStringList routePlatformsDeparture() const {
-        return contains(RoutePlatformsDeparture)
-                ? value(RoutePlatformsDeparture).toStringList() : QStringList();
-    };
-
-    /** @brief Gets the platform of the arrival used for each stop in the journey. */
-    QStringList routePlatformsArrival() const {
-        return contains(RoutePlatformsArrival)
-                ? value(RoutePlatformsArrival).toStringList() : QStringList();
-    };
-
-    /** @brief Gets how many changes between different vehicles are needed */
-    int changes() const {
-        return contains(Changes)
-                ? value(Changes).toInt() : -1;
-    };
-=======
     QVariantList vehicleTypesVariant() const;
 
     /**
@@ -336,7 +198,6 @@
 
     /** @brief Gets how many changes between different vehicles are needed */
     int changes() const;
->>>>>>> f634807a
 
     /**
      * @brief Gets a list of departure times of the journey. Use QVariant::toTime()
@@ -350,14 +211,7 @@
      * @see routeTimesDeparture
      * @see routeStops
      **/
-<<<<<<< HEAD
-    QVariantList routeTimesDepartureVariant() const {
-        return contains(RouteTimesDeparture)
-                ? value(RouteTimesDeparture).toList() : QVariantList();
-    };
-=======
     QVariantList routeTimesDepartureVariant() const;
->>>>>>> f634807a
 
     /**
      * @brief Gets a list of times of the journey to it's destination stop.
@@ -369,22 +223,7 @@
      * @see routeTimesDepartureVariant
      * @see routeStops
      **/
-<<<<<<< HEAD
-    QList<QTime> routeTimesDeparture() const {
-        if ( contains(RouteTimesDeparture) ) {
-            QList<QTime> ret;
-            QVariantList times = value(RouteTimesDeparture).toList();
-            foreach ( QVariant time, times ) {
-                ret << time.toTime();
-            }
-            return ret;
-        } else {
-            return QList<QTime>();
-        }
-    };
-=======
     QList<QTime> routeTimesDeparture() const;
->>>>>>> f634807a
 
     /**
      * @brief Gets a list of arrival times of the journey. Use QVariant::toTime()
@@ -398,14 +237,7 @@
      * @see routeTimesArrival
      * @see routeStops
      **/
-<<<<<<< HEAD
-    QVariantList routeTimesArrivalVariant() const {
-        return contains(RouteTimesArrival)
-                ? value(RouteTimesArrival).toList() : QVariantList();
-    };
-=======
     QVariantList routeTimesArrivalVariant() const;
->>>>>>> f634807a
 
     /**
      * @brief Gets a list of arrival times of the journey.
@@ -417,44 +249,11 @@
      * @see routeTimesArrivalVariant
      * @see routeStops
      **/
-<<<<<<< HEAD
-    QList<QTime> routeTimesArrival() const {
-        if ( contains(RouteTimesArrival) ) {
-            QList<QTime> ret;
-            QVariantList times = value(RouteTimesArrival).toList();
-            foreach ( QVariant time, times ) {
-                ret << time.toTime();
-            }
-            return ret;
-        } else {
-            return QList<QTime>();
-        }
-    };
-
-    QVariantList routeTimesDepartureDelay() const {
-        if ( contains(RouteTimesDepartureDelay) ) {
-            return value(RouteTimesDepartureDelay).toList();
-        } else {
-            return QVariantList();
-        }
-    };
-
-    QVariantList routeTimesArrivalDelay() const {
-        if ( contains(RouteTimesArrivalDelay) ) {
-            return value(RouteTimesArrivalDelay).toList();
-        } else {
-            return QVariantList();
-        }
-    };
-=======
     QList<QTime> routeTimesArrival() const;
 
     QVariantList routeTimesDepartureDelay() const;
 
     QVariantList routeTimesArrivalDelay() const;
-
-private:
->>>>>>> f634807a
 };
 
 /**
@@ -465,24 +264,17 @@
  */
 class DepartureInfo : public PublicTransportInfo {
 public:
-<<<<<<< HEAD
-=======
-    /** @brief Constructs an invalid DepartureInfo object. */
-    DepartureInfo();
-
->>>>>>> f634807a
     /**
      * @brief Contructs a new DepartureInfo object based on the information given with @p data.
      *
      * @param data A hash that contains values for at least the required
-     *   TimetableInformations (TransportLine, Target, DepartureHour, DepartureMinute).
-     **/
-<<<<<<< HEAD
+     *   TimetableInformations
+     *   @li TransportLine
+     *   @li Target
+     *   @li DepartureTime or DepartureHour and DepartureMinute.
+     **/
     explicit DepartureInfo( const QHash<TimetableInformation, QVariant> &data,
                             Corrections corrections = CorrectEverything );
-=======
-    explicit DepartureInfo( const QHash<TimetableInformation, QVariant> &data );
->>>>>>> f634807a
 
     /** @brief Gets the target / origin of the departing / arriving vehicle. */
     QString target() const { return contains(Target)
@@ -547,22 +339,7 @@
      * @see routeTimesVariant
      * @see routeStops
      **/
-<<<<<<< HEAD
-    QList<QTime> routeTimes() const {
-        if ( contains(RouteTimes) ) {
-            QList<QTime> ret;
-            QVariantList times = value(RouteTimes).toList();
-            foreach ( QVariant time, times ) {
-                ret << time.toTime();
-            }
-            return ret;
-        } else {
-            return QList<QTime>();
-        }
-    };
-=======
     QList<QTime> routeTimes() const;
->>>>>>> f634807a
 
 private:
     LineServices m_lineServices;
@@ -576,22 +353,12 @@
  **/
 class StopInfo : public QHash<TimetableInformation, QVariant> {
 public:
-<<<<<<< HEAD
-=======
-    /** @brief Constructs an invalid StopInfo object. */
-    StopInfo();
-
->>>>>>> f634807a
     /**
      * @brief Contructs a new StopInfo object based on the information given with @p data.
      *
      * @param data A hash that contains values for at least the required TimetableInformations
-<<<<<<< HEAD
      *   (StopName).
      **/
-=======
-     *   (StopName). */
->>>>>>> f634807a
     StopInfo( const QHash<TimetableInformation, QVariant> &data );
 
     /**
