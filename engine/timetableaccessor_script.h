/*
 *   Copyright 2011 Friedrich Pülz <fpuelz@gmx.de>
 *
 *   This program is free software; you can redistribute it and/or modify
 *   it under the terms of the GNU Library General Public License as
 *   published by the Free Software Foundation; either version 2 or
 *   (at your option) any later version.
 *
 *   This program is distributed in the hope that it will be useful,
 *   but WITHOUT ANY WARRANTY; without even the implied warranty of
 *   MERCHANTABILITY or FITNESS FOR A PARTICULAR PURPOSE.  See the
 *   GNU General Public License for more details
 *
 *   You should have received a copy of the GNU Library General Public
 *   License along with this program; if not, write to the
 *   Free Software Foundation, Inc.,
 *   51 Franklin Street, Fifth Floor, Boston, MA  02110-1301, USA.
 */

/** @file
<<<<<<< HEAD
 * @brief This file contains the base class for accessors using script files
 *   for parsing that are used by the public transport data engine.
 *
 * @author Friedrich Pülz <fpuelz@gmx.de> */
=======
* @brief This file contains the base class for accessors using script files
*   for parsing that are used by the public transport data engine.
*
* @author Friedrich Pülz <fpuelz@gmx.de> */
>>>>>>> f634807a

#ifndef TIMETABLEACCESSOR_SCRIPT_HEADER
#define TIMETABLEACCESSOR_SCRIPT_HEADER

<<<<<<< HEAD
#include "timetableaccessor_online.h"
=======
#include "timetableaccessor.h" // Base class
>>>>>>> f634807a

namespace Kross {
    class Action;
}
class ResultObject;

/**
<<<<<<< HEAD
 * @brief Gets timetable data for public transport from different service providers using scripts.
 *
 * Scripts can be written in languages supported by Kross, ie. JavaScript, Ruby or Python.
 * The tool TimetableMate can help implementing such scripts.
 *
 * Scripts are only loaded if needed, features read from a script function are cached.
 *
 * To add support for a new service provider using this accessor type you need to write an accessor
 * XML file and a script that parses documents from the service provider.
 * See @ref pageAccessorInfos.
 **/
class TimetableAccessorScript : public TimetableAccessorOnline {
=======
 * @brief The base class for all scripted accessors.
 */
class TimetableAccessorScript : public TimetableAccessor {
>>>>>>> f634807a
    Q_OBJECT

    // Because the XML accessor uses TimetableAccessorScript::parseDocumentPossibleStops().
    friend class TimetableAccessorXml;

public:
    /** @brief States of the script, used for loading the script only when needed. */
    enum ScriptState {
        WaitingForScriptUsage = 0x00,
        ScriptLoaded = 0x01,
        ScriptHasErrors = 0x02
    };

    /**
     * @brief Creates a new TimetableAccessorScript object with the given information.
     *
     * @param info Information about how to download and parse the documents of a service provider.
<<<<<<< HEAD
     * @param parent The parent QObject.
     *
     * @note Can be used if you have a custom TimetableAccessorInfo object.
     *   TimetableAccessorXml uses this to create an HTML accessor for parsing of stop lists. */
    TimetableAccessorScript( TimetableAccessorInfo *info, QObject *parent = 0 );
=======
     *   If this is 0 a default TimetableAccessorInfo instance gets created.
     *
     * @note Can be used if you have a custom TimetableAccessorInfo object.
     *   TimetableAccessorXml uses this to create an HTML accessor for parsing of stop lists.
     **/
    TimetableAccessorScript( TimetableAccessorInfo *info = 0 );
>>>>>>> f634807a

    /** @brief Destructor. */
    virtual ~TimetableAccessorScript();

<<<<<<< HEAD
    /** @brief Gets the type of this accessor, ie ScriptedAccessor. */
    virtual AccessorType type() const { return ScriptedAccessor; };

    /** @brief Whether or not the script has been successfully loaded. */
    bool isScriptLoaded() const { return m_scriptState == ScriptLoaded; };

    /** @brief Whether or not the script has errors. */
=======
    /** @brief Whether or not the script has been successfully loaded. */
    bool isScriptLoaded() const { return m_scriptState == ScriptLoaded; };

>>>>>>> f634807a
    bool hasScriptErrors() const { return m_scriptState == ScriptHasErrors; };

    /** @brief Gets a list of features that this accessor supports through a script. */
    virtual QStringList scriptFeatures() const;

    /** @brief Decodes HTML entities in @p html, e.g. "&nbsp;" is replaced by " ". */
    static QString decodeHtmlEntities( const QString &html );

    /**
     * @brief Decodes the given HTML document.
     *
     * First it tries QTextCodec::codecForHtml().
     * If that doesn't work, it parses the document for the charset in a meta-tag.
     **/
    static QString decodeHtml( const QByteArray &document,
                               const QByteArray &fallbackCharset = QByteArray() );

protected:
<<<<<<< HEAD
    /**
     * @brief Loads the script if it was not already loaded.
     *
     * @return True, if the script could be loaded successfully or was already loaded.
     *   False, otherwise.
     **/
    bool lazyLoadScript();

    /**
     * @brief Reads features of the script using a special function in the script.
     *
     * If the script implements a function with the name @verbatim usedTimetableInformations @endverbatim
     * it is used to construct the list of features.
     *
     * Script features are cached in the accessor cache file
     * (Timetableaccessor::accessorCacheFileName()) and updated if the last modified time of the
     * script changes.
     **/
    QStringList readScriptFeatures();

    /**
     * @brief Uses the script to parse @p document for departures/arrivals/journeys.
     *
     * Calls the 'parseTimetable'/'parseJourneys' function in the script to parse the contents of
     * the received @p document for a list of departures/arrivals or journeys (depending on
     * @p parseDocumentMode) and puts the results into @p journeys.
     *
     * @param document The contents of the document that should be parsed.
     * @param journeys A pointer to a list of departure/arrival or journey
     *   information. The results of parsing the document is stored in @p journeys.
     * @param globalInfo Information for all items get stored in this object.
=======
    bool lazyLoadScript();
    QStringList readScriptFeatures();

    /**
     * @brief Calls the 'parseTimetable'/'parseJourneys' function in the script to
     *   parse the contents of a received document for a list of departures/arrivals
     *   or journeys (depending on @p parseDocumentMode) and puts the results
     *   into @p journeys.
     *
     * @param journeys A pointer to a list of departure/arrival or journey
     *   information. The results of parsing the document is stored in @p journeys.
>>>>>>> f634807a
     * @param parseDocumentMode The mode of parsing, e.g. parse for
     *   departures/arrivals or journeys.
     * @return true, if there were no errors and the data in @p journeys is valid.
     * @return false, if there were an error parsing the document.
     **/
    virtual bool parseDocument( const QByteArray &document,
            QList<PublicTransportInfo*> *journeys, GlobalTimetableInfo *globalInfo,
            ParseDocumentMode parseDocumentMode = ParseForDeparturesArrivals );

    /**
<<<<<<< HEAD
     * @brief Uses the script to parse @p document for stop suggestions.
     *
     * Calls the 'parsePossibleStops' function in the script to parse the contents of @p document
     * for a list of stop suggestions and puts the results into @p stops.
     *
     * @param document The contents of the document that should be parsed.
     * @param stops A pointer to a list of @ref StopInfo objects.
     * @return true, if there were no errors.
     * @return false, if there were an error parsing the document.
     **/
    virtual bool parseDocumentForStopSuggestions( const QByteArray &document,
                                                  QList<StopInfo*> *stops );

    /**
     * @brief Uses the script to parse @p document for an URL to later journeys.
     *
     * Calls the 'getUrlForLaterJourneyResults' function in the script to parse @p document for
     * an URL to a document containing later journeys. This is for service providers that only
     * provide a very limited number of journeys in one document, but contain an URL to the next
     * set of journeys.
     *
     * @param document The contents of the document that should be parsed.
     * @return The parsed URL.
     **/
    virtual QString parseDocumentForLaterJourneysUrl( const QByteArray &document );

    /**
     * @brief Uses the script to parse @p document for an URL to more detailed journeys.
     *
     * Calls the 'getUrlForDetailedJourneyResults' function in the script to parse @p document for
     * an URL to a document containing detailed journey information. This is for service providers
     * that won't directly put all available information into the document, but contain an URL
     * to a document with more details.
     *
     * @param document The contents of the document that should be parsed.
     * @return The parsed URL.
     **/
    virtual QString parseDocumentForDetailedJourneysUrl( const QByteArray &document );

    /**
     * @brief Uses the script to parse @p document for a session key.
     *
     * Calls the 'parseSessionKey' function in the script to parse @p document for the session key.
     *
     * @param document The contents of the document that should be parsed.
     * @return The parsed session key or QString() if none was found.
     **/
    virtual QString parseDocumentForSessionKey( const QByteArray &document );
=======
     * @brief Calls the 'getUrlForLaterJourneyResults' function in the script to
     *   parse the contents of a received document for an url to a document
     *   containing later journeys.
     *
     * @return The parsed url.
     **/
    virtual QString parseDocumentForLaterJourneysUrl( const QByteArray &document );

    /**
     * @brief Calls the 'getUrlForDetailedJourneyResults' function in the script to
     *   parse the contents of a received document for an url to a document
     *   containing detailed journey information.
     *
     * @return The parsed url.
     **/
    virtual QString parseDocumentForDetailedJourneysUrl( const QByteArray &document );

    /**
     * @brief Calls the 'parseSessionKey' function in the script to
     *   parse the contents of a received document for the session key.
     *
     * @return The parsed session key or QString() if none was found.
     **/
    virtual QString parseDocumentForSessionKey( const QByteArray &document );

    /**
     * @brief Calls the 'parsePossibleStops' function in the script to parse the contents of the
     *   given document for a list of possible stop names and puts the results into @p stops.
     *
     * @param document A document to be parsed.
     * @param stops A pointer to a list of @ref StopInfo objects.
     * @return true, if there were no errors.
     * @return false, if there were an error parsing the document.
     *
     * @note Can be used if you have an html document containing a stop list.
     *   TimetableAccessorXml uses this to let the HTML accessor parse a downloaded
     *   document for stops.
     *
     * @see parseDocumentPossibleStops(QHash<QString,QString>*)
     **/
    virtual bool parseDocumentPossibleStops( const QByteArray &document, QList<StopInfo*> *stops );
>>>>>>> f634807a

private:
    ScriptState m_scriptState; // The state of the script
    QStringList m_scriptFeatures; // Caches the features the script provides

    Kross::Action *m_script; // The script object
    ResultObject *m_resultObject; // An object used by the script to store results in
};

#endif // TIMETABLEACCESSOR_SCRIPT_HEADER<|MERGE_RESOLUTION|>--- conflicted
+++ resolved
@@ -18,26 +18,15 @@
  */
 
 /** @file
-<<<<<<< HEAD
  * @brief This file contains the base class for accessors using script files
  *   for parsing that are used by the public transport data engine.
  *
  * @author Friedrich Pülz <fpuelz@gmx.de> */
-=======
-* @brief This file contains the base class for accessors using script files
-*   for parsing that are used by the public transport data engine.
-*
-* @author Friedrich Pülz <fpuelz@gmx.de> */
->>>>>>> f634807a
 
 #ifndef TIMETABLEACCESSOR_SCRIPT_HEADER
 #define TIMETABLEACCESSOR_SCRIPT_HEADER
 
-<<<<<<< HEAD
-#include "timetableaccessor_online.h"
-=======
-#include "timetableaccessor.h" // Base class
->>>>>>> f634807a
+#include "timetableaccessor_online.h" // Base class
 
 namespace Kross {
     class Action;
@@ -45,7 +34,6 @@
 class ResultObject;
 
 /**
-<<<<<<< HEAD
  * @brief Gets timetable data for public transport from different service providers using scripts.
  *
  * Scripts can be written in languages supported by Kross, ie. JavaScript, Ruby or Python.
@@ -58,11 +46,6 @@
  * See @ref pageAccessorInfos.
  **/
 class TimetableAccessorScript : public TimetableAccessorOnline {
-=======
- * @brief The base class for all scripted accessors.
- */
-class TimetableAccessorScript : public TimetableAccessor {
->>>>>>> f634807a
     Q_OBJECT
 
     // Because the XML accessor uses TimetableAccessorScript::parseDocumentPossibleStops().
@@ -80,25 +63,16 @@
      * @brief Creates a new TimetableAccessorScript object with the given information.
      *
      * @param info Information about how to download and parse the documents of a service provider.
-<<<<<<< HEAD
      * @param parent The parent QObject.
-     *
-     * @note Can be used if you have a custom TimetableAccessorInfo object.
-     *   TimetableAccessorXml uses this to create an HTML accessor for parsing of stop lists. */
-    TimetableAccessorScript( TimetableAccessorInfo *info, QObject *parent = 0 );
-=======
-     *   If this is 0 a default TimetableAccessorInfo instance gets created.
      *
      * @note Can be used if you have a custom TimetableAccessorInfo object.
      *   TimetableAccessorXml uses this to create an HTML accessor for parsing of stop lists.
      **/
-    TimetableAccessorScript( TimetableAccessorInfo *info = 0 );
->>>>>>> f634807a
+    TimetableAccessorScript( TimetableAccessorInfo *info, QObject *parent = 0 );
 
     /** @brief Destructor. */
     virtual ~TimetableAccessorScript();
 
-<<<<<<< HEAD
     /** @brief Gets the type of this accessor, ie ScriptedAccessor. */
     virtual AccessorType type() const { return ScriptedAccessor; };
 
@@ -106,11 +80,6 @@
     bool isScriptLoaded() const { return m_scriptState == ScriptLoaded; };
 
     /** @brief Whether or not the script has errors. */
-=======
-    /** @brief Whether or not the script has been successfully loaded. */
-    bool isScriptLoaded() const { return m_scriptState == ScriptLoaded; };
-
->>>>>>> f634807a
     bool hasScriptErrors() const { return m_scriptState == ScriptHasErrors; };
 
     /** @brief Gets a list of features that this accessor supports through a script. */
@@ -129,7 +98,6 @@
                                const QByteArray &fallbackCharset = QByteArray() );
 
 protected:
-<<<<<<< HEAD
     /**
      * @brief Loads the script if it was not already loaded.
      *
@@ -161,19 +129,6 @@
      * @param journeys A pointer to a list of departure/arrival or journey
      *   information. The results of parsing the document is stored in @p journeys.
      * @param globalInfo Information for all items get stored in this object.
-=======
-    bool lazyLoadScript();
-    QStringList readScriptFeatures();
-
-    /**
-     * @brief Calls the 'parseTimetable'/'parseJourneys' function in the script to
-     *   parse the contents of a received document for a list of departures/arrivals
-     *   or journeys (depending on @p parseDocumentMode) and puts the results
-     *   into @p journeys.
-     *
-     * @param journeys A pointer to a list of departure/arrival or journey
-     *   information. The results of parsing the document is stored in @p journeys.
->>>>>>> f634807a
      * @param parseDocumentMode The mode of parsing, e.g. parse for
      *   departures/arrivals or journeys.
      * @return true, if there were no errors and the data in @p journeys is valid.
@@ -184,7 +139,6 @@
             ParseDocumentMode parseDocumentMode = ParseForDeparturesArrivals );
 
     /**
-<<<<<<< HEAD
      * @brief Uses the script to parse @p document for stop suggestions.
      *
      * Calls the 'parsePossibleStops' function in the script to parse the contents of @p document
@@ -233,49 +187,6 @@
      * @return The parsed session key or QString() if none was found.
      **/
     virtual QString parseDocumentForSessionKey( const QByteArray &document );
-=======
-     * @brief Calls the 'getUrlForLaterJourneyResults' function in the script to
-     *   parse the contents of a received document for an url to a document
-     *   containing later journeys.
-     *
-     * @return The parsed url.
-     **/
-    virtual QString parseDocumentForLaterJourneysUrl( const QByteArray &document );
-
-    /**
-     * @brief Calls the 'getUrlForDetailedJourneyResults' function in the script to
-     *   parse the contents of a received document for an url to a document
-     *   containing detailed journey information.
-     *
-     * @return The parsed url.
-     **/
-    virtual QString parseDocumentForDetailedJourneysUrl( const QByteArray &document );
-
-    /**
-     * @brief Calls the 'parseSessionKey' function in the script to
-     *   parse the contents of a received document for the session key.
-     *
-     * @return The parsed session key or QString() if none was found.
-     **/
-    virtual QString parseDocumentForSessionKey( const QByteArray &document );
-
-    /**
-     * @brief Calls the 'parsePossibleStops' function in the script to parse the contents of the
-     *   given document for a list of possible stop names and puts the results into @p stops.
-     *
-     * @param document A document to be parsed.
-     * @param stops A pointer to a list of @ref StopInfo objects.
-     * @return true, if there were no errors.
-     * @return false, if there were an error parsing the document.
-     *
-     * @note Can be used if you have an html document containing a stop list.
-     *   TimetableAccessorXml uses this to let the HTML accessor parse a downloaded
-     *   document for stops.
-     *
-     * @see parseDocumentPossibleStops(QHash<QString,QString>*)
-     **/
-    virtual bool parseDocumentPossibleStops( const QByteArray &document, QList<StopInfo*> *stops );
->>>>>>> f634807a
 
 private:
     ScriptState m_scriptState; // The state of the script
