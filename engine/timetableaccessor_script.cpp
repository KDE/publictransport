/*
 *   Copyright 2011 Friedrich Pülz <fpuelz@gmx.de>
 *
 *   This program is free software; you can redistribute it and/or modify
 *   it under the terms of the GNU Library General Public License as
 *   published by the Free Software Foundation; either version 2 or
 *   (at your option) any later version.
 *
 *   This program is distributed in the hope that it will be useful,
 *   but WITHOUT ANY WARRANTY; without even the implied warranty of
 *   MERCHANTABILITY or FITNESS FOR A PARTICULAR PURPOSE.  See the
 *   GNU General Public License for more details
 *
 *   You should have received a copy of the GNU Library General Public
 *   License along with this program; if not, write to the
 *   Free Software Foundation, Inc.,
 *   51 Franklin Street, Fifth Floor, Boston, MA  02110-1301, USA.
 */

// Header
#include "timetableaccessor_script.h"
<<<<<<< HEAD
#include "timetableaccessor_info.h"
#include "departureinfo.h"
=======

// Own includes
>>>>>>> f634807a
#include "scripting.h"
#include "timetableaccessor_info.h"
#include "departureinfo.h"

<<<<<<< HEAD
#include <KStandardDirs>
#include <KLocalizedString>
#include <KDebug>
#include <kross/core/action.h>
#include <kross/core/manager.h>
#include <kconfig.h>
#include <kconfiggroup.h>

#include <QFile>
#include <QScriptValueIterator>

TimetableAccessorScript::TimetableAccessorScript( TimetableAccessorInfo *info, QObject *parent )
        : TimetableAccessorOnline(info, parent), m_script(0), m_resultObject(0)
=======
// KDE includes
#include <KLocalizedString>
#include <KConfig>
#include <KConfigGroup>
#include <KStandardDirs>
#include <KDebug>
#include <kross/core/action.h>
#include <kross/core/manager.h>

// Qt includes
#include <QTextCodec>
#include <QFile>
#include <QScriptValueIterator>

TimetableAccessorScript::TimetableAccessorScript( TimetableAccessorInfo *info )
        : TimetableAccessor(info), m_script(0), m_resultObject(0)
>>>>>>> f634807a
{
    m_scriptState = WaitingForScriptUsage;
    m_scriptFeatures = readScriptFeatures();
}

TimetableAccessorScript::~TimetableAccessorScript()
{
    delete m_script;
}

bool TimetableAccessorScript::lazyLoadScript()
{
    if ( m_scriptState == ScriptLoaded ) {
        return true;
    }

    // Create the Kross::Action instance
    m_script = new Kross::Action( this, "TimetableParser" );

    m_script->addQObject( new Helper(m_info->serviceProvider(), m_script), "helper" );
    m_script->addQObject( new TimetableData(m_script), "timetableData" );
    m_resultObject = new ResultObject( m_script );
    m_script->addQObject( m_resultObject, "result"/*, Kross::ChildrenInterface::AutoConnectSignals*/ );

    bool ok = m_script->setFile( m_info->scriptFileName() );
    if ( !ok ) {
        m_scriptState = ScriptHasErrors;
    } else {
        m_script->trigger();
        m_scriptState = m_script->hadError() ? ScriptHasErrors : ScriptLoaded;
    }

    if ( m_scriptState == ScriptHasErrors ) {
        kDebug() << "Error in the script" << m_script->errorLineNo() << m_script->errorMessage();
    }
//     kDebug() << "Script initialized for" << m_info->serviceProvider() << m_scriptState;

    return m_scriptState == ScriptLoaded;
}

QStringList TimetableAccessorScript::readScriptFeatures()
{
    // Try to load script features from a cache file
<<<<<<< HEAD
    const QString fileName = accessorCacheFileName();
    const bool cacheExists = QFile::exists( fileName );
=======
    QString fileName = KGlobal::dirs()->saveLocation("data",
            "plasma_engine_publictransport/accessorInfos/").append( QLatin1String("datacache"));
    bool cacheExists = QFile::exists( fileName );
>>>>>>> f634807a
    KConfig cfg( fileName, KConfig::SimpleConfig );
    KConfigGroup grp = cfg.group( m_info->serviceProvider() );

    if ( cacheExists ) {
        // Check if the script file was modified since the cache was last updated
        QDateTime scriptModifiedTime = grp.readEntry("scriptModifiedTime", QDateTime());
        if ( QFileInfo(m_info->scriptFileName()).lastModified() == scriptModifiedTime ) {
            // Return feature list stored in the cache
            return grp.readEntry("features", QStringList());
        }
    }

    // No actual cached information about the service provider
    kDebug() << "No up-to-date cache information for service provider" << m_info->serviceProvider();
    QStringList features;
    bool ok = lazyLoadScript();
    if ( ok ) {
        QStringList functions = m_script->functionNames();

        if ( functions.contains("parsePossibleStops") ) {
            features << "Autocompletion";
        }
        if ( functions.contains("parseJourneys") ) {
            features << "JourneySearch";
        }

        if ( !m_script->functionNames().contains("usedTimetableInformations") ) {
            kDebug() << "The script has no 'usedTimetableInformations' function";
            kDebug() << "Functions in the script:" << m_script->functionNames();
            ok = false;
        }

        if ( ok ) {
            QStringList usedTimetableInformations = m_script->callFunction(
                    "usedTimetableInformations" ).toStringList();

            if ( usedTimetableInformations.contains("Delay", Qt::CaseInsensitive) ) {
                features << "Delay";
            }
            if ( usedTimetableInformations.contains("DelayReason", Qt::CaseInsensitive) ) {
                features << "DelayReason";
            }
            if ( usedTimetableInformations.contains("Platform", Qt::CaseInsensitive) ) {
                features << "Platform";
            }
            if ( usedTimetableInformations.contains("JourneyNews", Qt::CaseInsensitive)
                || usedTimetableInformations.contains("JourneyNewsOther", Qt::CaseInsensitive)
                || usedTimetableInformations.contains("JourneyNewsLink", Qt::CaseInsensitive) )
            {
                features << "JourneyNews";
            }
            if ( usedTimetableInformations.contains("TypeOfVehicle", Qt::CaseInsensitive) ) {
                features << "TypeOfVehicle";
            }
            if ( usedTimetableInformations.contains("Status", Qt::CaseInsensitive) ) {
                features << "Status";
            }
            if ( usedTimetableInformations.contains("Operator", Qt::CaseInsensitive) ) {
                features << "Operator";
            }
            if ( usedTimetableInformations.contains("StopID", Qt::CaseInsensitive) ) {
                features << "StopID";
            }
        }
    }

    // Store script features in a cache file
    grp.writeEntry( "scriptModifiedTime", QFileInfo(m_info->scriptFileName()).lastModified() );
    grp.writeEntry( "hasErrors", !ok );
    grp.writeEntry( "features", features );

    return features;
}

QStringList TimetableAccessorScript::scriptFeatures() const
{
    return m_scriptFeatures;
}

QString TimetableAccessorScript::decodeHtmlEntities(const QString& html)
{
    if ( html.isEmpty() ) {
        return html;
    }

    QString ret = html;
    QRegExp rx( "(?:&#)([0-9]+)(?:;)" );
    rx.setMinimal( true );
    int pos = 0;
    while ( (pos = rx.indexIn(ret, pos)) != -1 ) {
        int charCode = rx.cap( 1 ).toInt();
        QChar ch( charCode );
        ret = ret.replace( QString( "&#%1;" ).arg( charCode ), ch );
    }

    ret = ret.replace( "&nbsp;", " " );
    ret = ret.replace( "&amp;", "&" );
    ret = ret.replace( "&lt;", "<" );
    ret = ret.replace( "&gt;", ">" );
    ret = ret.replace( "&szlig;", "ß" );
    ret = ret.replace( "&auml;", "ä" );
    ret = ret.replace( "&Auml;", "Ä" );
    ret = ret.replace( "&ouml;", "ö" );
    ret = ret.replace( "&Ouml;", "Ö" );
    ret = ret.replace( "&uuml;", "ü" );
    ret = ret.replace( "&Uuml;", "Ü" );

    return ret;
}

QString TimetableAccessorScript::decodeHtml(const QByteArray& document, const QByteArray& fallbackCharset)
{
    // Get charset of the received document and convert it to a unicode QString
    // First parse the charset with a regexp to get a fallback charset
    // if QTextCodec::codecForHtml doesn't find the charset
    QString sDocument = QString( document );
    QTextCodec *textCodec;
    QRegExp rxCharset( "(?:<head>.*<meta http-equiv=\"Content-Type\" content=\"text/html; charset=)([^\"]*)(?:\"[^>]*>)", Qt::CaseInsensitive );
    rxCharset.setMinimal( true );
    if ( rxCharset.indexIn(sDocument) != -1 && rxCharset.isValid() ) {
        textCodec = QTextCodec::codecForName( rxCharset.cap(1).trimmed().toUtf8() );
    } else if ( !fallbackCharset.isEmpty() ) {
        textCodec = QTextCodec::codecForName( fallbackCharset );
    } else {
        textCodec = QTextCodec::codecForName( "UTF-8" );
    }
    sDocument = QTextCodec::codecForHtml( document, textCodec )->toUnicode( document );

    return sDocument;
}

bool TimetableAccessorScript::parseDocument( const QByteArray &document,
        QList<PublicTransportInfo*> *journeys, GlobalTimetableInfo *globalInfo,
        ParseDocumentMode parseDocumentMode )
{
//     kDebug() << "Called for" << m_info->serviceProvider();

    if ( !lazyLoadScript() ) {
        kDebug() << "Script couldn't be loaded" << m_info->scriptFileName();
        return false;
    }
    QString functionName = parseDocumentMode == ParseForJourneys
                           ? "parseJourneys" : "parseTimetable";
    if ( !m_script->functionNames().contains( functionName ) ) {
        kDebug() << "The script has no '" << functionName << "' function";
        kDebug() << "Functions in the script:" << m_script->functionNames();
        return false;
    }

    QString doc = TimetableAccessorScript::decodeHtml( document, m_info->fallbackCharset() );
    // Performance(?): Cut everything before "<body>" from the document
    doc = doc.mid( doc.indexOf("<body>", 0, Qt::CaseInsensitive) );

    kDebug() << "Parsing..." << parseDocumentMode;

    // Call script using Kross
    m_resultObject->clear();
    QVariant result = m_script->callFunction( functionName, QVariantList() << doc );

    if ( result.isValid() && result.canConvert(QVariant::StringList) ) {
        QStringList globalInfos = result.toStringList();
        if ( globalInfos.contains(QLatin1String("no delays"), Qt::CaseInsensitive) ) {
            // No delay information available for the given stop
            globalInfo->delayInfoAvailable = false;
        }
        if ( globalInfos.contains(QLatin1String("dates need adjustment"), Qt::CaseInsensitive) ) {
            globalInfo->datesNeedAdjustment = true;
        }
    }

    QList<TimetableData> data = m_resultObject->data();
    int count = 0;
    QDate curDate;
    QTime lastTime;
    int dayAdjustment = globalInfo->datesNeedAdjustment
            ? QDate::currentDate().daysTo(globalInfo->requestDate) : 0;
    if ( dayAdjustment != 0 ) {
        kDebug() << "Dates get adjusted by" << dayAdjustment << "days";
    }
<<<<<<< HEAD

=======
>>>>>>> f634807a
    for ( int i = 0; i < data.count(); ++ i ) {
        TimetableData timetableData = data.at( i );

        // Set default vehicle type if none is set
        if ( !timetableData.values().contains(TypeOfVehicle) ||
            timetableData.value(TypeOfVehicle).toString().isEmpty() )
        {
            timetableData.set(TypeOfVehicle, static_cast<int>(m_info->defaultVehicleType()));
        }

        QDate date = timetableData.value( DepartureDate ).toDate();
<<<<<<< HEAD
        QTime departureTime = timetableData.value( DepartureTime ).toTime();
=======
        QTime departureTime = QTime( timetableData.value( DepartureHour ).toInt(),
                                     timetableData.value( DepartureMinute ).toInt() );
>>>>>>> f634807a
        if ( !date.isValid() ) {
            if ( curDate.isNull() ) {
                // First departure
                if ( QTime::currentTime().hour() < 3 && departureTime.hour() > 21 ) {
                    date = QDate::currentDate().addDays( -1 );
                } else if ( QTime::currentTime().hour() > 21 && departureTime.hour() < 3 ) {
                    date = QDate::currentDate().addDays( 1 );
                } else {
                    date = QDate::currentDate();
                }
            } else if ( lastTime.secsTo(departureTime) < -5 * 60 ) {
                // Time too much ealier than last time, estimate it's tomorrow
                date = curDate.addDays( 1 );
            } else {
                date = curDate;
            }
        }

        if ( dayAdjustment != 0 ) {
            date = date.addDays( dayAdjustment );
        }

        timetableData.set( DepartureDate, date );

        curDate = date;
        lastTime = departureTime;

        PublicTransportInfo *info;
        if ( parseDocumentMode == ParseForJourneys ) {
            info = new JourneyInfo( timetableData.values() );
        } else {
            info = new DepartureInfo( timetableData.values() );
        }

        if ( !info->isValid() ) {
            delete info;
            continue;
        }

        journeys->append( info );
        ++count;
    }

    if ( count == 0 ) {
        kDebug() << "The script didn't find anything";
    }
    return count > 0;
}

QString TimetableAccessorScript::parseDocumentForLaterJourneysUrl( const QByteArray &document )
{
//     kDebug() << "Called for" << m_info->serviceProvider();

    if ( !lazyLoadScript() ) {
        kDebug() << "Script couldn't be loaded" << m_info->scriptFileName();
        return QString();
    }
    if ( !m_script->functionNames().contains("getUrlForLaterJourneyResults") ) {
        kDebug() << "The script has no 'getUrlForLaterJourneyResults' function";
        kDebug() << "Functions in the script:" << m_script->functionNames();
        return QString();
    }

    QString doc = TimetableAccessorScript::decodeHtml( document );
    // Performance(?): Cut everything before "<body>" from the document
    doc = doc.mid( doc.indexOf( "<body>", 0, Qt::CaseInsensitive ) );

    // Call script
    QString result = m_script->callFunction( "getUrlForLaterJourneyResults",
                     QVariantList() << doc ).toString();
    if ( result.isEmpty() || result == "null" ) {
        return QString();
    } else {
        return TimetableAccessorScript::decodeHtmlEntities( result );
    }
}

QString TimetableAccessorScript::parseDocumentForDetailedJourneysUrl(
        const QByteArray &document )
{
//     kDebug() << "Called for" << m_info->serviceProvider();

    if ( !lazyLoadScript() ) {
        kDebug() << "Script couldn't be loaded" << m_info->scriptFileName();
        return QString();
    }
    if ( !m_script->functionNames().contains("getUrlForDetailedJourneyResults") ) {
        kDebug() << "The script has no 'getUrlForDetailedJourneyResults' function";
        kDebug() << "Functions in the script:" << m_script->functionNames();
        return QString();
    }

    QString doc = TimetableAccessorScript::decodeHtml( document );
    // Performance(?): Cut everything before "<body>" from the document
    doc = doc.mid( doc.indexOf( "<body>", 0, Qt::CaseInsensitive ) );

    QString result = m_script->callFunction( "getUrlForDetailedJourneyResults",
                        QVariantList() << doc ).toString();
    if ( result.isEmpty() || result == "null" ) {
        return QString();
    } else {
        return TimetableAccessorScript::decodeHtmlEntities( result );
    }
}

QString TimetableAccessorScript::parseDocumentForSessionKey(const QByteArray& document)
{
//     kDebug() << "Called for" << m_info->serviceProvider();

    if ( !lazyLoadScript() ) {
        kDebug() << "Script couldn't be loaded" << m_info->scriptFileName();
        return QString();
    }
    if ( !m_script->functionNames().contains("parseSessionKey") ) {
        kDebug() << "The script has no 'parseSessionKey' function";
        kDebug() << "Functions in the script:" << m_script->functionNames();
        return QString();
    }

    QString doc = TimetableAccessorScript::decodeHtml( document );
    // Performance(?): Cut everything before "<body>" from the document
//     doc = doc.mid( doc.indexOf( "<body>", 0, Qt::CaseInsensitive ) );

    QString result = m_script->callFunction( "parseSessionKey", QVariantList() << doc ).toString();
    if ( result.isEmpty() || result == "null" ) {
        return QString();
    } else {
        return result;
    }
}

<<<<<<< HEAD
bool TimetableAccessorScript::parseDocumentForStopSuggestions( const QByteArray &document,
=======
bool TimetableAccessorScript::parseDocumentPossibleStops( const QByteArray &document,
>>>>>>> f634807a
        QList<StopInfo*> *stops )
{
//     kDebug() << "Called for" << m_info->serviceProvider();

    if ( !lazyLoadScript() ) {
        kDebug() << "Script couldn't be loaded" << m_info->scriptFileName();
        return false;
    }
    if ( !m_script->functionNames().contains("parsePossibleStops") ) {
        kDebug() << "The script has no 'parsePossibleStops' function" << m_script->file();
        kDebug() << "Functions in the script:" << m_script->functionNames();
        kDebug() << m_script->errorMessage();
        return false;
    }

    QString doc = TimetableAccessorScript::decodeHtml( document, m_info->fallbackCharset() );

    // Call script
    m_resultObject->clear();
    QVariant result = m_script->callFunction( "parsePossibleStops", QVariantList() << doc );
    if ( m_script->hadError() ) {
        kDebug() << "Error while running the 'parsePossibleStops' script function"
                 << m_script->errorMessage() << "at" << m_script->errorLineNo() << m_script->errorTrace();
    }

    QList<TimetableData> data = m_resultObject->data();
    int count = 0;
    foreach( const TimetableData &timetableData, data ) {
        QString stopName = timetableData.value( StopName ).toString();
        QString stopID, stopCity, stopCountryCode;
        int stopWeight = -1;

        if ( stopName.isEmpty() ) {
            continue;
        }

        if ( timetableData.values().contains(StopID) ) {
            stopID = timetableData.value( StopID ).toString();
        }
        if ( timetableData.values().contains(StopWeight) ) {
            stopWeight = timetableData.value( StopWeight ).toInt();
        }
        if ( timetableData.values().contains(StopCity) ) {
            stopCity = timetableData.value( StopCity ).toString();
        }
        if ( timetableData.values().contains(StopCountryCode) ) {
            stopCountryCode = timetableData.value( StopCountryCode ).toString();
        }

        stops->append( new StopInfo(stopName, stopID, stopWeight, stopCity, stopCountryCode) );
        ++count;
    }

    if ( count == 0 ) {
        kDebug() << "No stops found";
    }
    return count > 0;
}<|MERGE_RESOLUTION|>--- conflicted
+++ resolved
@@ -19,32 +19,12 @@
 
 // Header
 #include "timetableaccessor_script.h"
-<<<<<<< HEAD
+
+// Own includes
 #include "timetableaccessor_info.h"
 #include "departureinfo.h"
-=======
-
-// Own includes
->>>>>>> f634807a
 #include "scripting.h"
-#include "timetableaccessor_info.h"
-#include "departureinfo.h"
-
-<<<<<<< HEAD
-#include <KStandardDirs>
-#include <KLocalizedString>
-#include <KDebug>
-#include <kross/core/action.h>
-#include <kross/core/manager.h>
-#include <kconfig.h>
-#include <kconfiggroup.h>
-
-#include <QFile>
-#include <QScriptValueIterator>
-
-TimetableAccessorScript::TimetableAccessorScript( TimetableAccessorInfo *info, QObject *parent )
-        : TimetableAccessorOnline(info, parent), m_script(0), m_resultObject(0)
-=======
+
 // KDE includes
 #include <KLocalizedString>
 #include <KConfig>
@@ -59,9 +39,8 @@
 #include <QFile>
 #include <QScriptValueIterator>
 
-TimetableAccessorScript::TimetableAccessorScript( TimetableAccessorInfo *info )
-        : TimetableAccessor(info), m_script(0), m_resultObject(0)
->>>>>>> f634807a
+TimetableAccessorScript::TimetableAccessorScript( TimetableAccessorInfo *info, QObject *parent )
+        : TimetableAccessorOnline(info, parent), m_script(0), m_resultObject(0)
 {
     m_scriptState = WaitingForScriptUsage;
     m_scriptFeatures = readScriptFeatures();
@@ -105,14 +84,8 @@
 QStringList TimetableAccessorScript::readScriptFeatures()
 {
     // Try to load script features from a cache file
-<<<<<<< HEAD
     const QString fileName = accessorCacheFileName();
     const bool cacheExists = QFile::exists( fileName );
-=======
-    QString fileName = KGlobal::dirs()->saveLocation("data",
-            "plasma_engine_publictransport/accessorInfos/").append( QLatin1String("datacache"));
-    bool cacheExists = QFile::exists( fileName );
->>>>>>> f634807a
     KConfig cfg( fileName, KConfig::SimpleConfig );
     KConfigGroup grp = cfg.group( m_info->serviceProvider() );
 
@@ -121,7 +94,7 @@
         QDateTime scriptModifiedTime = grp.readEntry("scriptModifiedTime", QDateTime());
         if ( QFileInfo(m_info->scriptFileName()).lastModified() == scriptModifiedTime ) {
             // Return feature list stored in the cache
-            return grp.readEntry("features", QStringList());
+            return grp.readEntry("scriptFeatures", QStringList());
         }
     }
 
@@ -182,7 +155,7 @@
     // Store script features in a cache file
     grp.writeEntry( "scriptModifiedTime", QFileInfo(m_info->scriptFileName()).lastModified() );
     grp.writeEntry( "hasErrors", !ok );
-    grp.writeEntry( "features", features );
+    grp.writeEntry( "scriptFeatures", features );
 
     return features;
 }
@@ -292,27 +265,22 @@
     if ( dayAdjustment != 0 ) {
         kDebug() << "Dates get adjusted by" << dayAdjustment << "days";
     }
-<<<<<<< HEAD
-
-=======
->>>>>>> f634807a
+
     for ( int i = 0; i < data.count(); ++ i ) {
         TimetableData timetableData = data.at( i );
 
         // Set default vehicle type if none is set
         if ( !timetableData.values().contains(TypeOfVehicle) ||
-            timetableData.value(TypeOfVehicle).toString().isEmpty() )
+             timetableData.value(TypeOfVehicle).toString().isEmpty() )
         {
             timetableData.set(TypeOfVehicle, static_cast<int>(m_info->defaultVehicleType()));
         }
 
         QDate date = timetableData.value( DepartureDate ).toDate();
-<<<<<<< HEAD
-        QTime departureTime = timetableData.value( DepartureTime ).toTime();
-=======
-        QTime departureTime = QTime( timetableData.value( DepartureHour ).toInt(),
-                                     timetableData.value( DepartureMinute ).toInt() );
->>>>>>> f634807a
+        QTime departureTime = timetableData.contains(DepartureTime)
+                ? timetableData.value( DepartureTime ).toTime()
+                : QTime(timetableData.value(DepartureHour).toInt(),
+                        timetableData.value(DepartureMinute).toInt());
         if ( !date.isValid() ) {
             if ( curDate.isNull() ) {
                 // First departure
@@ -334,7 +302,6 @@
         if ( dayAdjustment != 0 ) {
             date = date.addDays( dayAdjustment );
         }
-
         timetableData.set( DepartureDate, date );
 
         curDate = date;
@@ -444,11 +411,7 @@
     }
 }
 
-<<<<<<< HEAD
 bool TimetableAccessorScript::parseDocumentForStopSuggestions( const QByteArray &document,
-=======
-bool TimetableAccessorScript::parseDocumentPossibleStops( const QByteArray &document,
->>>>>>> f634807a
         QList<StopInfo*> *stops )
 {
 //     kDebug() << "Called for" << m_info->serviceProvider();
