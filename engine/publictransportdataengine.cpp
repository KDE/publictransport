--- conflicted
+++ resolved
@@ -19,22 +19,13 @@
 
 // Header
 #include "publictransportdataengine.h"
-<<<<<<< HEAD
+
+// Own includes
 #include "publictransportservice.h"
 #include "timetableaccessor.h"
 #include "timetableaccessor_info.h"
 #include "timetableaccessor_generaltransitfeed.h"
 #include "departureinfo.h"
-=======
-
-// Own includes
-#include "timetableaccessor.h"
-#include "timetableaccessor_info.h"
-#include "departureinfo.h"
-
-// Qt includes
-#include <QFileSystemWatcher>
->>>>>>> f634807a
 
 // KDE includes
 #include <KStandardDirs>
@@ -67,35 +58,18 @@
 
     // This prevents applets from setting an unnecessarily high update interval
     // and using too much CPU.
-<<<<<<< HEAD
     // 60 seconds should be enough, departure/arrival times have minute precision (except for GTFS,
     // but updating every 60 seconds is sufficient nevertheless).
     setMinimumPollingInterval( 60000 );
-=======
-    // 60 seconds should be enough, departure / arrival times have minute precision.
-    setMinimumPollingInterval( 60000 );
-
-    // Add service provider source, so when using
-    // dataEngine("publictransport").sources() in an applet it at least returns this
-//     setData( sourceTypeKeyword(ServiceProviders), DataEngine::Data() );
-//     setData( sourceTypeKeyword(ErroneousServiceProviders), DataEngine::Data() );
-//     setData( sourceTypeKeyword(Locations), DataEngine::Data() );
->>>>>>> f634807a
 }
 
 PublicTransportEngine::~PublicTransportEngine()
 {
-<<<<<<< HEAD
-=======
-    qDeleteAll( m_accessors.values() );
-    delete m_fileSystemWatcher;
->>>>>>> f634807a
 }
 
 QHash< QString, QVariant > PublicTransportEngine::serviceProviderInfo(
         const TimetableAccessor *&accessor )
 {
-<<<<<<< HEAD
     return serviceProviderInfo( *accessor->info(), accessor );
 }
 
@@ -137,6 +111,7 @@
         const bool cacheExists = QFile::exists( fileName );
         bool dataFound = false;
         if ( cacheExists ) {
+//             TODO compare last changed value, maybe the accessor was changed to have more (or less) features
             KConfig cfg( fileName, KConfig::SimpleConfig );
             KConfigGroup grp = cfg.group( accessorInfo.serviceProvider() );
             QStringList features = grp.readEntry("features", QStringList());
@@ -161,33 +136,6 @@
     foreach ( const ChangelogEntry &entry, accessorInfo.changelog() ) {
         changelog << QString( "%2 (%1): %3" )
                 .arg( entry.since_version ).arg( entry.author ).arg( entry.description );
-=======
-    Q_ASSERT( accessor != NULL );
-
-    QVariantHash dataServiceProvider;
-    dataServiceProvider.insert( "id", accessor->serviceProvider() );
-    dataServiceProvider.insert( "fileName", accessor->timetableAccessorInfo().fileName() );
-    dataServiceProvider.insert( "scriptFileName", accessor->timetableAccessorInfo().scriptFileName() );
-    dataServiceProvider.insert( "name", accessor->timetableAccessorInfo().name() );
-    dataServiceProvider.insert( "url", accessor->timetableAccessorInfo().url() );
-    dataServiceProvider.insert( "shortUrl", accessor->timetableAccessorInfo().shortUrl() );
-    dataServiceProvider.insert( "country", accessor->country() );
-    dataServiceProvider.insert( "cities", accessor->cities() );
-    dataServiceProvider.insert( "credit", accessor->credit() );
-    dataServiceProvider.insert( "useSeparateCityValue", accessor->useSeparateCityValue() );
-    dataServiceProvider.insert( "onlyUseCitiesInList", accessor->onlyUseCitiesInList() );
-    dataServiceProvider.insert( "features", accessor->features() );
-    dataServiceProvider.insert( "featuresLocalized", accessor->featuresLocalized() );
-    dataServiceProvider.insert( "author", accessor->timetableAccessorInfo().author() );
-    dataServiceProvider.insert( "shortAuthor", accessor->timetableAccessorInfo().shortAuthor() );
-    dataServiceProvider.insert( "email", accessor->timetableAccessorInfo().email() );
-    dataServiceProvider.insert( "description", accessor->timetableAccessorInfo().description() );
-    dataServiceProvider.insert( "version", accessor->timetableAccessorInfo().version() );
-
-    QStringList changelog;
-    foreach ( const ChangelogEntry &entry, accessor->timetableAccessorInfo().changelog() ) {
-        changelog << QString( "%2 (%1): %3" ).arg( entry.since_version ).arg( entry.author ).arg( entry.description );
->>>>>>> f634807a
     }
     dataServiceProvider.insert( "changelog", changelog );
 
@@ -228,11 +176,7 @@
                 // Location is not already added to [ret]
                 // Get the filename of the default accessor for the current location
                 const QString defaultAccessorFileName =
-<<<<<<< HEAD
                         TimetableAccessor::defaultServiceProviderXmlPathForLocation( location, dirs );
-=======
-                        TimetableAccessor::defaultServiceProviderForLocation( location, dirs );
->>>>>>> f634807a
 
                 // Extract service provider ID from the filename
                 const QString defaultAccessorId =
@@ -267,11 +211,7 @@
 
 bool PublicTransportEngine::updateServiceProviderForCountrySource( const QString& name )
 {
-<<<<<<< HEAD
     QString serviceProvider;
-=======
-    QString accessorId;
->>>>>>> f634807a
     if ( name.contains('_') ) {
         // Seems that a service provider ID is given
         QStringList s = name.split( ' ', QString::SkipEmptyParts );
@@ -279,18 +219,13 @@
             return false;
         }
 
-<<<<<<< HEAD
         serviceProvider = s[1];
-=======
-        accessorId = s[1];
->>>>>>> f634807a
     } else {
         // Assume a country code in name
         if ( !updateServiceProviderSource() || !updateLocationSource() ) {
             return false;
         }
 
-<<<<<<< HEAD
         // name is expected to contain two words, the first is the ServiceProvider keyword, the
         // second is the location (ie. "international" or a two letter country code).
         QStringList s = name.split( ' ', QString::SkipEmptyParts );
@@ -322,34 +257,6 @@
             }
             return false;
         }
-=======
-        QStringList s = name.split( ' ', QString::SkipEmptyParts );
-        if ( s.count() < 2 ) {
-            return false;
-        }
-
-        QString countryCode = s[1];
-        QVariantHash locations = m_dataSources[ sourceTypeKeyword(Locations) ].toHash();
-        QVariantHash locationCountry = locations[ countryCode.toLower() ].toHash();
-        QString defaultAccessor = locationCountry[ "defaultAccessor" ].toString();
-        if ( defaultAccessor.isEmpty() ) {
-            return false;
-        }
-
-        accessorId = defaultAccessor;
-    }
-
-    kDebug() << "Check accessor" << accessorId;
-    const TimetableAccessor *accessor = TimetableAccessor::getSpecificAccessor( accessorId );
-    if ( accessor ) {
-        setData( name, serviceProviderInfo(accessor) );
-        delete accessor;
-    } else {
-        if ( !m_erroneousAccessors.contains(accessorId) ) {
-            m_erroneousAccessors << accessorId;
-        }
-        return false;
->>>>>>> f634807a
     }
 
     return true;
@@ -359,22 +266,14 @@
 {
     const QString name = sourceTypeKeyword( ServiceProviders );
     QVariantHash dataSource;
-<<<<<<< HEAD
     if ( m_dataSources.contains(name) ) {
-=======
-    if ( m_dataSources.contains( name ) ) {
->>>>>>> f634807a
         // kDebug() << "Data source" << name << "is up to date";
         dataSource = m_dataSources[ name ].toHash();
     } else {
         if ( !m_fileSystemWatcher ) {
             QStringList dirList = KGlobal::dirs()->findDirs( "data",
                                   "plasma_engine_publictransport/accessorInfos" );
-<<<<<<< HEAD
             m_fileSystemWatcher = new QFileSystemWatcher( dirList, this );
-=======
-            m_fileSystemWatcher = new QFileSystemWatcher( dirList );
->>>>>>> f634807a
             connect( m_fileSystemWatcher, SIGNAL(directoryChanged(QString)),
                      this, SLOT(accessorInfoDirChanged(QString)) );
         }
@@ -394,7 +293,6 @@
                 continue;
             }
 
-<<<<<<< HEAD
             // Remove file extension
             QString serviceProvider = KUrl( fileName ).fileName().remove( QRegExp( "\\..*$" ) );
 
@@ -428,17 +326,6 @@
                     m_erroneousAccessors << serviceProvider;
                     continue;
                 }
-=======
-            QString s = KUrl( fileName ).fileName().remove( QRegExp( "\\..*$" ) ); // Remove file extension
-            const TimetableAccessor *accessor = TimetableAccessor::getSpecificAccessor( s );
-            if ( accessor ) {
-                dataSource.insert( accessor->timetableAccessorInfo().name(),
-                                   serviceProviderInfo(accessor) );
-                loadedAccessors << s;
-                delete accessor;
-            } else {
-                m_erroneousAccessors << s;
->>>>>>> f634807a
             }
         }
 
@@ -457,26 +344,16 @@
     return true;
 }
 
-<<<<<<< HEAD
 bool PublicTransportEngine::updateErroneousServiceProviderSource()
 {
     const QLatin1String name = sourceTypeKeyword( ErroneousServiceProviders );
     setData( name, "names", m_erroneousAccessors );
     return true;
-=======
-void PublicTransportEngine::updateErroneousServiceProviderSource( const QString &name )
-{
-    setData( name, "names", m_erroneousAccessors );
->>>>>>> f634807a
 }
 
 bool PublicTransportEngine::updateLocationSource()
 {
-<<<<<<< HEAD
     const QLatin1String name = sourceTypeKeyword( Locations );
-=======
-    const QString name = sourceTypeKeyword( Locations );
->>>>>>> f634807a
     QVariantHash dataSource;
     if ( m_dataSources.keys().contains(name) ) {
         dataSource = m_dataSources[name].toHash(); // locations already loaded
@@ -486,17 +363,12 @@
     m_dataSources.insert( name, dataSource );
 
     for ( QVariantHash::const_iterator it = dataSource.constBegin();
-<<<<<<< HEAD
           it != dataSource.constEnd(); ++it )
     {
-=======
-            it != dataSource.constEnd(); ++it ) {
->>>>>>> f634807a
         setData( name, it.key(), it.value() );
     }
 
     return true;
-<<<<<<< HEAD
 }
 
 bool PublicTransportEngine::updateTimetableSource( const QString &name )
@@ -647,13 +519,10 @@
     }
 
     return true;
-=======
->>>>>>> f634807a
 }
 
 TimetableAccessor* PublicTransportEngine::getSpecificAccessor( const QString &serviceProvider )
 {
-<<<<<<< HEAD
     // Try to get the specific accessor from m_accessors
     if ( !m_accessors.contains(serviceProvider) ) {
         // Accessor not already created, do it now
@@ -683,168 +552,6 @@
         // Use already created accessor
         return m_accessors.value( serviceProvider );
     }
-=======
-    bool containsDataSource = m_dataSources.contains( name );
-    if ( containsDataSource && isSourceUpToDate(name) ) { // Data is stored in the map and up to date
-        kDebug() << "Data source" << name << "is up to date";
-        QVariantHash dataSource = m_dataSources[name].toHash();
-        for ( QVariantHash::const_iterator it = dataSource.constBegin();
-                it != dataSource.constEnd(); ++it ) {
-            setData( name, it.key(), it.value() );
-        }
-    } else { // Request new data
-        if ( containsDataSource ) {
-            m_dataSources.remove( name ); // Clear old data
-        }
-
-        QStringList input;
-        ParseDocumentMode parseDocumentMode = ParseForDeparturesArrivals;
-        QString city, stop, targetStop, originStop, dataType;
-        QDateTime dateTime;
-        // Get 100 items by default to limit server requests (data is cached).
-        // For fast results that are only needed once small numbers should be used.
-        int maxCount = 100;
-
-        QString parameters;
-        SourceType sourceType = sourceTypeFromName( name );
-        if ( sourceType == Departures ) {
-            parameters = name.mid( sourceTypeKeyword(Departures).length() );
-            parseDocumentMode = ParseForDeparturesArrivals;
-            dataType = "departures";
-        } else if ( sourceType == Arrivals ) {
-            parameters = name.mid( sourceTypeKeyword(Arrivals).length() );
-            parseDocumentMode = ParseForDeparturesArrivals;
-            dataType = "arrivals";
-        } else if ( sourceType == Stops ) {
-            parameters = name.mid( sourceTypeKeyword(Stops).length() );
-            parseDocumentMode = ParseForStopSuggestions;
-            dataType = "stopSuggestions";
-        } else if ( sourceType == JourneysDep ) {
-            parameters = name.mid( sourceTypeKeyword(JourneysDep).length() );
-            parseDocumentMode = ParseForJourneys;
-            dataType = "journeysDep";
-        } else if ( sourceType == JourneysArr ) {
-            parameters = name.mid( sourceTypeKeyword(JourneysArr).length() );
-            parseDocumentMode = ParseForJourneys;
-            dataType = "journeysArr";
-        } else if ( sourceType == Journeys ) {
-            parameters = name.mid( sourceTypeKeyword(Journeys).length() );
-            parseDocumentMode = ParseForJourneys;
-            dataType = "journeysDep";
-        } else {
-            kDebug() << "Unknown source type" << sourceType;
-            return false;
-        }
-
-        input = parameters.trimmed().split( '|', QString::SkipEmptyParts );
-        QString serviceProvider;
-
-        for ( int i = 0; i < input.length(); ++i ) {
-            QString s = input.at( i );
-            if ( s.startsWith(QLatin1String("city="), Qt::CaseInsensitive) ) {
-                city = s.mid( QString("city=").length() ).trimmed();
-            } else if ( s.startsWith(QLatin1String("stop="), Qt::CaseInsensitive) ) {
-                stop = s.mid( QString("stop=").length() ).trimmed();
-            } else if ( s.startsWith(QLatin1String("targetStop="), Qt::CaseInsensitive) ) {
-                targetStop = s.mid( QString("targetStop=").length() ).trimmed();
-            } else if ( s.startsWith(QLatin1String("originStop="), Qt::CaseInsensitive) ) {
-                originStop = s.mid( QString("originStop=").length() ).trimmed();
-            } else if ( s.startsWith(QLatin1String("timeoffset="), Qt::CaseInsensitive) ) {
-                s = s.mid( QString("timeoffset=").length() ).trimmed();
-                dateTime = QDateTime::currentDateTime().addSecs( s.toInt() * 60 );
-            } else if ( s.startsWith(QLatin1String("time="), Qt::CaseInsensitive) ) {
-                s = s.mid( QString("time=").length() ).trimmed();
-                dateTime = QDateTime( QDate::currentDate(), QTime::fromString(s, "hh:mm") );
-            } else if ( s.startsWith(QLatin1String("datetime="), Qt::CaseInsensitive) ) {
-                s = s.mid( QString("datetime=").length() ).trimmed();
-                dateTime = QDateTime::fromString( s );
-            } else if ( s.startsWith(QLatin1String("maxCount="), Qt::CaseInsensitive) ) {
-                bool ok;
-                maxCount = s.mid( QString("maxCount=").length() ).trimmed().toInt( &ok );
-                if ( !ok ) {
-                    kDebug() << "Bad value for 'maxCount' in source name:" << s;
-                    maxCount = 100;
-                }
-            } else if ( !s.isEmpty() && s.indexOf( '=' ) == -1 ) {
-                // No parameter name given, assume the service provider ID
-                serviceProvider = s.trimmed();
-            } else {
-                kDebug() << "Unknown argument" << s;
-            }
-        }
-
-        if ( dateTime.isNull() ) {
-            dateTime = QDateTime::currentDateTime().addSecs( DEFAULT_TIME_OFFSET * 60 );
-        }
-
-        if ( parseDocumentMode == ParseForDeparturesArrivals
-                || parseDocumentMode == ParseForStopSuggestions ) {
-            if ( stop.isEmpty() ) {
-                kDebug() << "Stop name is missing in data source name" << name;
-                return false; // wrong input
-            }
-        } else {
-            if ( originStop.isEmpty() && !targetStop.isEmpty() ) {
-                originStop = stop;
-            } else if ( targetStop.isEmpty() && !originStop.isEmpty() ) {
-                targetStop = stop;
-            }
-        }
-
-        // Try to get the specific accessor from m_accessors (if it's not in there it is created)
-        bool newlyCreated = false;
-        TimetableAccessor *accessor;
-        if ( !m_accessors.contains(serviceProvider) ) {
-            accessor = TimetableAccessor::getSpecificAccessor( serviceProvider );
-            m_accessors.insert( serviceProvider, accessor );
-            newlyCreated = true;
-        } else {
-            accessor = m_accessors.value( serviceProvider );
-        }
-
-        if ( !accessor ) {
-            kDebug() << QString( "Accessor %1 couldn't be created" ).arg( serviceProvider );
-            return false; // accessor couldn't be created
-        } else if ( accessor->useSeparateCityValue() && city.isEmpty() ) {
-            kDebug() << QString( "Accessor %1 needs a separate city value. Add to "
-                                 "source name '|city=X', where X stands for the city "
-                                 "name." ).arg( serviceProvider );
-            return false; // accessor needs a separate city value
-        } else if ( parseDocumentMode == ParseForJourneys
-                    && !accessor->features().contains("JourneySearch") )
-        {
-            kDebug() << QString( "Accessor %1 doesn't support journey searches." )
-                        .arg( serviceProvider );
-            return false; // accessor doesn't support journey searches
-        }
-
-        if ( newlyCreated ) {
-            connect( accessor,
-                     SIGNAL(departureListReceived(TimetableAccessor*,QUrl,QList<DepartureInfo*>,GlobalTimetableInfo,QString,QString,QString,QString,QString,ParseDocumentMode)),
-                     this, SLOT(departureListReceived(TimetableAccessor*,QUrl,QList<DepartureInfo*>,GlobalTimetableInfo,QString,QString,QString,QString,QString,ParseDocumentMode)) );
-            connect( accessor,
-                     SIGNAL(journeyListReceived(TimetableAccessor*,QUrl,QList<JourneyInfo*>,GlobalTimetableInfo,QString,QString,QString,QString,QString,ParseDocumentMode)),
-                     this, SLOT(journeyListReceived(TimetableAccessor*,QUrl,QList<JourneyInfo*>,GlobalTimetableInfo,QString,QString,QString,QString,QString,ParseDocumentMode)) );
-            connect( accessor,
-                     SIGNAL(stopListReceived(TimetableAccessor*,QUrl,QList<StopInfo*>,QString,QString,QString,QString,QString,ParseDocumentMode)),
-                     this, SLOT(stopListReceived(TimetableAccessor*,QUrl,QList<StopInfo*>,QString,QString,QString,QString,QString,ParseDocumentMode)) );
-            connect( accessor,
-                     SIGNAL(errorParsing(TimetableAccessor*,ErrorType,QString,QUrl,QString,QString,QString,QString,QString,ParseDocumentMode)),
-                     this, SLOT(errorParsing(TimetableAccessor*,ErrorType,QString,QUrl,QString,QString,QString,QString,QString,ParseDocumentMode)) );
-        }
-
-        if ( parseDocumentMode == ParseForDeparturesArrivals ) {
-            accessor->requestDepartures( name, city, stop, maxCount, dateTime, dataType );
-        } else if ( parseDocumentMode == ParseForStopSuggestions ) {
-            accessor->requestStopSuggestions( name, city, stop );
-        } else { // if ( parseDocumentMode == ParseForJourneys )
-            accessor->requestJourneys( name, city, originStop, targetStop,
-                                       maxCount, dateTime, dataType );
-        }
-    }
-
-    return true;
->>>>>>> f634807a
 }
 
 QString PublicTransportEngine::stripDateAndTimeValues( const QString& sourceName )
@@ -873,17 +580,10 @@
 
 void PublicTransportEngine::reloadAllAccessors()
 {
-<<<<<<< HEAD
     kDebug() << "Reload accessors (the contents of the accessor directory changed)";
 
     delete m_timer;
     m_timer = 0;
-=======
-    kDebug() << "Reload accessors (the accessor dir changed)";
-
-    delete m_timer;
-    m_timer = NULL;
->>>>>>> f634807a
 
     // Remove all accessors (could have been changed)
     qDeleteAll( m_accessors );
@@ -898,17 +598,8 @@
         }
     }
 
-<<<<<<< HEAD
     // Remove cached service providers data source and update it
     m_dataSources.remove( sourceTypeKeyword(ServiceProviders) );
-=======
-    // Remove cached service provider source
-    const QString serviceProvidersKey = sourceTypeKeyword( ServiceProviders );
-    if ( m_dataSources.keys().contains(serviceProvidersKey) ) {
-        m_dataSources.remove( serviceProvidersKey );
-    }
-
->>>>>>> f634807a
     updateServiceProviderSource();
 }
 
@@ -916,7 +607,6 @@
 {
     switch ( sourceType ) {
     case ServiceProvider:
-<<<<<<< HEAD
         return QLatin1String("ServiceProvider");
     case ServiceProviders:
         return QLatin1String("ServiceProviders");
@@ -939,30 +629,6 @@
 
     default:
         return QLatin1String("");
-=======
-        return "ServiceProvider";
-    case ServiceProviders:
-        return "ServiceProviders";
-    case ErroneousServiceProviders:
-        return "ErroneousServiceProviders";
-    case Locations:
-        return "Locations";
-    case Departures:
-        return "Departures";
-    case Arrivals:
-        return "Arrivals";
-    case Stops:
-        return "Stops";
-    case Journeys:
-        return "Journeys";
-    case JourneysDep:
-        return "JourneysDep";
-    case JourneysArr:
-        return "JourneysArr";
-
-    default:
-        return "";
->>>>>>> f634807a
     }
 }
 
@@ -1007,11 +673,7 @@
         ret = updateServiceProviderSource();
         break;
     case ErroneousServiceProviders:
-<<<<<<< HEAD
         ret = updateErroneousServiceProviderSource();
-=======
-        updateErroneousServiceProviderSource( name );
->>>>>>> f634807a
         break;
     case Locations:
         ret = updateLocationSource();
@@ -1022,11 +684,7 @@
     case Journeys:
     case JourneysArr:
     case JourneysDep:
-<<<<<<< HEAD
         ret = updateTimetableSource( name );
-=======
-        ret = updateDepartureOrJourneySource( name );
->>>>>>> f634807a
         break;
     default:
         kDebug() << "Source name incorrect" << name;
@@ -1039,41 +697,19 @@
 
 void PublicTransportEngine::departureListReceived( TimetableAccessor *accessor,
         const QUrl &requestUrl, const QList<DepartureInfo*> &departures,
-<<<<<<< HEAD
         const GlobalTimetableInfo &globalInfo, const RequestInfo *requestInfo )
 {
     const QString sourceName = requestInfo->sourceName;
-=======
-        const GlobalTimetableInfo &globalInfo,
-        const QString &serviceProvider, const QString &sourceName,
-        const QString &city, const QString &stop,
-        const QString &dataType, ParseDocumentMode parseDocumentMode )
-{
-    Q_UNUSED( accessor );
-    Q_UNUSED( serviceProvider );
-    Q_UNUSED( city );
-    Q_UNUSED( stop );
-    Q_UNUSED( dataType );
-    Q_UNUSED( parseDocumentMode );
->>>>>>> f634807a
     kDebug() << departures.count() << "departures / arrivals received" << sourceName;
 
     int i = 0;
     m_dataSources.remove( sourceName );
     QVariantHash dataSource;
     foreach( DepartureInfo *departureInfo, departures ) {
-<<<<<<< HEAD
-=======
-//     if ( !departureInfo->isValid() ) {
-//         kDebug() << "Departure isn't valid" << departureInfo->line();
-//         continue;
-//     }
->>>>>>> f634807a
         QVariantHash data;
         data.insert( "line", departureInfo->line() );
         data.insert( "target", departureInfo->target() );
         data.insert( "departure", departureInfo->departure() );
-<<<<<<< HEAD
         data.insert( "vehicleType", static_cast<int>(departureInfo->vehicleType()) );
         data.insert( "vehicleIconName", Global::vehicleTypeToIcon(departureInfo->vehicleType()) );
         data.insert( "vehicleName", Global::vehicleTypeToString(departureInfo->vehicleType()) );
@@ -1107,25 +743,6 @@
         if ( !departureInfo->status().isEmpty() ) {
             data.insert( "status", departureInfo->status() );
         }
-=======
-        data.insert( "vehicleType", static_cast<int>( departureInfo->vehicleType() ) );
-        data.insert( "vehicleIconName", Global::vehicleTypeToIcon( departureInfo->vehicleType() ) );
-        data.insert( "vehicleName", Global::vehicleTypeToString( departureInfo->vehicleType() ) );
-        data.insert( "vehicleNamePlural", Global::vehicleTypeToString( departureInfo->vehicleType(), true ) );
-        data.insert( "nightline", departureInfo->isNightLine() );
-        data.insert( "expressline", departureInfo->isExpressLine() );
-        data.insert( "platform", departureInfo->platform() );
-        data.insert( "delay", departureInfo->delay() );
-        data.insert( "delayReason", departureInfo->delayReason() );
-        if ( !departureInfo->status().isEmpty() ) {
-            data.insert( "status", departureInfo->status() );
-        }
-        data.insert( "journeyNews", departureInfo->journeyNews() );
-        data.insert( "operator", departureInfo->operatorName() );
-        data.insert( "routeStops", departureInfo->routeStops() );
-        data.insert( "routeTimes", departureInfo->routeTimesVariant() );
-        data.insert( "routeExactStops", departureInfo->routeExactStops() );
->>>>>>> f634807a
 
         QString sKey = QString( "%1" ).arg( i );
         setData( sourceName, sKey, data );
@@ -1160,11 +777,7 @@
     m_nextDownloadTimeProposals[ stripDateAndTimeValues( sourceName )] = downloadTime;
 //     kDebug() << "Set next download time proposal:" << downloadTime;
 
-<<<<<<< HEAD
     setData( sourceName, "serviceProvider", accessor->info()->serviceProvider() );
-=======
-    setData( sourceName, "serviceProvider", serviceProvider );
->>>>>>> f634807a
     setData( sourceName, "count", departureCount );
     setData( sourceName, "delayInfoAvailable", globalInfo.delayInfoAvailable );
     setData( sourceName, "requestUrl", requestUrl );
@@ -1175,11 +788,7 @@
     setData( sourceName, "updated", QDateTime::currentDateTime() );
 
     // Store received data in the data source map
-<<<<<<< HEAD
     dataSource.insert( "serviceProvider", accessor->info()->serviceProvider() );
-=======
-    dataSource.insert( "serviceProvider", serviceProvider );
->>>>>>> f634807a
     dataSource.insert( "count", departureCount );
     dataSource.insert( "delayInfoAvailable", globalInfo.delayInfoAvailable );
     dataSource.insert( "requestUrl", requestUrl );
@@ -1194,23 +803,9 @@
 
 void PublicTransportEngine::journeyListReceived( TimetableAccessor* accessor,
         const QUrl &requestUrl, const QList<JourneyInfo*> &journeys,
-<<<<<<< HEAD
         const GlobalTimetableInfo &globalInfo, const RequestInfo *requestInfo )
 {
     const QString sourceName = requestInfo->sourceName;
-=======
-        const GlobalTimetableInfo &globalInfo,
-        const QString &serviceProvider, const QString& sourceName,
-        const QString& city, const QString& stop,
-        const QString& dataType, ParseDocumentMode parseDocumentMode )
-{
-    Q_UNUSED( accessor );
-    Q_UNUSED( serviceProvider );
-    Q_UNUSED( city );
-    Q_UNUSED( stop );
-    Q_UNUSED( dataType );
-    Q_UNUSED( parseDocumentMode );
->>>>>>> f634807a
     kDebug() << journeys.count() << "journeys received" << sourceName;
 
     int i = 0;
@@ -1234,7 +829,6 @@
         data.insert( "journeyNews", journeyInfo->journeyNews() );
         data.insert( "startStopName", journeyInfo->startStopName() );
         data.insert( "targetStopName", journeyInfo->targetStopName() );
-<<<<<<< HEAD
         data.insert( "operator", journeyInfo->operatorName() );
         data.insert( "routeExactStops", journeyInfo->routeExactStops() );
         if ( !journeyInfo->routeStops().isEmpty() ) {
@@ -1264,19 +858,6 @@
         if ( !journeyInfo->routeTimesArrivalDelay().isEmpty() ) {
             data.insert( "routeTimesArrivalDelay", journeyInfo->routeTimesArrivalDelay() );
         }
-=======
-        data.insert( "Operator", journeyInfo->operatorName() );
-        data.insert( "routeStops", journeyInfo->routeStops() );
-        data.insert( "routeTimesDeparture", journeyInfo->routeTimesDepartureVariant() );
-        data.insert( "routeTimesArrival", journeyInfo->routeTimesArrivalVariant() );
-        data.insert( "routeExactStops", journeyInfo->routeExactStops() );
-        data.insert( "routeVehicleTypes", journeyInfo->routeVehicleTypesVariant() );
-        data.insert( "routeTransportLines", journeyInfo->routeTransportLines() );
-        data.insert( "routePlatformsDeparture", journeyInfo->routePlatformsDeparture() );
-        data.insert( "routePlatformsArrival", journeyInfo->routePlatformsArrival() );
-        data.insert( "routeTimesDepartureDelay", journeyInfo->routeTimesDepartureDelay() );
-        data.insert( "routeTimesArrivalDelay", journeyInfo->routeTimesArrivalDelay() );
->>>>>>> f634807a
 
         QString sKey = QString( "%1" ).arg( i++ );
         setData( sourceName, sKey, data );
@@ -1295,36 +876,22 @@
 
     // Remove old journeys
     for ( ; i < m_lastJourneyCount; ++i ) {
-<<<<<<< HEAD
         removeData( sourceName, QString("%1").arg(i) );
-=======
-        removeData( sourceName, QString( "%1" ).arg( i ) );
->>>>>>> f634807a
     }
     m_lastJourneyCount = journeys.count();
 
     // Remove old stop suggestions
     for ( i = 0 ; i < m_lastStopNameCount; ++i ) {
-<<<<<<< HEAD
         removeData( sourceName, QString("stopName %1").arg(i) );
-=======
-        removeData( sourceName, QString( "stopName %1" ).arg( i ) );
->>>>>>> f634807a
     }
     m_lastStopNameCount = 0;
 
     // Store a proposal for the next download time
     int secs = ( journeyCount / 3 ) * first.secsTo( last );
     QDateTime downloadTime = QDateTime::currentDateTime().addSecs( secs );
-<<<<<<< HEAD
     m_nextDownloadTimeProposals[ stripDateAndTimeValues(sourceName) ] = downloadTime;
 
     setData( sourceName, "serviceProvider", accessor->info()->serviceProvider() );
-=======
-    m_nextDownloadTimeProposals[ stripDateAndTimeValues( sourceName )] = downloadTime;
-
-    setData( sourceName, "serviceProvider", serviceProvider );
->>>>>>> f634807a
     setData( sourceName, "count", journeyCount );
     setData( sourceName, "delayInfoAvailable", globalInfo.delayInfoAvailable );
     setData( sourceName, "requestUrl", requestUrl );
@@ -1335,11 +902,7 @@
     setData( sourceName, "updated", QDateTime::currentDateTime() );
 
     // Store received data in the data source map
-<<<<<<< HEAD
     dataSource.insert( "serviceProvider", accessor->info()->serviceProvider() );
-=======
-    dataSource.insert( "serviceProvider", serviceProvider );
->>>>>>> f634807a
     dataSource.insert( "count", journeyCount );
     dataSource.insert( "delayInfoAvailable", globalInfo.delayInfoAvailable );
     dataSource.insert( "requestUrl", requestUrl );
@@ -1352,36 +915,14 @@
 }
 
 void PublicTransportEngine::stopListReceived( TimetableAccessor *accessor,
-<<<<<<< HEAD
         const QUrl &requestUrl, const QList<StopInfo*> &stops, const RequestInfo *requestInfo )
 {
     const QString sourceName = requestInfo->sourceName;
-=======
-        const QUrl &requestUrl, const QList<StopInfo*> &stops,
-        const QString &serviceProvider, const QString &sourceName,
-        const QString &city, const QString &stop,
-        const QString &dataType, ParseDocumentMode parseDocumentMode )
-{
-    Q_UNUSED( accessor );
-    Q_UNUSED( serviceProvider );
-    Q_UNUSED( city );
-    Q_UNUSED( stop );
-    Q_UNUSED( dataType );
-//     QString sStop = stopToStopId.value( stop, stop );
-//     if ( sStop.isEmpty() )
-//     sStop = stop;
-
->>>>>>> f634807a
     int i = 0;
     foreach( const StopInfo *stopInfo, stops ) {
         QVariantHash data;
         data.insert( "stopName", stopInfo->name() );
 
-<<<<<<< HEAD
-=======
-//         kDebug() << stopInfo->name() << stopInfo->id() << stopInfo->city() << stopInfo->countryCode();
-
->>>>>>> f634807a
         if ( stopInfo->contains(StopID) &&
             (!accessor->info()->attributesForDepatures().contains(QLatin1String("requestStopIdFirst")) ||
             accessor->info()->attributesForDepatures()[QLatin1String("requestStopIdFirst")] == "false") )
@@ -1401,10 +942,6 @@
             data.insert( "stopCountryCode", stopInfo->countryCode() );
         }
 
-<<<<<<< HEAD
-=======
-//     kDebug() << "setData" << i << data;
->>>>>>> f634807a
         setData( sourceName, QString( "stopName %1" ).arg( i++ ), data );
     }
 
@@ -1414,7 +951,6 @@
     }
     m_lastStopNameCount = stops.count();
 
-<<<<<<< HEAD
     setData( sourceName, "serviceProvider", accessor->info()->serviceProvider() );
     setData( sourceName, "count", stops.count() );
     setData( sourceName, "requestUrl", requestUrl );
@@ -1423,23 +959,12 @@
     } else if ( requestInfo->parseMode == ParseForJourneys ) {
         setData( sourceName, "parseMode", "journeys" );
     } else if ( requestInfo->parseMode == ParseForStopSuggestions ) {
-=======
-    setData( sourceName, "serviceProvider", serviceProvider );
-    setData( sourceName, "count", stops.count() );
-    setData( sourceName, "requestUrl", requestUrl );
-    if ( parseDocumentMode == ParseForDeparturesArrivals ) {
-        setData( sourceName, "parseMode", "departures" );
-    } else if ( parseDocumentMode == ParseForJourneys ) {
-        setData( sourceName, "parseMode", "journeys" );
-    } else if ( parseDocumentMode == ParseForStopSuggestions ) {
->>>>>>> f634807a
         setData( sourceName, "parseMode", "stopSuggestions" );
     }
     setData( sourceName, "receivedData", "stopList" );
     setData( sourceName, "receivedPossibleStopList", true );
     setData( sourceName, "error", false );
     setData( sourceName, "updated", QDateTime::currentDateTime() );
-<<<<<<< HEAD
 }
 
 void PublicTransportEngine::errorParsing( TimetableAccessor *accessor,
@@ -1486,41 +1011,6 @@
         setData( sourceName, "parseMode", "stopSuggestions" );
     }
     setData( sourceName, "receivedData", "nothing" );
-=======
-
-    // TODO: add to m_dataSources?
-}
-
-void PublicTransportEngine::errorParsing( TimetableAccessor *accessor,
-        ErrorType errorType, const QString &errorString,
-        const QUrl &requestUrl, const QString &serviceProvider,
-        const QString &sourceName, const QString &city, const QString &stop,
-        const QString &dataType, ParseDocumentMode parseDocumentMode )
-{
-    Q_UNUSED( accessor );
-    Q_UNUSED( serviceProvider );
-    Q_UNUSED( city );
-    Q_UNUSED( stop );
-    Q_UNUSED( dataType );
-    kDebug() << "Error while parsing" << requestUrl << serviceProvider
-             << "\n  sourceName =" << sourceName << dataType << parseDocumentMode;
-    kDebug() << errorType << errorString;
-
-    setData( sourceName, "serviceProvider", serviceProvider );
-    setData( sourceName, "count", 0 );
-    setData( sourceName, "requestUrl", requestUrl );
-    if ( parseDocumentMode == ParseForDeparturesArrivals ) {
-        setData( sourceName, "parseMode", "departures" );
-    } else if ( parseDocumentMode == ParseForJourneys ) {
-        setData( sourceName, "parseMode", "journeys" );
-    } else if ( parseDocumentMode == ParseForStopSuggestions ) {
-        setData( sourceName, "parseMode", "stopSuggestions" );
-    }
-    setData( sourceName, "receivedData", "nothing" );
-    setData( sourceName, "error", true );
-    setData( sourceName, "errorCode", errorType );
-    setData( sourceName, "errorString", errorString );
->>>>>>> f634807a
     setData( sourceName, "updated", QDateTime::currentDateTime() );
 }
 
@@ -1531,29 +1021,15 @@
     }
 
     // Data source stays up to date for max(UPDATE_TIMEOUT, minFetchWait) seconds
-<<<<<<< HEAD
     const QVariantHash dataSource = m_dataSources[ name ].toHash();
 
     const QString serviceProvider = dataSource[ "serviceProvider" ].toString();
     TimetableAccessor *accessor = getSpecificAccessor( serviceProvider );
-=======
-    QVariantHash dataSource = m_dataSources[ name ].toHash();
-
-    TimetableAccessor *accessor;
-    QString serviceProvider = dataSource[ "serviceProvider" ].toString();
-    if ( !m_accessors.contains(serviceProvider) ) {
-        accessor = TimetableAccessor::getSpecificAccessor( serviceProvider );
-        m_accessors.insert( serviceProvider, accessor );
-    } else {
-        accessor = m_accessors.value( serviceProvider );
-    }
->>>>>>> f634807a
 
     QDateTime downloadTime = m_nextDownloadTimeProposals[ stripDateAndTimeValues( name )];
     int minForSufficientChanges = downloadTime.isValid()
             ? QDateTime::currentDateTime().secsTo( downloadTime ) : 0;
     int minFetchWait;
-<<<<<<< HEAD
     const int secsSinceLastUpdate = dataSource["updated"].toDateTime().secsTo(
                                     QDateTime::currentDateTime() );
     if ( accessor->type() == GtfsAccessor ) {
@@ -1583,24 +1059,6 @@
 
         return secsSinceLastUpdate < minFetchWait;
     }
-=======
-
-    // If delays are available set maximum fetch wait
-    if ( accessor->features().contains("Delay") && dataSource["delayInfoAvailable"].toBool() ) {
-        minFetchWait = qBound((int)MIN_UPDATE_TIMEOUT, minForSufficientChanges,
-                              (int)MAX_UPDATE_TIMEOUT_DELAY );
-    } else {
-        minFetchWait = qMax( minForSufficientChanges, MIN_UPDATE_TIMEOUT );
-    }
-
-    minFetchWait = qMax( minFetchWait, accessor->minFetchWait() );
-    kDebug() << "Wait time until next download:"
-             << ((minFetchWait - dataSource["updated"].toDateTime().secsTo(
-                 QDateTime::currentDateTime())) / 60 ) << "min";
-
-    return dataSource["updated"].toDateTime().secsTo(
-            QDateTime::currentDateTime() ) < minFetchWait;
->>>>>>> f634807a
 }
 
 // This does the magic that allows Plasma to load
