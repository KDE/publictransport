--- conflicted
+++ resolved
@@ -1,9 +1,5 @@
 /*
-<<<<<<< HEAD
  *   Copyright 2012 Friedrich Pülz <fpuelz@gmx.de>
-=======
- *   Copyright 2011 Friedrich Pülz <fpuelz@gmx.de>
->>>>>>> f8f06cc5
  *
  *   This program is free software; you can redistribute it and/or modify
  *   it under the terms of the GNU Library General Public License as
@@ -25,24 +21,16 @@
 #include "publictransportdataengine.h"
 
 // Own includes
-<<<<<<< HEAD
 #include "serviceprovider.h"
 #include "serviceproviderdata.h"
 #include "serviceproviderglobal.h"
+#include "serviceprovidergtfs.h"
+#include "publictransportservice.h"
 #include "global.h"
 #include "request.h"
 
 // KDE/Plasma includes
 #include <Plasma/DataContainer>
-=======
-#include "publictransportservice.h"
-#include "timetableaccessor.h"
-#include "timetableaccessor_info.h"
-#include "timetableaccessor_generaltransitfeed.h"
-#include "departureinfo.h"
-
-// KDE includes
->>>>>>> f8f06cc5
 #include <KStandardDirs>
 
 // Qt includes
@@ -73,21 +61,14 @@
 
     // This prevents applets from setting an unnecessarily high update interval
     // and using too much CPU.
-<<<<<<< HEAD
     // 60 seconds should be enough, departure / arrival times have minute precision (except for GTFS).
     setMinimumPollingInterval( 60000 );
 
     connect( this, SIGNAL(sourceRemoved(QString)), this, SLOT(slotSourceRemoved(QString)) );
-=======
-    // 60 seconds should be enough, departure/arrival times have minute precision (except for GTFS,
-    // but updating every 60 seconds is sufficient nevertheless).
-    setMinimumPollingInterval( 60000 );
->>>>>>> f8f06cc5
 }
 
 PublicTransportEngine::~PublicTransportEngine()
 {
-<<<<<<< HEAD
     qDeleteAll( m_providers.values() );
     delete m_fileSystemWatcher;
 }
@@ -110,90 +91,70 @@
     kDebug() << "Source" << name << "removed, still cached data sources" << m_dataSources.count();
 }
 
-QHash< QString, QVariant > PublicTransportEngine::serviceProviderData(
-        const ServiceProvider *&provider )
+QVariantHash PublicTransportEngine::serviceProviderData( const ServiceProvider *provider )
 {
     Q_ASSERT( provider );
-=======
-}
-
-QHash< QString, QVariant > PublicTransportEngine::serviceProviderInfo(
-        const TimetableAccessor *&accessor )
-{
-    return serviceProviderInfo( *accessor->info(), accessor );
-}
->>>>>>> f8f06cc5
-
-QHash< QString, QVariant > PublicTransportEngine::serviceProviderInfo(
-    const TimetableAccessorInfo &accessorInfo, const TimetableAccessor *accessor )
+    return serviceProviderData( *(provider->data()), provider );
+}
+
+QVariantHash PublicTransportEngine::serviceProviderData( const ServiceProviderData &data,
+                                                         const ServiceProvider *provider )
 {
     QVariantHash dataServiceProvider;
-<<<<<<< HEAD
-    dataServiceProvider.insert( "id", provider->id() );
-    dataServiceProvider.insert( "fileName", provider->data()->fileName() );
-    dataServiceProvider.insert( "scriptFileName", provider->data()->scriptFileName() );
-    dataServiceProvider.insert( "name", provider->data()->name() );
-    dataServiceProvider.insert( "url", provider->data()->url() );
-    dataServiceProvider.insert( "shortUrl", provider->data()->shortUrl() );
-    dataServiceProvider.insert( "country", provider->country() );
-    dataServiceProvider.insert( "cities", provider->cities() );
-    dataServiceProvider.insert( "credit", provider->credit() );
-    dataServiceProvider.insert( "useSeparateCityValue", provider->useSeparateCityValue() );
-    dataServiceProvider.insert( "onlyUseCitiesInList", provider->onlyUseCitiesInList() );
-    dataServiceProvider.insert( "features", provider->features() );
-    dataServiceProvider.insert( "featuresLocalized", provider->featuresLocalized() );
-    dataServiceProvider.insert( "author", provider->data()->author() );
-    dataServiceProvider.insert( "shortAuthor", provider->data()->shortAuthor() );
-    dataServiceProvider.insert( "email", provider->data()->email() );
-    dataServiceProvider.insert( "description", provider->data()->description() );
-    dataServiceProvider.insert( "version", provider->data()->version() );
+    dataServiceProvider.insert( "id", data.id() );
+    dataServiceProvider.insert( "fileName", data.fileName() );
+    dataServiceProvider.insert( "type", ServiceProvider::typeName(data.type()) );
+    if ( data.type() == GtfsProvider ) {
+        dataServiceProvider.insert( "feedUrl", data.feedUrl() );
+
+        const QString databasePath = GeneralTransitFeedDatabase::databasePath( data.id() );
+        dataServiceProvider.insert( "gtfsDatabasePath", databasePath );
+        dataServiceProvider.insert( "gtfsDatabaseSize", QFileInfo(databasePath).size() );
+    } else {
+        dataServiceProvider.insert( "scriptFileName", data.scriptFileName() );
+    }
+    dataServiceProvider.insert( "name", data.name() );
+    dataServiceProvider.insert( "url", data.url() );
+    dataServiceProvider.insert( "shortUrl", data.shortUrl() );
+    dataServiceProvider.insert( "country", data.country() );
+    dataServiceProvider.insert( "cities", data.cities() );
+    dataServiceProvider.insert( "credit", data.credit() );
+    dataServiceProvider.insert( "useSeparateCityValue", data.useSeparateCityValue() );
+    dataServiceProvider.insert( "onlyUseCitiesInList", data.onlyUseCitiesInList() );
+//     dataServiceProvider.insert( "features", data.features() );
+//     dataServiceProvider.insert( "featuresLocalized", data.featuresLocalized() );
+    dataServiceProvider.insert( "author", data.author() );
+    dataServiceProvider.insert( "shortAuthor", data.shortAuthor() );
+    dataServiceProvider.insert( "email", data.email() );
+    dataServiceProvider.insert( "description", data.description() );
+    dataServiceProvider.insert( "version", data.version() );
 
     QStringList changelog;
-    foreach ( const ChangelogEntry &entry, provider->data()->changelog() ) {
+    foreach ( const ChangelogEntry &entry, data.changelog() ) {
         changelog << QString( "%2 (%1): %3" ).arg( entry.version ).arg( entry.author ).arg( entry.description );
-=======
-    dataServiceProvider.insert( "id", accessorInfo.serviceProvider() );
-    dataServiceProvider.insert( "type", TimetableAccessor::accessorTypeName(accessorInfo.accessorType()) );
-    dataServiceProvider.insert( "fileName", accessorInfo.fileName() );
-    dataServiceProvider.insert( "name", accessorInfo.name() );
-    dataServiceProvider.insert( "url", accessorInfo.url() );
-    dataServiceProvider.insert( "shortUrl", accessorInfo.shortUrl() );
-    if ( accessorInfo.accessorType() == GtfsAccessor ) {
-        dataServiceProvider.insert( "feedUrl", accessorInfo.feedUrl() );
-        dataServiceProvider.insert( "gtfsDatabaseSize",
-                QFileInfo(GeneralTransitFeedDatabase::databasePath(accessorInfo.serviceProvider()))
-                .size() );
+    }
+    dataServiceProvider.insert( "changelog", changelog );
+
+    // To get the list of features, ServiceProviderData is not enough
+    // A given ServiceProvider or cached data gets used if available. Otherwise the ServiceProvider
+    // gets created just to get the list of features
+    if ( provider ) {
+        kDebug() << "Use given accessor to get feature info";
+        dataServiceProvider.insert( "features", provider->features() );
+        dataServiceProvider.insert( "featuresLocalized", provider->featuresLocalized() );
     } else {
-        dataServiceProvider.insert( "scriptFileName", accessorInfo.scriptFileName() );
-    }
-    dataServiceProvider.insert( "country", accessorInfo.country() );
-    dataServiceProvider.insert( "cities", accessorInfo.cities() );
-    dataServiceProvider.insert( "credit", accessorInfo.credit() );
-    dataServiceProvider.insert( "useSeparateCityValue", accessorInfo.useSeparateCityValue() );
-    dataServiceProvider.insert( "onlyUseCitiesInList", accessorInfo.onlyUseCitiesInList() );
-    dataServiceProvider.insert( "author", accessorInfo.author() );
-    dataServiceProvider.insert( "shortAuthor", accessorInfo.shortAuthor() );
-    dataServiceProvider.insert( "email", accessorInfo.email() );
-    dataServiceProvider.insert( "description", accessorInfo.description() );
-    dataServiceProvider.insert( "version", accessorInfo.version() );
-
-    if ( accessor ) {
-        kDebug() << "Use given accessor to get feature info";
-        dataServiceProvider.insert( "features", accessor->features() );
-        dataServiceProvider.insert( "featuresLocalized", accessor->featuresLocalized() );
-    } else {
-        const QString fileName = TimetableAccessor::accessorCacheFileName();
+        const QString fileName = ServiceProviderGlobal::cacheFileName();
         const bool cacheExists = QFile::exists( fileName );
         bool dataFound = false;
         if ( cacheExists ) {
 //             TODO compare last changed value, maybe the accessor was changed to have more (or less) features
             KConfig cfg( fileName, KConfig::SimpleConfig );
-            KConfigGroup grp = cfg.group( accessorInfo.serviceProvider() );
+            KConfigGroup grp = cfg.group( data.id() );
             QStringList features = grp.readEntry("features", QStringList());
             if ( !features.isEmpty() ) {
                 dataServiceProvider.insert( "features", features );
                 dataServiceProvider.insert( "featuresLocalized",
-                                            TimetableAccessor::localizedFeatureNames(features) );
+                                            ServiceProvider::localizeFeatures(features) );
                 dataFound = true;
             }
         }
@@ -201,24 +162,16 @@
         if ( !dataFound ) {
             // No cached feature data was found for the accessor, create the accessor to get the
             // feature list. Caching the feature data is up to the accessor.
-            TimetableAccessor *_accessor = getSpecificAccessor( accessorInfo.serviceProvider() );
-            dataServiceProvider.insert( "features", _accessor->features() );
-            dataServiceProvider.insert( "featuresLocalized", _accessor->featuresLocalized() );
-        }
-    }
-
-    QStringList changelog;
-    foreach ( const ChangelogEntry &entry, accessorInfo.changelog() ) {
-        changelog << QString( "%2 (%1): %3" )
-                .arg( entry.since_version ).arg( entry.author ).arg( entry.description );
->>>>>>> f8f06cc5
-    }
-    dataServiceProvider.insert( "changelog", changelog );
+            ServiceProvider *_provider = providerFromId( data.id() );
+            dataServiceProvider.insert( "features", _provider->features() );
+            dataServiceProvider.insert( "featuresLocalized", _provider->featuresLocalized() );
+        }
+    }
 
     return dataServiceProvider;
 }
 
-QHash< QString, QVariant > PublicTransportEngine::locations()
+QVariantHash PublicTransportEngine::locations()
 {
     QVariantHash ret;
     const QStringList providers = ServiceProviderGlobal::installedProviders();
@@ -249,15 +202,9 @@
             const QString location = providerFileName.mid( 0, pos ).toLower();
             if ( !ret.contains(location) ) {
                 // Location is not already added to [ret]
-<<<<<<< HEAD
                 // Get the filename of the default provider for the current location
                 const QString defaultProviderFileName =
                         ServiceProviderGlobal::defaultProviderForLocation( location, dirs );
-=======
-                // Get the filename of the default accessor for the current location
-                const QString defaultAccessorFileName =
-                        TimetableAccessor::defaultServiceProviderXmlPathForLocation( location, dirs );
->>>>>>> f8f06cc5
 
                 // Extract service provider ID from the filename
                 const QString defaultProviderId =
@@ -293,13 +240,34 @@
     return updateSourceEvent( name );
 }
 
+ServiceProvider *PublicTransportEngine::providerFromId( const QString &id )
+{
+    if ( m_providers.contains(id) ) {
+        kDebug() << "Provider" << id << "already created";
+        return m_providers[ id ];
+    } else {
+        kDebug() << "Create provider" << id;
+        ServiceProvider *provider = ServiceProvider::getSpecificProvider( id );
+        if ( !provider ) {
+            return 0;
+        }
+
+        connect( provider, SIGNAL(departureListReceived(ServiceProvider*,QUrl,DepartureInfoList,GlobalTimetableInfo,DepartureRequest)),
+                 this, SLOT(departureListReceived(ServiceProvider*,QUrl,DepartureInfoList,GlobalTimetableInfo,DepartureRequest)) );
+        connect( provider, SIGNAL(journeyListReceived(ServiceProvider*,QUrl,JourneyInfoList,GlobalTimetableInfo,JourneyRequest)),
+                 this, SLOT(journeyListReceived(ServiceProvider*,QUrl,JourneyInfoList,GlobalTimetableInfo,JourneyRequest)) );
+        connect( provider, SIGNAL(stopListReceived(ServiceProvider*,QUrl,StopInfoList,StopSuggestionRequest)),
+                 this, SLOT(stopListReceived(ServiceProvider*,QUrl,StopInfoList,StopSuggestionRequest)) );
+        connect( provider, SIGNAL(errorParsing(ServiceProvider*,ErrorCode,QString,QUrl,const AbstractRequest*)),
+                 this, SLOT(errorParsing(ServiceProvider*,ErrorCode,QString,QUrl,const AbstractRequest*)) );
+        m_providers.insert( id, provider );
+        return provider;
+    }
+}
+
 bool PublicTransportEngine::updateServiceProviderForCountrySource( const QString& name )
 {
-<<<<<<< HEAD
     QString providerId;
-=======
-    QString serviceProvider;
->>>>>>> f8f06cc5
     if ( name.contains('_') ) {
         // Seems that a service provider ID is given
         QStringList s = name.split( ' ', QString::SkipEmptyParts );
@@ -307,11 +275,7 @@
             return false;
         }
 
-<<<<<<< HEAD
         providerId = s[1];
-=======
-        serviceProvider = s[1];
->>>>>>> f8f06cc5
     } else {
         // Assume a country code in name
         if ( !updateServiceProviderSource() || !updateLocationSource() ) {
@@ -326,7 +290,6 @@
             return false;
         }
 
-<<<<<<< HEAD
         QString countryCode = s[1];
         QVariantHash locations = m_dataSources[ sourceTypeKeyword(LocationsSource) ].toHash();
         QVariantHash locationCountry = locations[ countryCode.toLower() ].toHash();
@@ -338,37 +301,14 @@
         providerId = defaultProvider;
     }
 
-    const ServiceProvider *provider = ServiceProvider::getSpecificProvider( providerId );
+    const ServiceProvider *provider = providerFromId( providerId );
     if ( provider ) {
         setData( name, serviceProviderData(provider) );
-        delete provider;
+//         delete provider; TODO Use QSharedPointer< ServiceProvider >
     } else {
         if ( !m_erroneousProviders.contains(providerId) ) {
             m_erroneousProviders << providerId;
-=======
-        // Get the ID of the default service provider for the given location
-        serviceProvider = TimetableAccessor::defaultServiceProviderIdForLocation( s[1].toLower() );
-        if ( serviceProvider.isEmpty() ) {
             return false;
-        }
-    }
-
-    // Try to get information about the accessor
-    if ( m_accessors.contains(serviceProvider) ) {
-        const TimetableAccessorInfo *accessorInfo = m_accessors.value( serviceProvider )->info();
-        setData( name, serviceProviderInfo(*accessorInfo) );
-    } else {
-        const TimetableAccessorInfo *accessorInfo =
-                TimetableAccessor::readAccessorInfo( serviceProvider );
-        if ( accessorInfo ) {
-            setData( name, serviceProviderInfo(*accessorInfo) );
-            delete accessorInfo;
-        } else {
-            if ( !m_erroneousAccessors.contains( serviceProvider) ) {
-                m_erroneousAccessors << serviceProvider;
-            }
-            return false;
->>>>>>> f8f06cc5
         }
     }
 
@@ -384,15 +324,9 @@
         dataSource = m_dataSources[ name ].toHash();
     } else {
         if ( !m_fileSystemWatcher ) {
-<<<<<<< HEAD
             const QStringList dirs = KGlobal::dirs()->findDirs( "data",
                     ServiceProviderGlobal::installationSubDirectory() );
             m_fileSystemWatcher = new QFileSystemWatcher( dirs );
-=======
-            QStringList dirList = KGlobal::dirs()->findDirs( "data",
-                                  "plasma_engine_publictransport/accessorInfos" );
-            m_fileSystemWatcher = new QFileSystemWatcher( dirList, this );
->>>>>>> f8f06cc5
             connect( m_fileSystemWatcher, SIGNAL(directoryChanged(QString)),
                      this, SLOT(serviceProviderDirChanged(QString)) );
         }
@@ -412,51 +346,37 @@
                 continue;
             }
 
-<<<<<<< HEAD
             QString serviceProviderId =
                     KUrl( provider ).fileName().remove( QRegExp( "\\..*$" ) ); // Remove file extension
-            const ServiceProvider *provider = ServiceProvider::getSpecificProvider( serviceProviderId );
-            if ( provider ) {
+            // Try to get information about the current service provider
+            if ( m_providers.contains(serviceProviderId) ) {
+                // The accessor is already created, use it's TimetableAccessorInfo object
+                ServiceProvider *provider = m_providers[ serviceProviderId ];
                 dataSource.insert( provider->data()->name(), serviceProviderData(provider) );
                 loadedProviders << serviceProviderId;
-                delete provider;
             } else {
-                m_erroneousProviders << serviceProviderId;
-=======
-            // Remove file extension
-            QString serviceProvider = KUrl( fileName ).fileName().remove( QRegExp( "\\..*$" ) );
-
-            // Try to get information about the current service provider
-            if ( m_accessors.contains(serviceProvider) ) {
-                // The accessor is already created, use it's TimetableAccessorInfo object
-                const TimetableAccessorInfo *accessorInfo = m_accessors.value( serviceProvider )->info();
-                dataSource.insert( accessorInfo->name(), serviceProviderInfo(*accessorInfo) );
-                loadedAccessors << serviceProvider;
-            } else {
-                // Check the accessor cache file for errors with the current service provider
-                const QString fileName = TimetableAccessor::accessorCacheFileName();
+                // Check the provider cache file for errors with the current service provider
+                const QString fileName = ServiceProviderGlobal::cacheFileName();
                 if ( QFile::exists(fileName) ) {
                     KConfig cfg( fileName, KConfig::SimpleConfig );
-                    KConfigGroup grp = cfg.group( serviceProvider );
+                    KConfigGroup grp = cfg.group( serviceProviderId );
                     if ( grp.readEntry("hasErrors", false) ) {
-                        m_erroneousAccessors << serviceProvider;
+                        m_erroneousProviders << serviceProviderId;
                         continue;
                     }
                 }
 
-                // The accessor is not created already, read it's XML file
-                const TimetableAccessorInfo *accessorInfo =
-                        TimetableAccessor::readAccessorInfo( serviceProvider );
-                if ( accessorInfo ) {
-                    dataSource.insert( accessorInfo->name(), serviceProviderInfo(*accessorInfo) );
-                    loadedAccessors << serviceProvider;
-                    delete accessorInfo;
+                // The provider is not created already, read it's XML file
+                const ServiceProviderData *data = ServiceProvider::readProviderData( serviceProviderId );
+                if ( data ) {
+                    dataSource.insert( data->name(), serviceProviderData(*data) );
+                    loadedProviders << serviceProviderId;
+                    delete data;
                 } else {
-                    // The accessors XML file could not be read
-                    m_erroneousAccessors << serviceProvider;
+                    // The providers XML file could not be read
+                    m_erroneousProviders << serviceProviderId;
                     continue;
                 }
->>>>>>> f8f06cc5
             }
         }
 
@@ -478,22 +398,14 @@
 
 bool PublicTransportEngine::updateErroneousServiceProviderSource()
 {
-<<<<<<< HEAD
+    const QLatin1String name = sourceTypeKeyword( ErroneousServiceProvidersSource );
     setData( name, "names", m_erroneousProviders );
-=======
-    const QLatin1String name = sourceTypeKeyword( ErroneousServiceProviders );
-    setData( name, "names", m_erroneousAccessors );
     return true;
->>>>>>> f8f06cc5
 }
 
 bool PublicTransportEngine::updateLocationSource()
 {
-<<<<<<< HEAD
-    const QString name = sourceTypeKeyword( LocationsSource );
-=======
-    const QLatin1String name = sourceTypeKeyword( Locations );
->>>>>>> f8f06cc5
+    const QLatin1String name = sourceTypeKeyword( LocationsSource );
     QVariantHash dataSource;
     if ( m_dataSources.keys().contains(name) ) {
         dataSource = m_dataSources[name].toHash(); // locations already loaded
@@ -511,11 +423,7 @@
     return true;
 }
 
-<<<<<<< HEAD
 bool PublicTransportEngine::updateTimetableDataSource( const QString &name )
-=======
-bool PublicTransportEngine::updateTimetableSource( const QString &name )
->>>>>>> f8f06cc5
 {
     const QString nonAmbiguousName = name.toLower();
     bool containsDataSource = m_dataSources.contains( nonAmbiguousName );
@@ -535,65 +443,40 @@
         }
 
         ParseDocumentMode parseDocumentMode = ParseForDeparturesArrivals;
-        QString serviceProvider, city, stop, targetStop, originStop, dataType;
+        QString serviceProviderId, city, stop, targetStop, originStop, dataType;
         QDateTime dateTime;
         // Get 100 items by default to limit server requests (data is cached).
         // For fast results that are only needed once small numbers should be used.
         int maxCount = 100;
 
         SourceType sourceType = sourceTypeFromName( name );
-<<<<<<< HEAD
-        if ( sourceType == DeparturesSource ) {
-            parameters = name.mid( sourceTypeKeyword(DeparturesSource).length() );
-            parseDocumentMode = ParseForDeparturesArrivals;
-            dataType = "departures";
-        } else if ( sourceType == ArrivalsSource ) {
-            parameters = name.mid( sourceTypeKeyword(ArrivalsSource).length() );
-            parseDocumentMode = ParseForDeparturesArrivals;
-            dataType = "arrivals";
-        } else if ( sourceType == StopsSource ) {
-            parameters = name.mid( sourceTypeKeyword(StopsSource).length() );
-            parseDocumentMode = ParseForStopSuggestions;
-            dataType = "stopSuggestions";
-        } else if ( sourceType == JourneysDepSource ) {
-            parameters = name.mid( sourceTypeKeyword(JourneysDepSource).length() );
-            parseDocumentMode = ParseForJourneys;
-            dataType = "journeysDep";
-        } else if ( sourceType == JourneysArrSource ) {
-            parameters = name.mid( sourceTypeKeyword(JourneysArrSource).length() );
-            parseDocumentMode = ParseForJourneys;
-            dataType = "journeysArr";
-        } else if ( sourceType == JourneysSource ) {
-            parameters = name.mid( sourceTypeKeyword(JourneysSource).length() );
-            parseDocumentMode = ParseForJourneys;
-            dataType = "journeysDep";
-        } else {
-            kDebug() << "Unknown source type" << sourceType;
-=======
         switch ( sourceType ) {
-        case Departures:
+        case DeparturesSource:
             parseDocumentMode = ParseForDeparturesArrivals;
             dataType = "departures";
             break;
-        case Arrivals:
+        case ArrivalsSource:
             parseDocumentMode = ParseForDeparturesArrivals;
             dataType = "arrivals";
             break;
-        case Stops:
+        case StopsSource:
             parseDocumentMode = ParseForStopSuggestions;
             dataType = "stopSuggestions";
             break;
-        case JourneysDep:
-        case Journeys:
+        case JourneysDepSource:
             parseDocumentMode = ParseForJourneys;
             dataType = "journeysDep";
             break;
-        case JourneysArr:
+        case JourneysArrSource:
             parseDocumentMode = ParseForJourneys;
             dataType = "journeysArr";
             break;
+        case JourneysSource:
+            parseDocumentMode = ParseForJourneys;
+            dataType = "journeysDep";
+            break;
         default:
->>>>>>> f8f06cc5
+            kDebug() << "Unknown source type" << sourceType;
             return false;
         }
 
@@ -631,7 +514,7 @@
                 }
             } else if ( !s.isEmpty() && s.indexOf( '=' ) == -1 ) {
                 // No parameter name given, assume the service provider ID
-                serviceProvider = s.trimmed();
+                serviceProviderId = s.trimmed();
             } else {
                 kDebug() << "Unknown argument" << s;
             }
@@ -645,10 +528,7 @@
         if ( parseDocumentMode == ParseForDeparturesArrivals ||
              parseDocumentMode == ParseForStopSuggestions )
         {
-<<<<<<< HEAD
-=======
             // Check if the stop name is missing
->>>>>>> f8f06cc5
             if ( stop.isEmpty() ) {
                 kDebug() << "Stop name is missing in data source name" << name;
                 return false;
@@ -661,69 +541,26 @@
             }
         }
 
-<<<<<<< HEAD
         // Try to get the specific provider from m_providers (if it's not in there it is created)
-        bool newlyCreated = false;
-        ServiceProvider *provider;
-        if ( !m_providers.contains(serviceProvider) ) {
-            provider = ServiceProvider::getSpecificProvider( serviceProvider );
-            m_providers.insert( serviceProvider, provider );
-            newlyCreated = true;
-        } else {
-            provider = m_providers.value( serviceProvider );
-        }
-
+        ServiceProvider *provider = providerFromId( serviceProviderId );
         if ( !provider ) {
-            kDebug() << QString( "Service provider %1 couldn't be created" ).arg( serviceProvider );
             return false; // Service provider couldn't be created
         } else if ( provider->useSeparateCityValue() && city.isEmpty() ) {
             kDebug() << QString( "Service provider %1 needs a separate city value. Add to "
                                  "source name '|city=X', where X stands for the city "
-                                 "name." ).arg( serviceProvider );
+                                 "name." ).arg( serviceProviderId );
             return false; // Service provider needs a separate city value
         } else if ( parseDocumentMode == ParseForJourneys
                     && !provider->features().contains("JourneySearch") )
-=======
-        // Try to get the specific accessor
-        TimetableAccessor *accessor = getSpecificAccessor( serviceProvider );
-        if ( !accessor ) {
-            // The accessor could not be loaded
-            return false;
-        }
-
-        // Check if a city value is required but not available
-        if ( accessor->info()->useSeparateCityValue() && city.isEmpty() ) {
-            kDebug() << QString( "Accessor %1 needs a separate city value. Add to "
-                                 "source name '|city=X', where X stands for the city "
-                                 "name." ).arg( serviceProvider );
-            return false; // accessor needs a separate city value
-        }
-
-        // Check if journeys get requested but not supported by the accessor
-        if ( parseDocumentMode == ParseForJourneys &&
-             !accessor->features().contains("JourneySearch") )
->>>>>>> f8f06cc5
         {
             kDebug() << QString( "Service provider %1 doesn't support journey searches." )
-                        .arg( serviceProvider );
+                        .arg( serviceProviderId );
             return false; // Service provider doesn't support journey searches
         }
 
-<<<<<<< HEAD
         // Store source name as currently being processed, to not start another
         // request if there is already a running one
         m_runningSources << nonAmbiguousName;
-
-        if ( newlyCreated ) {
-            connect( provider, SIGNAL(departureListReceived(ServiceProvider*,QUrl,DepartureInfoList,GlobalTimetableInfo,DepartureRequest)),
-                     this, SLOT(departureListReceived(ServiceProvider*,QUrl,DepartureInfoList,GlobalTimetableInfo,DepartureRequest)) );
-            connect( provider, SIGNAL(journeyListReceived(ServiceProvider*,QUrl,JourneyInfoList,GlobalTimetableInfo,JourneyRequest)),
-                     this, SLOT(journeyListReceived(ServiceProvider*,QUrl,JourneyInfoList,GlobalTimetableInfo,JourneyRequest)) );
-            connect( provider, SIGNAL(stopListReceived(ServiceProvider*,QUrl,StopInfoList,StopSuggestionRequest)),
-                     this, SLOT(stopListReceived(ServiceProvider*,QUrl,StopInfoList,StopSuggestionRequest)) );
-            connect( provider, SIGNAL(errorParsing(ServiceProvider*,ErrorCode,QString,QUrl,const AbstractRequest*)),
-                     this, SLOT(errorParsing(ServiceProvider*,ErrorCode,QString,QUrl,const AbstractRequest*)) );
-        }
 
         if ( parseDocumentMode == ParseForDeparturesArrivals ) {
             if ( dataType == "arrivals" ) {
@@ -739,63 +576,51 @@
         } else { // if ( parseDocumentMode == ParseForJourneys )
             provider->requestJourneys( JourneyRequest(name, originStop, targetStop,
                                        dateTime, maxCount, QString(), QString(), dataType) );
-=======
-        // Start the request using the accessor for the service provider
-        if ( parseDocumentMode == ParseForDeparturesArrivals ) {
-            accessor->requestDepartures( DepartureRequestInfo(name, stop, dateTime, maxCount,
-                                         dataType, false, city, parseDocumentMode) );
-        } else if ( parseDocumentMode == ParseForStopSuggestions ) {
-            accessor->requestStopSuggestions( StopSuggestionRequestInfo(name, stop, dateTime,
-                                              maxCount, dataType, false, city, parseDocumentMode) );
-        } else { // if ( parseDocumentMode == ParseForJourneys )
-            accessor->requestJourneys( JourneyRequestInfo(name, originStop, targetStop,
-                                       dateTime, maxCount, QString(), dataType) );
->>>>>>> f8f06cc5
         }
     }
 
     return true;
 }
 
-<<<<<<< HEAD
 void PublicTransportEngine::forceUpdate()
 {
     kDebug() << "FORCE UPDATE -------------------------------------------------------------------";
     forceImmediateUpdateOfAllVisualizations();
-=======
-TimetableAccessor* PublicTransportEngine::getSpecificAccessor( const QString &serviceProvider )
-{
-    // Try to get the specific accessor from m_accessors
-    if ( !m_accessors.contains(serviceProvider) ) {
-        // Accessor not already created, do it now
-        TimetableAccessor *accessor = TimetableAccessor::createAccessor( serviceProvider, this );
-        if ( !accessor ) {
-            // Accessor could not be created
-            kDebug() << QString( "Accessor %1 couldn't be created" ).arg( serviceProvider );
-            return 0;
-        }
-
-        // Connect accessor signals
-        connect( accessor, SIGNAL(departureListReceived(TimetableAccessor*,QUrl,QList<DepartureInfo*>,GlobalTimetableInfo,const RequestInfo*)),
-                 this, SLOT(departureListReceived(TimetableAccessor*,QUrl,QList<DepartureInfo*>,GlobalTimetableInfo,const RequestInfo*)) );
-        connect( accessor, SIGNAL(journeyListReceived(TimetableAccessor*,QUrl,QList<JourneyInfo*>,GlobalTimetableInfo,const RequestInfo*)),
-                 this, SLOT(journeyListReceived(TimetableAccessor*,QUrl,QList<JourneyInfo*>,GlobalTimetableInfo,const RequestInfo*)) );
-        connect( accessor, SIGNAL(stopListReceived(TimetableAccessor*,QUrl,QList<StopInfo*>,const RequestInfo*)),
-                 this, SLOT(stopListReceived(TimetableAccessor*,QUrl,QList<StopInfo*>,const RequestInfo*)) );
-        connect( accessor, SIGNAL(errorParsing(TimetableAccessor*,ErrorCode,QString,QUrl,const RequestInfo*)),
-                 this, SLOT(errorParsing(TimetableAccessor*,ErrorCode,QString,QUrl,const RequestInfo*)) );
-        connect( accessor, SIGNAL(progress(TimetableAccessor*,qreal,QString,QUrl,const RequestInfo*)),
-                 this, SLOT(progress(TimetableAccessor*,qreal,QString,QUrl,const RequestInfo*)) );
-
-        // Cache the accessor object and return it
-        m_accessors.insert( serviceProvider, accessor );
-        return accessor;
-    } else {
-        // Use already created accessor
-        return m_accessors.value( serviceProvider );
-    }
->>>>>>> f8f06cc5
-}
+}
+
+// TODO
+// TimetableAccessor* PublicTransportEngine::getSpecificAccessor( const QString &serviceProvider )
+// {
+//     // Try to get the specific accessor from m_accessors
+//     if ( !m_accessors.contains(serviceProvider) ) {
+//         // Accessor not already created, do it now
+//         TimetableAccessor *accessor = TimetableAccessor::createAccessor( serviceProvider, this );
+//         if ( !accessor ) {
+//             // Accessor could not be created
+//             kDebug() << QString( "Accessor %1 couldn't be created" ).arg( serviceProvider );
+//             return 0;
+//         }
+//
+//         // Connect accessor signals
+//         connect( accessor, SIGNAL(departureListReceived(TimetableAccessor*,QUrl,QList<DepartureInfo*>,GlobalTimetableInfo,const RequestInfo*)),
+//                  this, SLOT(departureListReceived(TimetableAccessor*,QUrl,QList<DepartureInfo*>,GlobalTimetableInfo,const RequestInfo*)) );
+//         connect( accessor, SIGNAL(journeyListReceived(TimetableAccessor*,QUrl,QList<JourneyInfo*>,GlobalTimetableInfo,const RequestInfo*)),
+//                  this, SLOT(journeyListReceived(TimetableAccessor*,QUrl,QList<JourneyInfo*>,GlobalTimetableInfo,const RequestInfo*)) );
+//         connect( accessor, SIGNAL(stopListReceived(TimetableAccessor*,QUrl,QList<StopInfo*>,const RequestInfo*)),
+//                  this, SLOT(stopListReceived(TimetableAccessor*,QUrl,QList<StopInfo*>,const RequestInfo*)) );
+//         connect( accessor, SIGNAL(errorParsing(TimetableAccessor*,ErrorCode,QString,QUrl,const RequestInfo*)),
+//                  this, SLOT(errorParsing(TimetableAccessor*,ErrorCode,QString,QUrl,const RequestInfo*)) );
+//         connect( accessor, SIGNAL(progress(TimetableAccessor*,qreal,QString,QUrl,const RequestInfo*)),
+//                  this, SLOT(progress(TimetableAccessor*,qreal,QString,QUrl,const RequestInfo*)) );
+//
+//         // Cache the accessor object and return it
+//         m_accessors.insert( serviceProvider, accessor );
+//         return accessor;
+//     } else {
+//         // Use already created accessor
+//         return m_accessors.value( serviceProvider );
+//     }
+// }
 
 QString PublicTransportEngine::stripDateAndTimeValues( const QString& sourceName )
 {
@@ -823,17 +648,13 @@
 
 void PublicTransportEngine::reloadAllProviders()
 {
-<<<<<<< HEAD
     kDebug() << "Reload service providers (the service provider dir changed)";
 
     delete m_providerUpdateDelayTimer;
     m_providerUpdateDelayTimer = 0;
-=======
-    kDebug() << "Reload accessors (the contents of the accessor directory changed)";
-
-    delete m_timer;
-    m_timer = 0;
->>>>>>> f8f06cc5
+
+//     delete m_timer; TODO
+//     m_timer = 0;
 
     // Remove all providers (could have been changed)
     qDeleteAll( m_providers );
@@ -849,66 +670,38 @@
         }
     }
 
-<<<<<<< HEAD
     // Remove cached service provider source
     const QString serviceProvidersKey = sourceTypeKeyword( ServiceProvidersSource );
     if ( m_dataSources.keys().contains(serviceProvidersKey) ) {
         m_dataSources.remove( serviceProvidersKey );
     }
 
-=======
-    // Remove cached service providers data source and update it
-    m_dataSources.remove( sourceTypeKeyword(ServiceProviders) );
->>>>>>> f8f06cc5
     updateServiceProviderSource();
 }
 
 const QLatin1String PublicTransportEngine::sourceTypeKeyword( SourceType sourceType )
 {
     switch ( sourceType ) {
-<<<<<<< HEAD
     case ServiceProviderSource:
-        return "ServiceProvider";
+        return QLatin1String("ServiceProvider");
     case ServiceProvidersSource:
-        return "ServiceProviders";
+        return QLatin1String("ServiceProviders");
     case ErroneousServiceProvidersSource:
-        return "ErroneousServiceProviders";
+        return QLatin1String("ErroneousServiceProviders");
     case LocationsSource:
-        return "Locations";
+        return QLatin1String("Locations");
     case DeparturesSource:
-        return "Departures";
+        return QLatin1String("Departures");
     case ArrivalsSource:
-        return "Arrivals";
+        return QLatin1String("Arrivals");
     case StopsSource:
-        return "Stops";
+        return QLatin1String("Stops");
     case JourneysSource:
-        return "Journeys";
+        return QLatin1String("Journeys");
     case JourneysDepSource:
-        return "JourneysDep";
+        return QLatin1String("JourneysDep");
     case JourneysArrSource:
-        return "JourneysArr";
-=======
-    case ServiceProvider:
-        return QLatin1String("ServiceProvider");
-    case ServiceProviders:
-        return QLatin1String("ServiceProviders");
-    case ErroneousServiceProviders:
-        return QLatin1String("ErroneousServiceProviders");
-    case Locations:
-        return QLatin1String("Locations");
-    case Departures:
-        return QLatin1String("Departures");
-    case Arrivals:
-        return QLatin1String("Arrivals");
-    case Stops:
-        return QLatin1String("Stops");
-    case Journeys:
-        return QLatin1String("Journeys");
-    case JourneysDep:
-        return QLatin1String("JourneysDep");
-    case JourneysArr:
         return QLatin1String("JourneysArr");
->>>>>>> f8f06cc5
 
     default:
         return QLatin1String("");
@@ -948,14 +741,12 @@
 {
     SourceType sourceType = sourceTypeFromName( name );
     switch ( sourceType ) {
-<<<<<<< HEAD
     case ServiceProviderSource:
         return updateServiceProviderForCountrySource( name );
     case ServiceProvidersSource:
         return updateServiceProviderSource();
     case ErroneousServiceProvidersSource:
-        updateErroneousServiceProviderSource( name );
-        return true;
+        return updateErroneousServiceProviderSource();
     case LocationsSource:
         return updateLocationSource();
     case DeparturesSource:
@@ -966,48 +757,18 @@
     case JourneysDepSource:
         return updateTimetableDataSource( name );
     case InvalidSourceName:
-=======
-    case ServiceProvider:
-        ret = updateServiceProviderForCountrySource( name );
-        break;
-    case ServiceProviders:
-        ret = updateServiceProviderSource();
-        break;
-    case ErroneousServiceProviders:
-        ret = updateErroneousServiceProviderSource();
-        break;
-    case Locations:
-        ret = updateLocationSource();
-        break;
-    case Departures:
-    case Arrivals:
-    case Stops:
-    case Journeys:
-    case JourneysArr:
-    case JourneysDep:
-        ret = updateTimetableSource( name );
-        break;
->>>>>>> f8f06cc5
     default:
         kDebug() << "Source name incorrect" << name;
         return false;
     }
 }
 
-<<<<<<< HEAD
 void PublicTransportEngine::departureListReceived( ServiceProvider *provider,
         const QUrl &requestUrl, const DepartureInfoList &departures,
         const GlobalTimetableInfo &globalInfo, const DepartureRequest &request,
         bool deleteDepartureInfos )
 {
     const QString sourceName = request.sourceName;
-=======
-void PublicTransportEngine::departureListReceived( TimetableAccessor *accessor,
-        const QUrl &requestUrl, const QList<DepartureInfo*> &departures,
-        const GlobalTimetableInfo &globalInfo, const RequestInfo *requestInfo )
-{
-    const QString sourceName = requestInfo->sourceName;
->>>>>>> f8f06cc5
     kDebug() << departures.count() << "departures / arrivals received" << sourceName;
 
     int i = 0;
@@ -1015,33 +776,21 @@
     m_dataSources.remove( nonAmbiguousName );
     m_runningSources.removeOne( nonAmbiguousName );
     QVariantHash dataSource;
-<<<<<<< HEAD
     foreach( const DepartureInfoPtr &departureInfo, departures ) {
 //     if ( !departureInfo->isValid() ) {
 //         kDebug() << "Departure isn't valid" << departureInfo->line();
 //         continue;
 //     }
-=======
-    foreach( DepartureInfo *departureInfo, departures ) {
->>>>>>> f8f06cc5
         QVariantHash data;
         data.insert( "line", departureInfo->line() );
         data.insert( "target", departureInfo->target() );
         data.insert( "targetShortened",
                      departureInfo->target(PublicTransportInfo::UseShortenedStopNames) );
         data.insert( "departure", departureInfo->departure() );
-<<<<<<< HEAD
-        data.insert( "vehicleType", static_cast<int>( departureInfo->vehicleType() ) );
+        data.insert( "vehicleType", static_cast<int>(departureInfo->vehicleType()) );
         data.insert( "vehicleIconName", Global::vehicleTypeToIcon(departureInfo->vehicleType()) );
         data.insert( "vehicleName", Global::vehicleTypeToString(departureInfo->vehicleType()) );
         data.insert( "vehicleNamePlural", Global::vehicleTypeToString(departureInfo->vehicleType(), true) );
-=======
-        data.insert( "vehicleType", static_cast<int>(departureInfo->vehicleType()) );
-        data.insert( "vehicleIconName", Global::vehicleTypeToIcon(departureInfo->vehicleType()) );
-        data.insert( "vehicleName", Global::vehicleTypeToString(departureInfo->vehicleType()) );
-        data.insert( "vehicleNamePlural", Global::vehicleTypeToString(
-                                          departureInfo->vehicleType(), true) );
->>>>>>> f8f06cc5
         data.insert( "nightline", departureInfo->isNightLine() );
         data.insert( "expressline", departureInfo->isExpressLine() );
         data.insert( "delay", departureInfo->delay() );
@@ -1070,7 +819,6 @@
         if ( !departureInfo->status().isEmpty() ) {
             data.insert( "status", departureInfo->status() );
         }
-<<<<<<< HEAD
         data.insert( "journeyNews", departureInfo->journeyNews() );
         data.insert( "operator", departureInfo->operatorName() );
         data.insert( "routeStops", departureInfo->routeStops() );
@@ -1078,8 +826,6 @@
                      departureInfo->routeStops(PublicTransportInfo::UseShortenedStopNames) );
         data.insert( "routeTimes", departureInfo->routeTimesVariant() );
         data.insert( "routeExactStops", departureInfo->routeExactStops() );
-=======
->>>>>>> f8f06cc5
 
         QString sKey = QString( "%1" ).arg( i );
         setData( sourceName, sKey, data );
@@ -1117,11 +863,7 @@
     m_nextDownloadTimeProposals[ stripDateAndTimeValues( sourceName )] = downloadTime;
 //     kDebug() << "Set next download time proposal:" << downloadTime;
 
-<<<<<<< HEAD
     setData( sourceName, "serviceProvider", provider->id() );
-=======
-    setData( sourceName, "serviceProvider", accessor->info()->serviceProvider() );
->>>>>>> f8f06cc5
     setData( sourceName, "count", departureCount );
     setData( sourceName, "delayInfoAvailable", globalInfo.delayInfoAvailable );
     setData( sourceName, "requestUrl", requestUrl );
@@ -1132,11 +874,7 @@
     setData( sourceName, "updated", QDateTime::currentDateTime() );
 
     // Store received data in the data source map
-<<<<<<< HEAD
     dataSource.insert( "serviceProvider", provider->id() );
-=======
-    dataSource.insert( "serviceProvider", accessor->info()->serviceProvider() );
->>>>>>> f8f06cc5
     dataSource.insert( "count", departureCount );
     dataSource.insert( "delayInfoAvailable", globalInfo.delayInfoAvailable );
     dataSource.insert( "requestUrl", requestUrl );
@@ -1149,7 +887,6 @@
 }
 
 
-<<<<<<< HEAD
 void PublicTransportEngine::journeyListReceived( ServiceProvider* provider,
         const QUrl &requestUrl, const JourneyInfoList &journeys,
         const GlobalTimetableInfo &globalInfo,
@@ -1158,13 +895,6 @@
 {
     Q_UNUSED( provider );
     const QString sourceName = request.sourceName;
-=======
-void PublicTransportEngine::journeyListReceived( TimetableAccessor* accessor,
-        const QUrl &requestUrl, const QList<JourneyInfo*> &journeys,
-        const GlobalTimetableInfo &globalInfo, const RequestInfo *requestInfo )
-{
-    const QString sourceName = requestInfo->sourceName;
->>>>>>> f8f06cc5
     kDebug() << journeys.count() << "journeys received" << sourceName;
 
     int i = 0;
@@ -1190,16 +920,12 @@
         data.insert( "journeyNews", journeyInfo->journeyNews() );
         data.insert( "startStopName", journeyInfo->startStopName() );
         data.insert( "targetStopName", journeyInfo->targetStopName() );
-<<<<<<< HEAD
-        data.insert( "Operator", journeyInfo->operatorName() );
+        data.insert( "operator", journeyInfo->operatorName() );
         data.insert( "routeStops", journeyInfo->routeStops() );
         data.insert( "routeStopsShortened",
                      journeyInfo->routeStops(PublicTransportInfo::UseShortenedStopNames) );
         data.insert( "routeTimesDeparture", journeyInfo->routeTimesDepartureVariant() );
         data.insert( "routeTimesArrival", journeyInfo->routeTimesArrivalVariant() );
-=======
-        data.insert( "operator", journeyInfo->operatorName() );
->>>>>>> f8f06cc5
         data.insert( "routeExactStops", journeyInfo->routeExactStops() );
         if ( !journeyInfo->routeStops().isEmpty() ) {
             data.insert( "routeStops", journeyInfo->routeStops() );
@@ -1263,11 +989,7 @@
     QDateTime downloadTime = QDateTime::currentDateTime().addSecs( secs );
     m_nextDownloadTimeProposals[ stripDateAndTimeValues(sourceName) ] = downloadTime;
 
-<<<<<<< HEAD
     setData( sourceName, "serviceProvider", provider->id() );
-=======
-    setData( sourceName, "serviceProvider", accessor->info()->serviceProvider() );
->>>>>>> f8f06cc5
     setData( sourceName, "count", journeyCount );
     setData( sourceName, "delayInfoAvailable", globalInfo.delayInfoAvailable );
     setData( sourceName, "requestUrl", requestUrl );
@@ -1278,11 +1000,7 @@
     setData( sourceName, "updated", QDateTime::currentDateTime() );
 
     // Store received data in the data source map
-<<<<<<< HEAD
     dataSource.insert( "serviceProvider", provider->id() );
-=======
-    dataSource.insert( "serviceProvider", accessor->info()->serviceProvider() );
->>>>>>> f8f06cc5
     dataSource.insert( "count", journeyCount );
     dataSource.insert( "delayInfoAvailable", globalInfo.delayInfoAvailable );
     dataSource.insert( "requestUrl", requestUrl );
@@ -1294,7 +1012,6 @@
     m_dataSources.insert( sourceName.toLower(), dataSource );
 }
 
-<<<<<<< HEAD
 void PublicTransportEngine::stopListReceived( ServiceProvider *provider,
         const QUrl &requestUrl, const StopInfoList &stops,
         const StopSuggestionRequest &request, bool deleteStopInfos )
@@ -1305,25 +1022,11 @@
     const QString sourceName = request.sourceName;
     m_runningSources.removeOne( sourceName );
 
-=======
-void PublicTransportEngine::stopListReceived( TimetableAccessor *accessor,
-        const QUrl &requestUrl, const QList<StopInfo*> &stops, const RequestInfo *requestInfo )
-{
-    const QString sourceName = requestInfo->sourceName;
->>>>>>> f8f06cc5
     int i = 0;
     foreach( const StopInfoPtr &stopInfo, stops ) {
         QVariantHash data;
         data.insert( "stopName", stopInfo->name() );
-<<<<<<< HEAD
         if ( stopInfo->contains(StopID) ) {
-=======
-
-        if ( stopInfo->contains(StopID) &&
-            (!accessor->info()->attributesForDepatures().contains(QLatin1String("requestStopIdFirst")) ||
-            accessor->info()->attributesForDepatures()[QLatin1String("requestStopIdFirst")] == "false") )
-        {
->>>>>>> f8f06cc5
             data.insert( "stopID", stopInfo->id() );
         }
 
@@ -1339,11 +1042,7 @@
             data.insert( "stopCountryCode", stopInfo->countryCode() );
         }
 
-<<<<<<< HEAD
         setData( sourceName, QString("stopName %1").arg(i++), data );
-=======
-        setData( sourceName, QString( "stopName %1" ).arg( i++ ), data );
->>>>>>> f8f06cc5
     }
 
     // Remove values from an old possible stop list
@@ -1352,7 +1051,6 @@
     }
     m_lastStopNameCount = stops.count();
 
-<<<<<<< HEAD
     setData( sourceName, "serviceProvider", provider->id() );
     setData( sourceName, "count", stops.count() );
     setData( sourceName, "requestUrl", requestUrl );
@@ -1361,23 +1059,12 @@
     } else if ( request.parseMode == ParseForJourneys ) {
         setData( sourceName, "parseMode", "journeys" );
     } else if ( request.parseMode == ParseForStopSuggestions ) {
-=======
-    setData( sourceName, "serviceProvider", accessor->info()->serviceProvider() );
-    setData( sourceName, "count", stops.count() );
-    setData( sourceName, "requestUrl", requestUrl );
-    if ( requestInfo->parseMode == ParseForDeparturesArrivals ) {
-        setData( sourceName, "parseMode", "departures" );
-    } else if ( requestInfo->parseMode == ParseForJourneys ) {
-        setData( sourceName, "parseMode", "journeys" );
-    } else if ( requestInfo->parseMode == ParseForStopSuggestions ) {
->>>>>>> f8f06cc5
         setData( sourceName, "parseMode", "stopSuggestions" );
     }
     setData( sourceName, "receivedData", "stopList" );
     setData( sourceName, "receivedPossibleStopList", true );
     setData( sourceName, "error", false );
     setData( sourceName, "updated", QDateTime::currentDateTime() );
-<<<<<<< HEAD
 
 //     if ( deleteStopInfos ) {
 //         qDeleteAll( stops ); TODO
@@ -1389,13 +1076,13 @@
 }
 
 void PublicTransportEngine::errorParsing( ServiceProvider *provider,
-        ErrorCode errorType, const QString &errorString,
+        ErrorCode errorCode, const QString &errorString,
         const QUrl &requestUrl, const AbstractRequest *request )
 {
     Q_UNUSED( provider );
     kDebug() << "Error while parsing" << requestUrl //<< request->serviceProvider
              << "\n  sourceName =" << request->sourceName << request->dataType << request->parseMode;
-    kDebug() << errorType << errorString;
+    kDebug() << errorCode << errorString;
 
     // Remove erroneous source from running sources list
     m_runningSources.removeOne( request->sourceName );
@@ -1409,28 +1096,6 @@
     } else if ( request->parseMode == ParseForJourneys ) {
         setData( sourceName, "parseMode", "journeys" );
     } else if ( request->parseMode == ParseForStopSuggestions ) {
-=======
-}
-
-void PublicTransportEngine::errorParsing( TimetableAccessor *accessor,
-        ErrorCode errorCode, const QString &errorString,
-        const QUrl &requestUrl, const RequestInfo *requestInfo )
-{
-    const QString sourceName = requestInfo->sourceName;
-    kDebug() << "Error while parsing" << requestUrl << accessor->info()->serviceProvider()
-             << "\n  sourceName =" << requestInfo->sourceName << requestInfo->dataType
-             << requestInfo->parseMode;
-    kDebug() << errorCode << errorString;
-
-    setData( sourceName, "serviceProvider", accessor->info()->serviceProvider() );
-    setData( sourceName, "count", 0 );
-    setData( sourceName, "requestUrl", requestUrl );
-    if ( requestInfo->parseMode == ParseForDeparturesArrivals ) {
-        setData( sourceName, "parseMode", "departures" );
-    } else if ( requestInfo->parseMode == ParseForJourneys ) {
-        setData( sourceName, "parseMode", "journeys" );
-    } else if ( requestInfo->parseMode == ParseForStopSuggestions ) {
->>>>>>> f8f06cc5
         setData( sourceName, "parseMode", "stopSuggestions" );
     }
     setData( sourceName, "receivedData", "nothing" );
@@ -1440,20 +1105,20 @@
     setData( sourceName, "updated", QDateTime::currentDateTime() );
 }
 
-void PublicTransportEngine::progress( TimetableAccessor *accessor, qreal progress,
-        const QString &jobDescription, const QUrl &requestUrl, const RequestInfo *requestInfo )
-{
-    const QString sourceName = requestInfo->sourceName;
-    setData( sourceName, "serviceProvider", accessor->info()->serviceProvider() );
+void PublicTransportEngine::progress( ServiceProvider *provider, qreal progress,
+        const QString &jobDescription, const QUrl &requestUrl, const AbstractRequest *request )
+{
+    const QString sourceName = request->sourceName;
+    setData( sourceName, "serviceProvider", provider->id() );
     setData( sourceName, "count", 0 );
     setData( sourceName, "progress", progress );
     setData( sourceName, "jobDescription", jobDescription );
     setData( sourceName, "requestUrl", requestUrl );
-    if ( requestInfo->parseMode == ParseForDeparturesArrivals ) {
+    if ( request->parseMode == ParseForDeparturesArrivals ) {
         setData( sourceName, "parseMode", "departures" );
-    } else if ( requestInfo->parseMode == ParseForJourneys ) {
+    } else if ( request->parseMode == ParseForJourneys ) {
         setData( sourceName, "parseMode", "journeys" );
-    } else if ( requestInfo->parseMode == ParseForStopSuggestions ) {
+    } else if ( request->parseMode == ParseForStopSuggestions ) {
         setData( sourceName, "parseMode", "stopSuggestions" );
     }
     setData( sourceName, "receivedData", "nothing" );
@@ -1468,77 +1133,49 @@
     }
 
     // Data source stays up to date for max(UPDATE_TIMEOUT, minFetchWait) seconds
-<<<<<<< HEAD
     QVariantHash dataSource = m_dataSources[ nonAmbiguousName ].toHash();
 
-    ServiceProvider *provider;
     QString providerId = dataSource[ "serviceProvider" ].toString();
     if ( providerId.isEmpty() ) {
         kWarning() << "Internal error: Service provider unknown"; // Could get provider id from <name>
         return false;
     }
-    if ( m_providers.contains(providerId) ) {
-        provider = m_providers.value( providerId );
-    } else {
-        provider = ServiceProvider::getSpecificProvider( providerId );
-        m_providers.insert( providerId, provider );
-    }
-    Q_ASSERT( provider );
-=======
-    const QVariantHash dataSource = m_dataSources[ name ].toHash();
-
-    const QString serviceProvider = dataSource[ "serviceProvider" ].toString();
-    TimetableAccessor *accessor = getSpecificAccessor( serviceProvider );
->>>>>>> f8f06cc5
+    ServiceProvider *provider = providerFromId( providerId );
+    if ( !provider ) {
+        return false;
+    }
 
     QDateTime downloadTime = m_nextDownloadTimeProposals[ stripDateAndTimeValues(nonAmbiguousName) ];
     int minForSufficientChanges = downloadTime.isValid()
             ? QDateTime::currentDateTime().secsTo( downloadTime ) : 0;
     int minFetchWait;
-<<<<<<< HEAD
 
     // If delays are available set maximum fetch wait
-    if ( provider->features().contains("Delay") && dataSource["delayInfoAvailable"].toBool() ) {
-        minFetchWait = qBound((int)MIN_UPDATE_TIMEOUT, minForSufficientChanges,
-                              (int)MAX_UPDATE_TIMEOUT_DELAY );
-=======
     const int secsSinceLastUpdate = dataSource["updated"].toDateTime().secsTo(
                                     QDateTime::currentDateTime() );
-    if ( accessor->type() == GtfsAccessor ) {
+    if ( provider->type() == GtfsProvider ) {
         // Update GTFS accessors once a week
         // TODO: Check for an updated GTFS feed every X seconds, eg. once an hour
-        TimetableAccessorGeneralTransitFeed *gtfsAccessor =
-                qobject_cast<TimetableAccessorGeneralTransitFeed*>( accessor );
-        kDebug() << "Wait time until next update from GTFS accessor:"
+        ServiceProviderGtfs *gtfsAccessor =
+                qobject_cast<ServiceProviderGtfs*>( provider );
+        kDebug() << "Wait time until next update from GTFS provider:"
                  << KGlobal::locale()->prettyFormatDuration(1000 *
                     (gtfsAccessor->isRealtimeDataAvailable()
                      ? 60 - secsSinceLastUpdate : 60 * 60 * 24 - secsSinceLastUpdate));
         return gtfsAccessor->isRealtimeDataAvailable()
                 ? secsSinceLastUpdate < 60 // Update maximally once a minute if realtime data is available
                 : secsSinceLastUpdate < 60 * 60 * 24; // Update GTFS feed once a day without realtime data
->>>>>>> f8f06cc5
+    } else if ( provider->features().contains("Delay") && dataSource["delayInfoAvailable"].toBool() ) {
+        minFetchWait = qBound((int)MIN_UPDATE_TIMEOUT, minForSufficientChanges,
+                              (int)MAX_UPDATE_TIMEOUT_DELAY );
     } else {
-        // If delays are available set maximum fetch wait
-        if ( accessor->features().contains("Delay") && dataSource["delayInfoAvailable"].toBool() ) {
-            minFetchWait = qBound((int)MIN_UPDATE_TIMEOUT, minForSufficientChanges,
-                                (int)MAX_UPDATE_TIMEOUT_DELAY );
-        } else {
-            minFetchWait = qMax( minForSufficientChanges, MIN_UPDATE_TIMEOUT );
-        }
-
-<<<<<<< HEAD
+        minFetchWait = qMax( minForSufficientChanges, MIN_UPDATE_TIMEOUT );
+    }
+
     minFetchWait = qMax( minFetchWait, provider->minFetchWait() );
     kDebug() << "Wait time until next download:"
-             << ((minFetchWait - dataSource["updated"].toDateTime().secsTo(
-                 QDateTime::currentDateTime())) / 60 ) << "min";
-=======
-        minFetchWait = qMax( minFetchWait, accessor->info()->minFetchWait() );
-        kDebug() << "Wait time until next download:"
-                 << ((minFetchWait - secsSinceLastUpdate) / 60) << "min";
->>>>>>> f8f06cc5
-
-        return secsSinceLastUpdate < minFetchWait;
-    }
+             << ((minFetchWait - secsSinceLastUpdate) / 60) << "min";
+    return secsSinceLastUpdate < minFetchWait;
 }
 
 // This does the magic that allows Plasma to load
