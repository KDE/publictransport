/*
 *   Copyright 2011 Friedrich Pülz <fpuelz@gmx.de>
 *
 *   This program is free software; you can redistribute it and/or modify
 *   it under the terms of the GNU Library General Public License as
 *   published by the Free Software Foundation; either version 2 or
 *   (at your option) any later version.
 *
 *   This program is distributed in the hope that it will be useful,
 *   but WITHOUT ANY WARRANTY; without even the implied warranty of
 *   MERCHANTABILITY or FITNESS FOR A PARTICULAR PURPOSE.  See the
 *   GNU General Public License for more details
 *
 *   You should have received a copy of the GNU Library General Public
 *   License along with this program; if not, write to the
 *   Free Software Foundation, Inc.,
 *   51 Franklin Street, Fifth Floor, Boston, MA  02110-1301, USA.
 */

// Header
#include "departureinfo.h"

// Own includes
#include "global.h"

// KDE includes
#include <KDebug>

<<<<<<< HEAD
PublicTransportInfo::PublicTransportInfo(QObject* parent): QObject(parent)
{
}

PublicTransportInfo::~PublicTransportInfo()
{
}

PublicTransportInfo::PublicTransportInfo( const QHash< TimetableInformation, QVariant >& data,
                                          QObject *parent )
    : QObject(parent), m_data(data)
=======
PublicTransportInfo::PublicTransportInfo( const QHash< TimetableInformation, QVariant >& data,
                                          Corrections corrections )
    : QHash<TimetableInformation, QVariant>(data)
>>>>>>> f8f06cc5
{
    m_isValid = false;

    // Insert -1 as Delay if none is given (-1 means "no delay information available")
    if ( !contains(Delay) ) {
        insert( Delay, -1 );
    }

    if ( corrections.testFlag(DeduceMissingValues) ) {
        // Try to deduct operator from vehicle type
        if ( contains(TypeOfVehicle) && value(TypeOfVehicle).canConvert(QVariant::String) ) {
            // Try to get operator from vehicle type string if no operator is given
            const QString vehicleType = value(TypeOfVehicle).toString();
            if ( !contains(Operator) || (value(Operator).canConvert(QVariant::String)
                                      && value(Operator).toString().isEmpty()) )
            {
                // Operator not available or empty, try to get it from the vehicle type string
                QString sOperator = operatorFromVehicleTypeString( vehicleType );
                if ( !sOperator.isNull() ) {
                    insert( Operator, sOperator );
                }
            }
        }

<<<<<<< HEAD
        insert( RouteTimes, times );
    }

    // Convert vehicle types given as string to the associated enumerable value
    if ( contains(TypeOfVehicle) && value(TypeOfVehicle).canConvert(QVariant::String) ) {
        QString vehicleType = value(TypeOfVehicle).toString();
        insert( TypeOfVehicle, getVehicleTypeFromString(vehicleType) );

        // Try to get operator from vehicle type string if no operator is given
        if ( !contains(Operator) || (value(Operator).canConvert(QVariant::String)
                                     && value(Operator).toString().isEmpty()) )
        {
            QString sOperator = operatorFromVehicleTypeString( vehicleType );
            if ( !sOperator.isNull() ) {
                insert( Operator, sOperator );
=======
        // Fix transport line string and try to get vehicle type and/or operator from it
        if ( contains(TransportLine) ) {
            const QString sTransportLine = value(TransportLine).toString();

            // Try to get operator from transport line string if no operator is given
            if ( !contains(Operator) || (value(Operator).canConvert(QVariant::String)
                                    && value(Operator).toString().isEmpty()) )
            {
                QRegExp rx( "^[abcdefghijklmnopqrstuvwxyz]+", Qt::CaseInsensitive );
                if ( rx.indexIn(sTransportLine) != -1 ) {
                    QString sOperator = operatorFromVehicleTypeString( rx.cap() );
                    if ( !sOperator.isNull() ) {
                        insert( Operator, sOperator );
                    }
                }
>>>>>>> f8f06cc5
            }

            // Try to get vehicle type from transport line string if no vehicle type is given
            if ( !contains(TypeOfVehicle) || value(TypeOfVehicle) == Unknown ) {
                if ( sTransportLine.contains("F&#228;hre") ) {
                    insert( TypeOfVehicle, Ferry );
                } else {
                    QRegExp rx = QRegExp( "^(bus|tro|tram|str|s|u|m)\\s*", Qt::CaseInsensitive );
                    rx.indexIn( sTransportLine );
                    insert( TypeOfVehicle, rx.cap() );
                }
            }
        }

        // Guess date value if none is given,
        // this could produce wrong dates (better give DepartureDate in scripts)
        if ( !contains(DepartureDate) && contains(DepartureTime) ) {
            QTime departureTime = value( DepartureTime ).toTime();
            if ( departureTime < QTime::currentTime().addSecs(-5 * 60) ) {
                kDebug() << "Guessed DepartureDate as tomorrow";
                insert( DepartureDate, QDate::currentDate().addDays(1) );
            } else {
                kDebug() << "Guessed DepartureDate as today";
                insert( DepartureDate, QDate::currentDate() );
            }
    //         insert( DepartureYear, value(DepartureDate).toDate().year() ); TEST not needed? maybe use DepartureYear as comine-correction to DepartureDate
        }
    }

    if ( corrections.testFlag(CombineToPreferredValueType) ) {
        // Combine DepartureHour and DepartureMinute to DepartureTime
        if ( !contains(DepartureTime) ) {
            insert( DepartureTime, QTime(value(DepartureHour).toInt(),
                                         value(DepartureMinute).toInt()) );
        }
    }

<<<<<<< HEAD
    // Convert date value from string if not given as date
    if ( !contains(DepartureDateTime) ) {
        if ( contains(DepartureTime) ) {
            const QTime time = value( DepartureTime ).toTime();
            QDate date;
            if ( contains(DepartureDate) ) {
                date = value( DepartureDate ).toDate();
            } else if ( time < QTime::currentTime().addSecs(-5 * 60) ) {
                kDebug() << "Guessed DepartureDate as tomorrow";
                date = QDate::currentDate().addDays( 1 );
            } else {
                kDebug() << "Guessed DepartureDate as today";
                date = QDate::currentDate();
            }
            insert( DepartureDateTime, QDateTime(date, time) );
            remove( DepartureDate );
            remove( DepartureTime );
        } else {
            kDebug() << "No DepartureDateTime or DepartureTime information given";
        }
    }
//     if ( contains(DepartureDate) && (!value(DepartureDate).canConvert(QVariant::Date)
//                 || !value(DepartureDate).toDate().isValid()) )
//     {
//         if ( value(DepartureDate).canConvert(QVariant::String) ) {
//             QString sDate = value(DepartureDate).toString();
//             insert( DepartureDate, QDate::fromString(sDate, "dd.MM.yyyy") );
//
//             if ( !value(DepartureDate).toDate().isValid() ) {
//                 int currentYear = QDate::currentDate().year();
//                 QDate date = QDate::fromString( sDate, "dd.MM.yy" );
//                 if ( date.year() <= currentYear - 99 ) {
//                     date.setDate( currentYear, date.month(), date.day() );
//                 }
//
//                 insert( DepartureDate, date );
//             }
//         } else {
//             kDebug() << "Departure date is in wrong format:" << value( DepartureDate );
//             remove( DepartureDate );
//         }
//     }

//     // Guess date value if none is given,
//     // this could produce wrong dates (better give DepartureDate in scripts)
//     if ( contains(DepartureTime) && !contains(DepartureDate) ) {
//         QTime departureTime = QTime( value(DepartureHour).toInt(),
//                                      value(DepartureMinute).toInt() );
//         if ( departureTime < QTime::currentTime().addSecs(-5 * 60) ) {
//             kDebug() << "Guessed DepartureDate as tomorrow";
//             insert( DepartureDate, QDate::currentDate().addDays(1) );
//         } else {
//             kDebug() << "Guessed DepartureDate as today";
//             insert( DepartureDate, QDate::currentDate() );
//         }
//         insert( DepartureYear, value(DepartureDate).toDate().year() );
//     }
}

JourneyInfo::JourneyInfo( const QHash< TimetableInformation, QVariant >& data, QObject *parent )
        : PublicTransportInfo( data, parent )
{
    if ( contains(TypesOfVehicleInJourney) ) {
        QVariantList vehicleTypes;

        if ( value(TypesOfVehicleInJourney).canConvert(QVariant::StringList) ) {
            QStringList strings = value( TypesOfVehicleInJourney ).toStringList();
            foreach( const QString &str, strings ) {
                int vehicleType = static_cast<int>( getVehicleTypeFromString(str) );
                if ( !vehicleTypes.contains( vehicleType ) ) {
                    vehicleTypes << vehicleType;
                }
            }
        } else if ( value(TypesOfVehicleInJourney).canConvert(QVariant::List) ) {
            QVariantList vars = value( TypesOfVehicleInJourney ).toList();
            foreach( const QVariant &var, vars ) {
                if ( var.canConvert(QVariant::Int) ) {
                    int vehicleType = var.toInt();
                    if ( !vehicleTypes.contains( vehicleType ) ) {
                        vehicleTypes << vehicleType;
=======
    if ( corrections.testFlag(ConvertValuesToCorrectFormat) ) {
        // Convert route times list to a list of QTime objects (from string and time objects)
        if ( contains(RouteTimes) ) {
            if ( value(RouteTimes).canConvert(QVariant::List) ) {
                QVariantList times;
                QVariantList vars = value( RouteTimes ).toList();
                foreach ( const QVariant &var, vars ) {
                    // Convert from QVariant to QTime
                    if ( var.canConvert(QVariant::Time) && var.toTime().isValid() ) {
                        times << var.toTime();
                    } else if ( var.canConvert(QVariant::String) ) {
                        times << QTime::fromString( var.toString().trimmed(), "hh:mm" );
                    }
                }

                insert( RouteTimes, times );
            } else {
                // No list of values given for RouteTimes, remove the invalid value
                kDebug() << "RouteTimes value is invalid (not a list of values): "
                         << value(RouteTimes);
                remove( RouteTimes );
            }
        }

        // Convert vehicle types given as strings to the associated enumerable values
        if ( contains(TypeOfVehicle) && value(TypeOfVehicle).canConvert(QVariant::String) ) {
            insert( TypeOfVehicle, getVehicleTypeFromString(value(TypeOfVehicle).toString()) );
        }

        // Convert date value from string if not given as date
        if ( contains(DepartureDate) && (!value(DepartureDate).canConvert(QVariant::Date)
                                      || !value(DepartureDate).toDate().isValid()) )
        {
            if ( value(DepartureDate).canConvert(QVariant::String) ) {
                QString sDate = value(DepartureDate).toString();
                QDate date = QDate::fromString( sDate, "dd.MM.yyyy" );
                if ( !date.isValid() ) {
                    int currentYear = QDate::currentDate().year();
                    date = QDate::fromString( sDate, "dd.MM.yy" );
                    if ( date.year() <= currentYear - 99 ) {
                        date.setDate( currentYear, date.month(), date.day() );
>>>>>>> f8f06cc5
                    }
                }
                insert( DepartureDate, date );
            } else {
                kDebug() << "Departure date is in wrong format:" << value( DepartureDate );
                remove( DepartureDate );
            }
        }

        // Convert departure time from string value
        if ( contains(DepartureTime) ) {
            QVariant timeValue = value( DepartureTime );
            if ( !timeValue.canConvert(QVariant::Time) ) {
                // Value for DepartureTime is not QTime, read string
                QTime departureTime = QTime::fromString( timeValue.toString(), "hh:mm:ss" );
                if ( !departureTime.isValid() ) {
                    departureTime = QTime::fromString( timeValue.toString(), "hh:mm" );
                }
                insert( DepartureTime, departureTime );
            }
        }

        if ( contains(TransportLine) ) {
            // Fix transport line string, eg. do not repeat vehicle type name
            const QString sTransportLine = value(TransportLine).toString().trimmed()
                    .remove( QRegExp("^(bus|tro|tram|str)", Qt::CaseInsensitive) )
                    .replace( QRegExp("\\s{2,}"), " " );
            insert( TransportLine, sTransportLine );
        }
    }
}

JourneyInfo::JourneyInfo( const QHash< TimetableInformation, QVariant >& data,
                          Corrections corrections )
        : PublicTransportInfo( data, corrections )
{
    if ( corrections.testFlag(DeduceMissingValues) ) {
        // Guess arrival date value if none is given,
        // this could produce wrong dates (better give ArrivalDate eg. in scripts)
        if ( !contains(ArrivalDate) && contains(ArrivalTime) ) {
            QTime arrivalTime = value(ArrivalTime).toTime();
            if ( arrivalTime < QTime::currentTime().addSecs(-5 * 60) ) {
                insert( ArrivalDate, QDate::currentDate().addDays(1) );
            } else {
                insert( ArrivalDate, QDate::currentDate() );
            }
        }
    }

    if ( corrections.testFlag(ConvertValuesToCorrectFormat) ) {
        // Convert TypesOfVehicleInJourney value from a string list or integer list
        // into a list of valid, distinct VehicleType values
        if ( contains(TypesOfVehicleInJourney) ) {
            QVariantList vehicleTypes;
            if ( value(TypesOfVehicleInJourney).canConvert(QVariant::StringList) ) {
                QStringList strings = value( TypesOfVehicleInJourney ).toStringList();
                foreach( const QString &str, strings ) {
                    int vehicleType = static_cast<int>( getVehicleTypeFromString(str) );
                    if ( !vehicleTypes.contains(vehicleType) ) {
                        vehicleTypes << vehicleType;
                    }
                }
            } else if ( value(TypesOfVehicleInJourney).canConvert(QVariant::List) ) {
                QVariantList vars = value( TypesOfVehicleInJourney ).toList();
                foreach( const QVariant &var, vars ) {
                    if ( var.canConvert(QVariant::Int) ) {
                        int vehicleType = var.toInt();
                        if ( !vehicleTypes.contains(vehicleType) ) {
                            vehicleTypes << vehicleType;
                        }
                    }
                }
            }

            insert( TypesOfVehicleInJourney, vehicleTypes );
        }

        // Convert RouteTypesOfVehicles value from a string list or integer list
        // into a list of valid, distinct VehicleType values
        if ( contains(RouteTypesOfVehicles) ) {
            QVariantList vehicleTypes;
            if ( value(RouteTypesOfVehicles).canConvert(QVariant::StringList) ) {
                QStringList strings = value( RouteTypesOfVehicles ).toStringList();
                foreach( const QString &str, strings ) {
                    vehicleTypes << static_cast<int>( getVehicleTypeFromString(str) );
                }
            } else if ( value(RouteTypesOfVehicles).canConvert(QVariant::List) ) {
                QVariantList vars = value( RouteTypesOfVehicles ).toList();
                foreach( const QVariant &var, vars ) {
                    if ( var.canConvert(QVariant::Int) ) {
                        vehicleTypes << var.toInt();
                    }
                }
            }

            insert( RouteTypesOfVehicles, vehicleTypes );
        }

<<<<<<< HEAD
    if ( contains(Duration) && value(Duration).toInt() <= 0
         && value(Duration).canConvert(QVariant::String) )
    {
        QString duration = value( Duration ).toString();
        QTime timeDuration = QTime::fromString( duration, "hh:mm" );
        if ( timeDuration.isValid() ) {
            int minsDuration = QTime( 0, 0 ).secsTo( timeDuration ) / 60;
            insert( Duration, minsDuration );
        }
    }
    if ( !contains(ArrivalDateTime) ) {
        if ( contains(ArrivalTime) ) {
            const QTime time = value( ArrivalTime ).toTime();
            QDate date;
            if ( contains(ArrivalDate) ) {
                date = value( ArrivalDate ).toDate();
            } else if ( time < QTime::currentTime().addSecs(-5 * 60) ) {
                kDebug() << "Guessed ArrivalDate as tomorrow";
                date = QDate::currentDate().addDays( 1 );
            } else {
                kDebug() << "Guessed ArrivalDate as today";
                date = QDate::currentDate();
            }
            insert( ArrivalDateTime, QDateTime(date, time) );
            remove( ArrivalDate );
            remove( ArrivalTime );
        } else {
            kDebug() << "No ArrivalDateTime or ArrivalTime information given";
        }
    }
    if ( value(Duration).toInt() <= 0 && contains(DepartureDateTime) && contains(ArrivalDateTime) ) {
        QDateTime departure = value( DepartureDateTime ).toDateTime();
        QDateTime arrival = value( ArrivalDateTime ).toDateTime();
        int minsDuration = departure.secsTo( arrival ) / 60;
        if ( minsDuration < 0 ) {
            kDebug() << "Calculated duration is negative" << minsDuration
                     << "departure" << departure << "arrival" << arrival;
            insert( Duration, -1 );
        } else {
            insert( Duration, minsDuration );
=======
        // Fix transport line strings in RouteTransportLines, eg. do not repeat vehicle type name
        if ( contains(RouteTransportLines) ) {
            QStringList transportLines = value( RouteTransportLines ).toStringList();
            for ( int i = 0; i < transportLines.count(); ++i ) {
                transportLines[i] = transportLines[i].trimmed()
                        .remove( QRegExp("^(bus|tro|tram|str)", Qt::CaseInsensitive) )
                        .replace( QRegExp("\\s{2,}"), " " ).trimmed();
            }
            insert( RouteTransportLines, transportLines );
        }

        // Convert date value from string if not given as date
        if ( contains(ArrivalDate) && (!value(ArrivalDate).canConvert(QVariant::Date)
                                    || !value(ArrivalDate).toDate().isValid()) )
        {
            if ( value(ArrivalDate).canConvert(QVariant::String) ) {
                const QString sDate = value(ArrivalDate).toString();
                QDate date = QDate::fromString( sDate, "dd.MM.yyyy" );

                if ( !date.isValid() ) {
                    int currentYear = QDate::currentDate().year();
                    date = QDate::fromString( sDate, "dd.MM.yy" );
                    if ( date.year() <= currentYear - 99 ) {
                        date.setDate( currentYear, date.month(), date.day() );
                    }
                }
                insert( ArrivalDate, date );
            } else {
                kDebug() << "Arrival date is in wrong format:" << value(ArrivalDate);
                remove( ArrivalDate );
            }
        }

        // Convert arrival time from string value
        if ( contains(ArrivalTime) ) {
            const QVariant timeValue = value( ArrivalTime );
            if ( !timeValue.canConvert(QVariant::Time) ) {
                // Value for DepartureTime is not QTime, read string
                QTime arrivalTime = QTime::fromString( timeValue.toString(), "hh:mm:ss" );
                if ( !arrivalTime.isValid() ) {
                    arrivalTime = QTime::fromString( timeValue.toString(), "hh:mm" );
                }
                insert( ArrivalTime, arrivalTime );
            }
>>>>>>> f8f06cc5
        }

        // Convert duration value given as string in "h:mm" format to minutes
        if ( contains(Duration) && value(Duration).toInt() <= 0 &&
             value(Duration).canConvert(QVariant::String) )
        {
            QString duration = value( Duration ).toString();
            QTime timeDuration = QTime::fromString( duration, "h:mm" );
            if ( timeDuration.isValid() ) {
                const int minsDuration = QTime( 0, 0 ).secsTo( timeDuration ) / 60;
                insert( Duration, minsDuration );
            }
        }

        // Convert route departure time values to QTime
        if ( contains(RouteTimesDeparture) ) {
            QVariantList times;
            if ( value(RouteTimesDeparture).canConvert(QVariant::StringList) ) {
                QStringList strings = value( RouteTimesDeparture ).toStringList();
                foreach( const QString &str, strings ) {
                    times << QTime::fromString( str.trimmed(), "hh:mm" );
                }
            } else if ( value(RouteTimesDeparture).canConvert(QVariant::List) ) {
                QVariantList vars = value( RouteTimesDeparture ).toList();
                foreach( const QVariant &var, vars ) {
                    times << var.toTime();
                }
            }

            insert( RouteTimesDeparture, times );
        }

        // Convert route arrival time values to QTime
        if ( contains(RouteTimesArrival) ) {
            QVariantList times;
            if ( value(RouteTimesArrival).canConvert(QVariant::StringList) ) {
                QStringList strings = value( RouteTimesArrival ).toStringList();
                foreach( const QString &str, strings ) {
                    times << QTime::fromString( str.trimmed(), "hh:mm" );
                }
            } else if ( value(RouteTimesArrival).canConvert(QVariant::List) ) {
                QVariantList vars = value( RouteTimesArrival ).toList();
                foreach( const QVariant &var, vars ) {
                    times << var.toTime();
                }
            }

            insert( RouteTimesArrival, times );
        }
    }

    if ( corrections.testFlag(CombineToPreferredValueType) ) {
        if ( !contains(ArrivalTime) ) {
            // No ArrivalTime value, create it from ArrivalHour and ArrivalMinute values
            insert( ArrivalTime, QTime(value(ArrivalHour).toInt(), value(ArrivalMinute).toInt()) );
        }

        // If the duration value is invalid, but there are departure and arrival date and time
        // values available, calculate the duration between departure and arrival
        if ( value(Duration).toInt() <= 0 && contains(DepartureDate) && contains(DepartureTime) &&
             contains(ArrivalDate) && contains(ArrivalTime) )
        {
            QDateTime departure( value(DepartureDate).toDate(), value(ArrivalTime).toTime() );
            QDateTime arrival( value(ArrivalDate).toDate(), value(ArrivalTime).toTime() );
            int minsDuration = departure.secsTo( arrival ) / 60;
            if ( minsDuration < 0 ) {
                kDebug() << "Calculated duration is negative" << minsDuration
                        << "departure" << departure << "arrival" << arrival;
                insert( Duration, -1 );
            } else {
                insert( Duration, minsDuration );
            }
        }
    }

<<<<<<< HEAD
    m_isValid = contains( DepartureDateTime ) && contains( ArrivalDateTime )
            && contains( StartStopName ) && contains( TargetStopName );
}

StopInfo::StopInfo( QObject *parent ) : PublicTransportInfo(parent)
{
    m_isValid = false;
}

StopInfo::StopInfo( const QHash< TimetableInformation, QVariant >& data, QObject *parent )
    : PublicTransportInfo(parent)
=======
    m_isValid = contains( DepartureTime ) && contains( ArrivalTime )
             && contains( StartStopName ) && contains( TargetStopName );
}

StopInfo::StopInfo( const QHash< TimetableInformation, QVariant >& data )
    : QHash<TimetableInformation, QVariant>(data)
>>>>>>> f8f06cc5
{
    m_data.unite( data );
    m_isValid = contains( StopName );
}

StopInfo::StopInfo( const QString& name, const QString& id, int weight, const QString& city,
<<<<<<< HEAD
                    const QString& countryCode,  QObject *parent  ) : PublicTransportInfo(parent)
=======
                    const QString& countryCode )
>>>>>>> f8f06cc5
{
    insert( StopName, name );
    if ( !id.isNull() ) {
        insert( StopID, id );
    }
    if ( !city.isNull() ) {
        insert( StopCity, city );
    }
    if ( !countryCode.isNull() ) {
        insert( StopCountryCode, countryCode );
    }
    if ( weight != -1 ) {
        insert( StopWeight, weight );
    }

    m_isValid = !name.isEmpty();
}

<<<<<<< HEAD
DepartureInfo::DepartureInfo( QObject *parent ) : PublicTransportInfo(parent)
{
    m_isValid = false;
}

DepartureInfo::DepartureInfo( const TimetableData &data,  QObject *parent )
        : PublicTransportInfo( data, parent )
{
    if ( (contains(RouteStops) || contains(RouteTimes)) &&
         value(RouteTimes).toList().count() != value(RouteStops).toStringList().count() )
    {
        int difference = value(RouteStops).toList().count() -
                         value(RouteTimes).toStringList().count();
        if ( difference > 0 ) {
            // More route stops than times, add invalid times
            kDebug() << "The script stored" << difference << "more route stops than route times "
                        "for a departure, invalid route times will be added";
            QVariantList routeTimes = value( RouteTimes ).toList();
            while ( difference > 0 ) {
                routeTimes << QTime();
                --difference;
            }
        } else {
            // More route times than stops, add empty stops
            kDebug() << "The script stored" << -difference << "more route times than route "
                        "stops for a departure, empty route stops will be added";
            QStringList routeStops = value( RouteStops ).toStringList();
            while ( difference < 0 ) {
                routeStops << QString();
                ++difference;
            }
        }
    }

    m_isValid = contains( TransportLine ) && contains( Target ) && contains( DepartureDateTime );
=======
DepartureInfo::DepartureInfo( const QHash<TimetableInformation, QVariant> &data,
                              Corrections corrections )
        : PublicTransportInfo( data, corrections )
{
    m_isValid = contains( TransportLine ) && contains( Target ) && contains( DepartureTime );
>>>>>>> f8f06cc5
}

VehicleType PublicTransportInfo::getVehicleTypeFromString( const QString& sLineType )
{
    QString sLineTypeLower = sLineType.trimmed().toLower();

    // TODO: Remove most special string, eg. german translations like "u-bahn" and
    //       have the scripts only use correct vehicle type strings

    // See http://en.wikipedia.org/wiki/Train_categories_in_Europe
    if ( sLineTypeLower == QLatin1String("subway") ||
            sLineTypeLower == QLatin1String("u-bahn") ||
            sLineTypeLower == QLatin1String("ubahn") ||
            sLineTypeLower == QLatin1String("u") ||
            sLineTypeLower == QLatin1String("rt") || // regio tram TODO Which service provider uses this?
            sLineTypeLower.toInt() == static_cast<int>(Subway) ) {
        return Subway;
    } else if ( sLineTypeLower == QLatin1String("interurban") ||
            sLineTypeLower == QLatin1String("interurbantrain") ||
            sLineTypeLower == QLatin1String("s-bahn") ||
            sLineTypeLower == QLatin1String("sbahn") ||
            sLineTypeLower == QLatin1String("s") ||
            sLineTypeLower == QLatin1String("rsb") || // "regio-s-bahn", TODO move to au_oebb
            sLineTypeLower.toInt() == static_cast<int>(InterurbanTrain) ) {
        return InterurbanTrain;
    } else if ( sLineTypeLower == QLatin1String("tram") ||
            sLineTypeLower == QLatin1String("straßenbahn") ||
            sLineTypeLower == QLatin1String("str") ||
            sLineTypeLower == QLatin1String("stb") || // "stadtbahn", germany
            sLineTypeLower == QLatin1String("dm_train") ||
            sLineTypeLower == QLatin1String("streetcar (tram)") || // for sk_imhd TODO move to the script
            sLineTypeLower.toInt() == static_cast<int>(Tram) ) { //
        return Tram;
    } else if ( sLineTypeLower == QLatin1String("bus") ||
            sLineTypeLower == QLatin1String("dm_bus") ||
            sLineTypeLower == QLatin1String("express bus") || // for sk_imhd
            sLineTypeLower == QLatin1String("night line - bus") || // for sk_imhd TODO move to the script
            sLineTypeLower.toInt() == static_cast<int>(Bus) ) {
        return Bus;
    } else if ( sLineTypeLower == QLatin1String("metro") ||
            sLineTypeLower == QLatin1String("m") ||
            sLineTypeLower.toInt() == static_cast<int>(Metro) ) {
        return Metro;
    } else if ( sLineTypeLower == QLatin1String("trolleybus") ||
            sLineTypeLower == QLatin1String("tro") ||
            sLineTypeLower == QLatin1String("trolley bus") ||
            sLineTypeLower.startsWith(QLatin1String("trolleybus")) || // for sk_imhd
            sLineTypeLower.toInt() == static_cast<int>(TrolleyBus) ) {
        return TrolleyBus;
    } else if ( sLineTypeLower == QLatin1String("regionaltrain") ||
            sLineTypeLower == QLatin1String("regional") ||
            sLineTypeLower == QLatin1String("rb") || // Regional, "RegionalBahn", germany
            sLineTypeLower == QLatin1String("me") || // "Metronom", germany
            sLineTypeLower == QLatin1String("mer") || // "Metronom", germany
            sLineTypeLower == QLatin1String("mr") || // "Märkische Regiobahn", germany
            sLineTypeLower == QLatin1String("erb") || // "EuroBahn", germany
            sLineTypeLower == QLatin1String("wfb") || // "WestfalenBahn", germany
            sLineTypeLower == QLatin1String("nwb") || // "NordWestBahn", germany
            sLineTypeLower == QLatin1String("osb") || // "Ortenau-S-Bahn GmbH" (no interurban train), germany
            sLineTypeLower == QLatin1String("r") || // austria, switzerland
            sLineTypeLower == QLatin1String("os") || // czech, "Osobní vlak", basic local (stopping) trains
            sLineTypeLower.toInt() == static_cast<int>(RegionalTrain) ) {
        return RegionalTrain;
    } else if ( sLineTypeLower == QLatin1String("regionalexpresstrain") ||
            sLineTypeLower == QLatin1String("regionalexpress") ||
            sLineTypeLower == QLatin1String("re") || // RegionalExpress
            sLineTypeLower == QLatin1String("rer") || // france, Reseau Express Regional
            sLineTypeLower == QLatin1String("sp") || // czech, "Spěšný vlak", semi-fast trains (Eilzug)
            sLineTypeLower == QLatin1String("zr") || // slovakia, "Zrýchlený vlak", train serving almost all stations en route fast
            sLineTypeLower == QLatin1String("regional express trains") || // used by gares-en-mouvement.com (france)
            sLineTypeLower.toInt() == static_cast<int>(RegionalExpressTrain) ) {
        return RegionalExpressTrain;
    } else if ( sLineTypeLower == QLatin1String("interregionaltrain") ||
            sLineTypeLower == QLatin1String("interregional") ||
            sLineTypeLower == QLatin1String("ir") || // InterRegio
            sLineTypeLower == QLatin1String("d") || // schnellzug, swiss
            sLineTypeLower == QLatin1String("ire") ||  // almost a local train (Nahverkehrszug) stopping at few stations; semi-fast
            sLineTypeLower == QLatin1String("er") || // border-crossing local train stopping at few stations; semi-fast
            sLineTypeLower == QLatin1String("ex") || // czech, express trains with no supplementary fare, similar to the German Interregio or also Regional-Express
            sLineTypeLower == QLatin1String("express") ||
            sLineTypeLower.toInt() == static_cast<int>(InterregionalTrain) ) {
        return InterregionalTrain;
    } else if ( sLineTypeLower == QLatin1String("intercitytrain") ||
            sLineTypeLower == QLatin1String("eurocitytrain") ||
            sLineTypeLower == QLatin1String("intercity") ||
            sLineTypeLower == QLatin1String("eurocity") ||
            sLineTypeLower == QLatin1String("ec_ic") || // Eurocity / Intercity
            sLineTypeLower == QLatin1String("ic") || // Intercity
            sLineTypeLower == QLatin1String("ec") || // Eurocity
            sLineTypeLower == QLatin1String("cnl") || // CityNightLine
            sLineTypeLower == QLatin1String("en") || // EuroNight
            sLineTypeLower == QLatin1String("nz") || // "Nachtzug"
            sLineTypeLower == QLatin1String("icn") || // national long-distance train with tilting technology
            sLineTypeLower.toInt() == static_cast<int>(IntercityTrain) ) {
        return IntercityTrain;
    } else if ( sLineTypeLower == QLatin1String("highspeedtrain") ||
            sLineTypeLower == QLatin1String("highspeed") ||
            sLineTypeLower == QLatin1String("ice") || // germany
            sLineTypeLower == QLatin1String("tgv") ||  // france
            sLineTypeLower == QLatin1String("tha") ||  // thalys
            sLineTypeLower == QLatin1String("hst") || // great britain
            sLineTypeLower == QLatin1String("est") || // eurostar
            sLineTypeLower == QLatin1String("es") || // eurostar, High-speed, tilting trains for long-distance services
            sLineTypeLower.toInt() == static_cast<int>(HighSpeedTrain) ) {
        return HighSpeedTrain;
    } else if ( sLineTypeLower == QLatin1String("feet") ||
            sLineTypeLower == QLatin1String("by feet") ||
            sLineTypeLower == QLatin1String("fu&#223;weg") ||
            sLineTypeLower == QLatin1String("fu&szlig;weg") ||
            sLineTypeLower == QLatin1String("fussweg") ||
            sLineTypeLower == QLatin1String("zu fu&#223;") ||
            sLineTypeLower == QLatin1String("zu fu&szlig;") ||
            sLineTypeLower == QLatin1String("zu fuss") ||
            sLineTypeLower == QLatin1String("&#220;bergang") ||
            sLineTypeLower == QLatin1String("uebergang") ||
            sLineTypeLower == QLatin1String("&uuml;bergang") ||
            sLineTypeLower.toInt() == static_cast<int>(Feet) ) {
        return Feet;
    } else if ( sLineTypeLower == QLatin1String("ferry") ||
            sLineTypeLower == QLatin1String("faehre") ||
            sLineTypeLower.toInt() == static_cast<int>(Ferry) ) {
        return Ferry;
    } else if ( sLineTypeLower == QLatin1String("ship") ||
            sLineTypeLower == QLatin1String("boat") ||
            sLineTypeLower == QLatin1String("schiff") ||
            sLineTypeLower.toInt() == static_cast<int>(Ship) ) {
        return Ship;
    } else if ( sLineTypeLower == QLatin1String("plane") ||
            sLineTypeLower == QLatin1String("air") ||
            sLineTypeLower == QLatin1String("aeroplane") ||
            sLineTypeLower.toInt() == static_cast<int>(Plane) ) {
        return Plane;
    } else {
        return Unknown;
    }
}

QString PublicTransportInfo::operatorFromVehicleTypeString( const QString& sLineType )
{
    QString sLineTypeLower = sLineType.trimmed().toLower();

    if ( sLineTypeLower == QLatin1String("me") ) {
        return "metronom Eisenbahngesellschaft mbH";
    } else if ( sLineTypeLower == QLatin1String("mer") ) {
        return "metronom regional";
    } else if ( sLineTypeLower == QLatin1String("arr") ) {
        return "Arriva";
    } else if ( sLineTypeLower == QLatin1String("abg") ) {
        return "Anhaltische Bahn Gesellschaft mbH";
    } else if ( sLineTypeLower == QLatin1String("abr") ) {
        return "ABELLIO Rail NRW GmbH";
    } else if ( sLineTypeLower == QLatin1String("akn") ) {
        return "AKN Eisenbahn AG";
    } else if ( sLineTypeLower == QLatin1String("alx") ) {
        return "alex (Vogtlandbahn GmbH)";
    } else if ( sLineTypeLower == QLatin1String("bsb") ) {
        return "Breisgau-S-Bahn GmbH";
    } else if ( sLineTypeLower == QLatin1String("byb") ) {
        return "BayernBahn GmbH";
    } else if ( sLineTypeLower == QLatin1String("cb") ) {
        return "City Bahn Chemnitz GmbH";
    } else if ( sLineTypeLower == QLatin1String("cx") ) {
        return "Connex";
    } else if ( sLineTypeLower == QLatin1String("dab") ) {
        return "Daadetalbahn, Züge der Westerwaldbahn GmbH";
    } else if ( sLineTypeLower == QLatin1String("eb") ) {
        return "Erfurter Bahn GmbH";
    } else if ( sLineTypeLower == QLatin1String("erb") ) {
        return "eurobahn Rhenus Keolis GmbH & Co. KG";
    } else if ( sLineTypeLower == QLatin1String("evb") ) {
        return "Eisenbahnen und Verkehrsbetriebe Elbe-Weser GmbH";
    } else if ( sLineTypeLower == QLatin1String("feg") ) {
        return "Freiberger Eisenbahngesellschaft mbH";
    } else if ( sLineTypeLower == QLatin1String("hex") ) {
        return "HarzElbeExpress";
    } else if ( sLineTypeLower == QLatin1String("hlb") ) {
        return "Hessische Landesbahn GmbH, HLB Basis AG, HLB Hessenbahn GmbH";
    } else if ( sLineTypeLower == QLatin1String("hsb") ) {
        return "Harzer Schmalspurbahnen GmbH";
    } else if ( sLineTypeLower == QLatin1String("htb") ) {
        return "HellertalBahn GmbH";
    } else if ( sLineTypeLower == QLatin1String("hzl") ) {
        return "Hohenzollerische Landesbahn AG";
    } else if ( sLineTypeLower == QLatin1String("lb") ) {
        return "Lausitzbahn";
    } else if ( sLineTypeLower == QLatin1String("lx") ) {
        return "Lausitz-Express";
    } else if ( sLineTypeLower == QLatin1String("mbb") ) {
        return "Mecklenburgische Bäderbahn „Molli“ GmbH";
    } else if ( sLineTypeLower == QLatin1String("mel") ) {
        return "Museums-Eisenbahn-Club Losheim";
    } else if ( sLineTypeLower == QLatin1String("mr") ) {
        return "Märkische Regiobahn";
    } else if ( sLineTypeLower == QLatin1String("mrb") ) {
        return "Mitteldeutsche Regiobahn";
    } else if ( sLineTypeLower == QLatin1String("msb") ) {
        return "Mainschleifenbahn";
    } else if ( sLineTypeLower == QLatin1String("nbe") ) {
        return "nordbahn Eisenbahngesellschaft mbH & Co KG";
    } else if ( sLineTypeLower == QLatin1String("neb") ) {
        return "NEB Betriebsgesellschaft mbH";
    } else if ( sLineTypeLower == QLatin1String("neg") ) {
        return "Norddeutsche Eisenbahn Gesellschaft Niebüll GmbH";
    } else if ( sLineTypeLower == QLatin1String("nob") ) {
        return "Nord-Ostsee-Bahn GmbH";
    } else if ( sLineTypeLower == QLatin1String("nwb") ) {
        return "NordWestBahn";
    } else if ( sLineTypeLower == QLatin1String("oe") ) {
        return "Ostdeutsche Eisenbahn GmbH";
    } else if ( sLineTypeLower == QLatin1String("ola") ) {
        return "Ostseeland Verkehr GmbH";
    } else if ( sLineTypeLower == QLatin1String("osb") ) {
        return "Ortenau-S-Bahn GmbH";
    } else if ( sLineTypeLower == QLatin1String("pre") ) {
        return "Eisenbahn-Bau- und Betriebsgesellschaft Pressnitztalbahn mbH";
    } else if ( sLineTypeLower == QLatin1String("peg") ) {
        return "Prignitzer Eisenbahn GmbH";
    } else if ( sLineTypeLower == QLatin1String("rnv") ) {
        return "Rhein-Neckar-Verkehr GmbH";
    } else if ( sLineTypeLower == QLatin1String("rt") ) {
        return "RegioTram KVG Kasseler Verkehrsgesellschaft mbH";
    } else if ( sLineTypeLower == QLatin1String("rtb") ) {
        return "Rurtalbahn GmbH";
    } else if ( sLineTypeLower == QLatin1String("sbb") ) {
        return "SBB GmbH";
    } else if ( sLineTypeLower == QLatin1String("sbe") ) {
        return "Sächsisch-Böhmische Eisenbahngesellschaft mbH";
    } else if ( sLineTypeLower == QLatin1String("sdg") ) {
        return "Sächsische Dampfeisenbahngesellschaft mbH";
    } else if ( sLineTypeLower == QLatin1String("shb") ) {
        return "Schleswig-Holstein-Bahn GmbH";
    } else if ( sLineTypeLower == QLatin1String("soe") ) {
        return "Sächsisch-Oberlausitzer Eisenbahngesellschaft mbH";
    } else if ( sLineTypeLower == QLatin1String("ssb") ) {
        return "Elektrische Bahnen der Stadt Bonn und des Rhein-Sieg-Kreises";
    } else if ( sLineTypeLower == QLatin1String("swb") ) {
        return "Stadtwerke Bonn Verkehrs-GmbH";
    } else if ( sLineTypeLower == QLatin1String("swe") ) {
        return "Südwestdeutsche Verkehrs-AG";
    } else if ( sLineTypeLower == QLatin1String("ubb") ) {
        return "Usedomer Bäderbahn GmbH";
    } else if ( sLineTypeLower == QLatin1String("vbg") ) {
        return "Vogtlandbahn GmbH";
    } else if ( sLineTypeLower == QLatin1String("vec") ) {
        return "vectus Verkehrsgesellschaft mbH";
    } else if ( sLineTypeLower == QLatin1String("via") ) {
        return "VIAS GmbH, Frankfurt/Main";
    } else if ( sLineTypeLower == QLatin1String("vx") ) {
        return "Vogtland-Express, Express-Zug der Vogtlandbahn-GmbH";
    } else if ( sLineTypeLower == QLatin1String("weg") ) {
        return "Württembergische Eisenbahn-Gesellschaft mbH";
    } else if ( sLineTypeLower == QLatin1String("wfb") ) {
        return "WestfalenBahn";
    } else if ( sLineTypeLower == QLatin1String("x") ) {
        return "InterConnex";
    } else if ( sLineTypeLower == QLatin1String("can") ) {
        return "cantus Verkehrsgesellschaft mbH";
    } else if ( sLineTypeLower == QLatin1String("erb") ) {
        return "EuroBahn";
    } else {
        return QString();
    }
}

QDateTime PublicTransportInfo::departure() const
{
<<<<<<< HEAD
    return value( DepartureDateTime ).toDateTime();
=======
    if ( contains(DepartureDate) ) {
        return QDateTime( value(DepartureDate).toDate(), value(DepartureTime).toTime() );
    } else {
        return QDateTime( QDate::currentDate(), value(DepartureTime).toTime() );
    }
>>>>>>> f8f06cc5
}

QString PublicTransportInfo::operatorName() const
{
    return contains( Operator ) ? value( Operator ).toString() : QString();
}

QStringList PublicTransportInfo::routeStops( PublicTransportInfo::StopNameOptions stopNameOptions ) const
{
    switch ( stopNameOptions ) {
    case UseShortenedStopNames:
        return contains(RouteStopsShortened) ? value(RouteStopsShortened).toStringList()
                                             : routeStops(UseFullStopNames);
    case UseFullStopNames:
    default:
        return contains( RouteStops ) ? value( RouteStops ).toStringList() : QStringList();
    }
}

int PublicTransportInfo::routeExactStops() const
{
    return contains( RouteExactStops ) ? value( RouteExactStops ).toInt() : 0;
}

QString DepartureInfo::target( PublicTransportInfo::StopNameOptions stopNameOptions ) const
{
<<<<<<< HEAD
    switch ( stopNameOptions ) {
    case UseShortenedStopNames:
        return contains(TargetShortened) ? value(TargetShortened).toString()
                                         : target(UseFullStopNames);
    case UseFullStopNames:
    default:
        return contains( Target ) ? value( Target ).toString() : QString();
=======
    if ( contains(ArrivalDate) ) {
        return QDateTime( value(ArrivalDate).toDate(), value(ArrivalTime).toTime() );
    } else if ( contains(ArrivalTime) ) {
        return QDateTime( QDate::currentDate(), value(ArrivalTime).toTime() );
    } else {
        return QDateTime();
>>>>>>> f8f06cc5
    }
}

QDateTime JourneyInfo::arrival() const
{
    return value( ArrivalDateTime ).toDateTime();
}

QList< VehicleType > JourneyInfo::vehicleTypes() const
{
    if ( contains( TypesOfVehicleInJourney ) ) {
        QVariantList listVariant = value( TypesOfVehicleInJourney ).toList();
        QList<VehicleType> listRet;
        foreach( QVariant vehicleType, listVariant ) {
            listRet.append( static_cast<VehicleType>( vehicleType.toInt() ) );
        }
        return listRet;
    } else {
        return QList<VehicleType>();
    }
}

QStringList JourneyInfo::vehicleIconNames() const
{
    if ( !contains( TypesOfVehicleInJourney ) ) {
        return QStringList();
    }
    QVariantList vehicles = value( TypesOfVehicleInJourney ).toList();
    QStringList iconNames;
    foreach( QVariant vehicle, vehicles ) {
        iconNames << Global::vehicleTypeToIcon( static_cast<VehicleType>( vehicle.toInt() ) );
    }
    return iconNames;
}

QStringList JourneyInfo::vehicleNames( bool plural ) const
{
    if ( !contains( TypesOfVehicleInJourney ) ) {
        return QStringList();
    }
    QVariantList vehicles = value( TypesOfVehicleInJourney ).toList();
    QStringList names;
    foreach( QVariant vehicle, vehicles ) {
        names << Global::vehicleTypeToString( static_cast<VehicleType>( vehicle.toInt() ), plural );
    }
    return names;
}

QVariantList JourneyInfo::vehicleTypesVariant() const
{
    return contains( TypesOfVehicleInJourney )
           ? value( TypesOfVehicleInJourney ).toList() : QVariantList();
}

QVariantList JourneyInfo::routeVehicleTypesVariant() const
{
    return contains( RouteTypesOfVehicles )
           ? value( RouteTypesOfVehicles ).toList() : QVariantList();
}

QStringList JourneyInfo::routeTransportLines() const
{
    return contains( RouteTransportLines )
           ? value( RouteTransportLines ).toStringList() : QStringList();
}

QStringList JourneyInfo::routePlatformsDeparture() const
{
    return contains( RoutePlatformsDeparture )
           ? value( RoutePlatformsDeparture ).toStringList() : QStringList();
}

QStringList JourneyInfo::routePlatformsArrival() const
{
    return contains( RoutePlatformsArrival )
           ? value( RoutePlatformsArrival ).toStringList() : QStringList();
}

int JourneyInfo::changes() const
{
    return contains( Changes ) ? value( Changes ).toInt() : -1;
}

QVariantList JourneyInfo::routeTimesDepartureVariant() const
{
    return contains( RouteTimesDeparture )
           ? value( RouteTimesDeparture ).toList() : QVariantList();
}

QList< QTime > JourneyInfo::routeTimesDeparture() const
{
    if ( contains( RouteTimesDeparture ) ) {
        QList<QTime> ret;
        QVariantList times = value( RouteTimesDeparture ).toList();
        foreach( QVariant time, times ) {
            ret << time.toTime();
        }
        return ret;
    } else {
        return QList<QTime>();
    }
}

QVariantList JourneyInfo::routeTimesArrivalVariant() const
{
    return contains( RouteTimesArrival )
           ? value( RouteTimesArrival ).toList() : QVariantList();
}

QList< QTime > JourneyInfo::routeTimesArrival() const
{
    if ( contains( RouteTimesArrival ) ) {
        QList<QTime> ret;
        QVariantList times = value( RouteTimesArrival ).toList();
        foreach( QVariant time, times ) {
            ret << time.toTime();
        }
        return ret;
    } else {
        return QList<QTime>();
    }
}

QVariantList JourneyInfo::routeTimesDepartureDelay() const
{
    if ( contains( RouteTimesDepartureDelay ) ) {
        return value( RouteTimesDepartureDelay ).toList();
    } else {
        return QVariantList();
    }
}

QVariantList JourneyInfo::routeTimesArrivalDelay() const
{
    if ( contains( RouteTimesArrivalDelay ) ) {
        return value( RouteTimesArrivalDelay ).toList();
    } else {
        return QVariantList();
    }
}

QList< QTime > DepartureInfo::routeTimes() const
{
    if ( contains( RouteTimes ) ) {
        QList<QTime> ret;
        QVariantList times = value( RouteTimes ).toList();
        foreach( QVariant time, times ) {
            ret << time.toTime();
        }
        return ret;
    } else {
        return QList<QTime>();
    }
}<|MERGE_RESOLUTION|>--- conflicted
+++ resolved
@@ -26,7 +26,6 @@
 // KDE includes
 #include <KDebug>
 
-<<<<<<< HEAD
 PublicTransportInfo::PublicTransportInfo(QObject* parent): QObject(parent)
 {
 }
@@ -36,13 +35,8 @@
 }
 
 PublicTransportInfo::PublicTransportInfo( const QHash< TimetableInformation, QVariant >& data,
-                                          QObject *parent )
+                                          Corrections corrections, QObject *parent )
     : QObject(parent), m_data(data)
-=======
-PublicTransportInfo::PublicTransportInfo( const QHash< TimetableInformation, QVariant >& data,
-                                          Corrections corrections )
-    : QHash<TimetableInformation, QVariant>(data)
->>>>>>> f8f06cc5
 {
     m_isValid = false;
 
@@ -67,40 +61,9 @@
             }
         }
 
-<<<<<<< HEAD
-        insert( RouteTimes, times );
-    }
-
-    // Convert vehicle types given as string to the associated enumerable value
-    if ( contains(TypeOfVehicle) && value(TypeOfVehicle).canConvert(QVariant::String) ) {
-        QString vehicleType = value(TypeOfVehicle).toString();
-        insert( TypeOfVehicle, getVehicleTypeFromString(vehicleType) );
-
-        // Try to get operator from vehicle type string if no operator is given
-        if ( !contains(Operator) || (value(Operator).canConvert(QVariant::String)
-                                     && value(Operator).toString().isEmpty()) )
-        {
-            QString sOperator = operatorFromVehicleTypeString( vehicleType );
-            if ( !sOperator.isNull() ) {
-                insert( Operator, sOperator );
-=======
         // Fix transport line string and try to get vehicle type and/or operator from it
         if ( contains(TransportLine) ) {
             const QString sTransportLine = value(TransportLine).toString();
-
-            // Try to get operator from transport line string if no operator is given
-            if ( !contains(Operator) || (value(Operator).canConvert(QVariant::String)
-                                    && value(Operator).toString().isEmpty()) )
-            {
-                QRegExp rx( "^[abcdefghijklmnopqrstuvwxyz]+", Qt::CaseInsensitive );
-                if ( rx.indexIn(sTransportLine) != -1 ) {
-                    QString sOperator = operatorFromVehicleTypeString( rx.cap() );
-                    if ( !sOperator.isNull() ) {
-                        insert( Operator, sOperator );
-                    }
-                }
->>>>>>> f8f06cc5
-            }
 
             // Try to get vehicle type from transport line string if no vehicle type is given
             if ( !contains(TypeOfVehicle) || value(TypeOfVehicle) == Unknown ) {
@@ -130,35 +93,29 @@
     }
 
     if ( corrections.testFlag(CombineToPreferredValueType) ) {
-        // Combine DepartureHour and DepartureMinute to DepartureTime
-        if ( !contains(DepartureTime) ) {
-            insert( DepartureTime, QTime(value(DepartureHour).toInt(),
-                                         value(DepartureMinute).toInt()) );
-        }
-    }
-
-<<<<<<< HEAD
-    // Convert date value from string if not given as date
-    if ( !contains(DepartureDateTime) ) {
-        if ( contains(DepartureTime) ) {
-            const QTime time = value( DepartureTime ).toTime();
-            QDate date;
-            if ( contains(DepartureDate) ) {
-                date = value( DepartureDate ).toDate();
-            } else if ( time < QTime::currentTime().addSecs(-5 * 60) ) {
-                kDebug() << "Guessed DepartureDate as tomorrow";
-                date = QDate::currentDate().addDays( 1 );
+        // Convert date value from string if not given as date
+        if ( !contains(DepartureDateTime) ) {
+            if ( contains(DepartureTime) ) {
+                const QTime time = value( DepartureTime ).toTime();
+                QDate date;
+                if ( contains(DepartureDate) ) {
+                    date = value( DepartureDate ).toDate();
+                } else if ( time < QTime::currentTime().addSecs(-5 * 60) ) {
+                    kDebug() << "Guessed DepartureDate as tomorrow";
+                    date = QDate::currentDate().addDays( 1 );
+                } else {
+                    kDebug() << "Guessed DepartureDate as today";
+                    date = QDate::currentDate();
+                }
+                insert( DepartureDateTime, QDateTime(date, time) );
+                remove( DepartureDate );
+                remove( DepartureTime );
             } else {
-                kDebug() << "Guessed DepartureDate as today";
-                date = QDate::currentDate();
-            }
-            insert( DepartureDateTime, QDateTime(date, time) );
-            remove( DepartureDate );
-            remove( DepartureTime );
-        } else {
-            kDebug() << "No DepartureDateTime or DepartureTime information given";
-        }
-    }
+                kDebug() << "No DepartureDateTime or DepartureTime information given";
+            }
+        }
+    }
+
 //     if ( contains(DepartureDate) && (!value(DepartureDate).canConvert(QVariant::Date)
 //                 || !value(DepartureDate).toDate().isValid()) )
 //     {
@@ -195,30 +152,15 @@
 //         }
 //         insert( DepartureYear, value(DepartureDate).toDate().year() );
 //     }
-}
-
-JourneyInfo::JourneyInfo( const QHash< TimetableInformation, QVariant >& data, QObject *parent )
-        : PublicTransportInfo( data, parent )
-{
-    if ( contains(TypesOfVehicleInJourney) ) {
-        QVariantList vehicleTypes;
-
-        if ( value(TypesOfVehicleInJourney).canConvert(QVariant::StringList) ) {
-            QStringList strings = value( TypesOfVehicleInJourney ).toStringList();
-            foreach( const QString &str, strings ) {
-                int vehicleType = static_cast<int>( getVehicleTypeFromString(str) );
-                if ( !vehicleTypes.contains( vehicleType ) ) {
-                    vehicleTypes << vehicleType;
-                }
-            }
-        } else if ( value(TypesOfVehicleInJourney).canConvert(QVariant::List) ) {
-            QVariantList vars = value( TypesOfVehicleInJourney ).toList();
-            foreach( const QVariant &var, vars ) {
-                if ( var.canConvert(QVariant::Int) ) {
-                    int vehicleType = var.toInt();
-                    if ( !vehicleTypes.contains( vehicleType ) ) {
-                        vehicleTypes << vehicleType;
-=======
+
+//     if ( corrections.testFlag(CombineToPreferredValueType) ) {
+//         // Combine DepartureHour and DepartureMinute to DepartureTime
+//         if ( !contains(DepartureTime) ) {
+//             insert( DepartureTime, QTime(value(DepartureHour).toInt(),
+//                                          value(DepartureMinute).toInt()) );
+//         }
+//     }
+
     if ( corrections.testFlag(ConvertValuesToCorrectFormat) ) {
         // Convert route times list to a list of QTime objects (from string and time objects)
         if ( contains(RouteTimes) ) {
@@ -247,6 +189,39 @@
         if ( contains(TypeOfVehicle) && value(TypeOfVehicle).canConvert(QVariant::String) ) {
             insert( TypeOfVehicle, getVehicleTypeFromString(value(TypeOfVehicle).toString()) );
         }
+    }
+}
+
+JourneyInfo::JourneyInfo( const TimetableData &data, Corrections corrections, QObject *parent )
+        : PublicTransportInfo( data, corrections, parent )
+{
+    if ( corrections.testFlag(DeduceMissingValues) ) {
+        // Guess arrival date value if none is given,
+        // this could produce wrong dates (better give ArrivalDate eg. in scripts)
+        if ( !contains(ArrivalDate) && contains(ArrivalTime) ) {
+            QTime arrivalTime = value(ArrivalTime).toTime();
+            if ( arrivalTime < QTime::currentTime().addSecs(-5 * 60) ) {
+                insert( ArrivalDate, QDate::currentDate().addDays(1) );
+            } else {
+                insert( ArrivalDate, QDate::currentDate() );
+            }
+        }
+    }
+
+//     TODO Move to PublicTransportInfo? ...or is it already in there?
+    if ( corrections.testFlag(ConvertValuesToCorrectFormat) ) {
+        // Convert departure time from string value
+        if ( contains(DepartureTime) ) {
+            QVariant timeValue = value( DepartureTime );
+            if ( !timeValue.canConvert(QVariant::Time) ) {
+                // Value for DepartureTime is not QTime, read string
+                QTime departureTime = QTime::fromString( timeValue.toString(), "hh:mm:ss" );
+                if ( !departureTime.isValid() ) {
+                    departureTime = QTime::fromString( timeValue.toString(), "hh:mm" );
+                }
+                insert( DepartureTime, departureTime );
+            }
+        }
 
         // Convert date value from string if not given as date
         if ( contains(DepartureDate) && (!value(DepartureDate).canConvert(QVariant::Date)
@@ -260,26 +235,12 @@
                     date = QDate::fromString( sDate, "dd.MM.yy" );
                     if ( date.year() <= currentYear - 99 ) {
                         date.setDate( currentYear, date.month(), date.day() );
->>>>>>> f8f06cc5
                     }
                 }
                 insert( DepartureDate, date );
             } else {
                 kDebug() << "Departure date is in wrong format:" << value( DepartureDate );
                 remove( DepartureDate );
-            }
-        }
-
-        // Convert departure time from string value
-        if ( contains(DepartureTime) ) {
-            QVariant timeValue = value( DepartureTime );
-            if ( !timeValue.canConvert(QVariant::Time) ) {
-                // Value for DepartureTime is not QTime, read string
-                QTime departureTime = QTime::fromString( timeValue.toString(), "hh:mm:ss" );
-                if ( !departureTime.isValid() ) {
-                    departureTime = QTime::fromString( timeValue.toString(), "hh:mm" );
-                }
-                insert( DepartureTime, departureTime );
             }
         }
 
@@ -290,27 +251,7 @@
                     .replace( QRegExp("\\s{2,}"), " " );
             insert( TransportLine, sTransportLine );
         }
-    }
-}
-
-JourneyInfo::JourneyInfo( const QHash< TimetableInformation, QVariant >& data,
-                          Corrections corrections )
-        : PublicTransportInfo( data, corrections )
-{
-    if ( corrections.testFlag(DeduceMissingValues) ) {
-        // Guess arrival date value if none is given,
-        // this could produce wrong dates (better give ArrivalDate eg. in scripts)
-        if ( !contains(ArrivalDate) && contains(ArrivalTime) ) {
-            QTime arrivalTime = value(ArrivalTime).toTime();
-            if ( arrivalTime < QTime::currentTime().addSecs(-5 * 60) ) {
-                insert( ArrivalDate, QDate::currentDate().addDays(1) );
-            } else {
-                insert( ArrivalDate, QDate::currentDate() );
-            }
-        }
-    }
-
-    if ( corrections.testFlag(ConvertValuesToCorrectFormat) ) {
+
         // Convert TypesOfVehicleInJourney value from a string list or integer list
         // into a list of valid, distinct VehicleType values
         if ( contains(TypesOfVehicleInJourney) ) {
@@ -359,48 +300,6 @@
             insert( RouteTypesOfVehicles, vehicleTypes );
         }
 
-<<<<<<< HEAD
-    if ( contains(Duration) && value(Duration).toInt() <= 0
-         && value(Duration).canConvert(QVariant::String) )
-    {
-        QString duration = value( Duration ).toString();
-        QTime timeDuration = QTime::fromString( duration, "hh:mm" );
-        if ( timeDuration.isValid() ) {
-            int minsDuration = QTime( 0, 0 ).secsTo( timeDuration ) / 60;
-            insert( Duration, minsDuration );
-        }
-    }
-    if ( !contains(ArrivalDateTime) ) {
-        if ( contains(ArrivalTime) ) {
-            const QTime time = value( ArrivalTime ).toTime();
-            QDate date;
-            if ( contains(ArrivalDate) ) {
-                date = value( ArrivalDate ).toDate();
-            } else if ( time < QTime::currentTime().addSecs(-5 * 60) ) {
-                kDebug() << "Guessed ArrivalDate as tomorrow";
-                date = QDate::currentDate().addDays( 1 );
-            } else {
-                kDebug() << "Guessed ArrivalDate as today";
-                date = QDate::currentDate();
-            }
-            insert( ArrivalDateTime, QDateTime(date, time) );
-            remove( ArrivalDate );
-            remove( ArrivalTime );
-        } else {
-            kDebug() << "No ArrivalDateTime or ArrivalTime information given";
-        }
-    }
-    if ( value(Duration).toInt() <= 0 && contains(DepartureDateTime) && contains(ArrivalDateTime) ) {
-        QDateTime departure = value( DepartureDateTime ).toDateTime();
-        QDateTime arrival = value( ArrivalDateTime ).toDateTime();
-        int minsDuration = departure.secsTo( arrival ) / 60;
-        if ( minsDuration < 0 ) {
-            kDebug() << "Calculated duration is negative" << minsDuration
-                     << "departure" << departure << "arrival" << arrival;
-            insert( Duration, -1 );
-        } else {
-            insert( Duration, minsDuration );
-=======
         // Fix transport line strings in RouteTransportLines, eg. do not repeat vehicle type name
         if ( contains(RouteTransportLines) ) {
             QStringList transportLines = value( RouteTransportLines ).toStringList();
@@ -434,18 +333,37 @@
             }
         }
 
-        // Convert arrival time from string value
-        if ( contains(ArrivalTime) ) {
-            const QVariant timeValue = value( ArrivalTime );
-            if ( !timeValue.canConvert(QVariant::Time) ) {
-                // Value for DepartureTime is not QTime, read string
-                QTime arrivalTime = QTime::fromString( timeValue.toString(), "hh:mm:ss" );
-                if ( !arrivalTime.isValid() ) {
-                    arrivalTime = QTime::fromString( timeValue.toString(), "hh:mm" );
-                }
-                insert( ArrivalTime, arrivalTime );
-            }
->>>>>>> f8f06cc5
+        if ( !contains(ArrivalDateTime) ) {
+            if ( contains(ArrivalTime) ) {
+                const QTime time = value( ArrivalTime ).toTime();
+                QDate date;
+                if ( contains(ArrivalDate) ) {
+                    date = value( ArrivalDate ).toDate();
+                } else if ( time < QTime::currentTime().addSecs(-5 * 60) ) {
+                    kDebug() << "Guessed ArrivalDate as tomorrow";
+                    date = QDate::currentDate().addDays( 1 );
+                } else {
+                    kDebug() << "Guessed ArrivalDate as today";
+                    date = QDate::currentDate();
+                }
+                insert( ArrivalDateTime, QDateTime(date, time) );
+                remove( ArrivalDate );
+                remove( ArrivalTime );
+            } else {
+                kDebug() << "No ArrivalDateTime or ArrivalTime information given";
+            }
+        }
+        if ( value(Duration).toInt() <= 0 && contains(DepartureDateTime) && contains(ArrivalDateTime) ) {
+            QDateTime departure = value( DepartureDateTime ).toDateTime();
+            QDateTime arrival = value( ArrivalDateTime ).toDateTime();
+            int minsDuration = departure.secsTo( arrival ) / 60;
+            if ( minsDuration < 0 ) {
+                kDebug() << "Calculated duration is negative" << minsDuration
+                        << "departure" << departure << "arrival" << arrival;
+                insert( Duration, -1 );
+            } else {
+                insert( Duration, minsDuration );
+            }
         }
 
         // Convert duration value given as string in "h:mm" format to minutes
@@ -498,11 +416,6 @@
     }
 
     if ( corrections.testFlag(CombineToPreferredValueType) ) {
-        if ( !contains(ArrivalTime) ) {
-            // No ArrivalTime value, create it from ArrivalHour and ArrivalMinute values
-            insert( ArrivalTime, QTime(value(ArrivalHour).toInt(), value(ArrivalMinute).toInt()) );
-        }
-
         // If the duration value is invalid, but there are departure and arrival date and time
         // values available, calculate the duration between departure and arrival
         if ( value(Duration).toInt() <= 0 && contains(DepartureDate) && contains(DepartureTime) &&
@@ -521,7 +434,6 @@
         }
     }
 
-<<<<<<< HEAD
     m_isValid = contains( DepartureDateTime ) && contains( ArrivalDateTime )
             && contains( StartStopName ) && contains( TargetStopName );
 }
@@ -533,25 +445,13 @@
 
 StopInfo::StopInfo( const QHash< TimetableInformation, QVariant >& data, QObject *parent )
     : PublicTransportInfo(parent)
-=======
-    m_isValid = contains( DepartureTime ) && contains( ArrivalTime )
-             && contains( StartStopName ) && contains( TargetStopName );
-}
-
-StopInfo::StopInfo( const QHash< TimetableInformation, QVariant >& data )
-    : QHash<TimetableInformation, QVariant>(data)
->>>>>>> f8f06cc5
 {
     m_data.unite( data );
     m_isValid = contains( StopName );
 }
 
 StopInfo::StopInfo( const QString& name, const QString& id, int weight, const QString& city,
-<<<<<<< HEAD
                     const QString& countryCode,  QObject *parent  ) : PublicTransportInfo(parent)
-=======
-                    const QString& countryCode )
->>>>>>> f8f06cc5
 {
     insert( StopName, name );
     if ( !id.isNull() ) {
@@ -570,14 +470,13 @@
     m_isValid = !name.isEmpty();
 }
 
-<<<<<<< HEAD
 DepartureInfo::DepartureInfo( QObject *parent ) : PublicTransportInfo(parent)
 {
     m_isValid = false;
 }
 
-DepartureInfo::DepartureInfo( const TimetableData &data,  QObject *parent )
-        : PublicTransportInfo( data, parent )
+DepartureInfo::DepartureInfo( const TimetableData &data, Corrections corrections, QObject *parent )
+        : PublicTransportInfo( data, corrections, parent )
 {
     if ( (contains(RouteStops) || contains(RouteTimes)) &&
          value(RouteTimes).toList().count() != value(RouteStops).toStringList().count() )
@@ -606,13 +505,6 @@
     }
 
     m_isValid = contains( TransportLine ) && contains( Target ) && contains( DepartureDateTime );
-=======
-DepartureInfo::DepartureInfo( const QHash<TimetableInformation, QVariant> &data,
-                              Corrections corrections )
-        : PublicTransportInfo( data, corrections )
-{
-    m_isValid = contains( TransportLine ) && contains( Target ) && contains( DepartureTime );
->>>>>>> f8f06cc5
 }
 
 VehicleType PublicTransportInfo::getVehicleTypeFromString( const QString& sLineType )
@@ -879,15 +771,7 @@
 
 QDateTime PublicTransportInfo::departure() const
 {
-<<<<<<< HEAD
     return value( DepartureDateTime ).toDateTime();
-=======
-    if ( contains(DepartureDate) ) {
-        return QDateTime( value(DepartureDate).toDate(), value(DepartureTime).toTime() );
-    } else {
-        return QDateTime( QDate::currentDate(), value(DepartureTime).toTime() );
-    }
->>>>>>> f8f06cc5
 }
 
 QString PublicTransportInfo::operatorName() const
@@ -914,7 +798,6 @@
 
 QString DepartureInfo::target( PublicTransportInfo::StopNameOptions stopNameOptions ) const
 {
-<<<<<<< HEAD
     switch ( stopNameOptions ) {
     case UseShortenedStopNames:
         return contains(TargetShortened) ? value(TargetShortened).toString()
@@ -922,14 +805,6 @@
     case UseFullStopNames:
     default:
         return contains( Target ) ? value( Target ).toString() : QString();
-=======
-    if ( contains(ArrivalDate) ) {
-        return QDateTime( value(ArrivalDate).toDate(), value(ArrivalTime).toTime() );
-    } else if ( contains(ArrivalTime) ) {
-        return QDateTime( QDate::currentDate(), value(ArrivalTime).toTime() );
-    } else {
-        return QDateTime();
->>>>>>> f8f06cc5
     }
 }
 
