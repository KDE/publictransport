/*
 *   Copyright 2011 Friedrich Pülz <fpuelz@gmx.de>
 *
 *   This program is free software; you can redistribute it and/or modify
 *   it under the terms of the GNU Library General Public License as
 *   published by the Free Software Foundation; either version 2 or
 *   (at your option) any later version.
 *
 *   This program is distributed in the hope that it will be useful,
 *   but WITHOUT ANY WARRANTY; without even the implied warranty of
 *   MERCHANTABILITY or FITNESS FOR A PARTICULAR PURPOSE.  See the
 *   GNU General Public License for more details
 *
 *   You should have received a copy of the GNU Library General Public
 *   License along with this program; if not, write to the
 *   Free Software Foundation, Inc.,
 *   51 Franklin Street, Fifth Floor, Boston, MA  02110-1301, USA.
 */

#include "DeparturesTest.h"

#include <Plasma/DataEngineManager>

#include <QtTest/QTest>
#include <QTimer>

#define TIMEOUT 10

void DeparturesTest::initTestCase()
{
    Plasma::DataEngineManager *manager = Plasma::DataEngineManager::self();
    m_publicTransportEngine = manager->loadEngine( "publictransport" );
}

void DeparturesTest::init()
{}

void DeparturesTest::cleanup()
{}

void DeparturesTest::cleanupTestCase()
{
    Plasma::DataEngineManager *manager = Plasma::DataEngineManager::self();
    manager->unloadEngine( "publictransport" );
}

// Helper function to test basic departure data
void testDepartureData( const TestVisualization &testVisualization, const QString &serviceProvider )
{
<<<<<<< HEAD
	// Test main keys
	QVERIFY( !testVisualization.data["error"].toBool() );
	QVERIFY( !testVisualization.data["receivedPossibleStopList"].toBool() );
	QCOMPARE( testVisualization.data["receivedData"].toString(), QLatin1String("departures") );
	QCOMPARE( testVisualization.data["parseMode"].toString(), QLatin1String("departures") );
	QVERIFY( testVisualization.data["updated"].canConvert(QVariant::DateTime) );
	QCOMPARE( testVisualization.data["serviceProvider"].toString(), serviceProvider );
	QVERIFY( !testVisualization.data["requestUrl"].toString().isEmpty() );
	QVERIFY( QUrl(testVisualization.data["requestUrl"].toString()).isValid() );

	int count = testVisualization.data["count"].toInt();
	QVERIFY( count > 0 );

	for ( int i = 0; i < count; ++i )
	{
		// Ensure that the key exists
		QString key = QString::number(i);
		QVERIFY2( testVisualization.data.contains(key),
				  QString("The key \"%1\" is missing from the data structure returned "
				  "for source \"Departures ...\", there should be \"count\" (ie. %2) "
				  "departures beginning at 0")
				  .arg(i).arg(count).toLatin1().data() );

		QVariantHash departureData = testVisualization.data[key].toHash();

		// Each stop object should contain some elements
		QVERIFY( !departureData.isEmpty() );

		// Ensure that these keys are in the hash
		QVERIFY( departureData.contains("departure") );
		QVERIFY( departureData.contains("target") );
		QVERIFY( departureData.contains("line") );
		QVERIFY( departureData.contains("vehicleType") );
		QVERIFY( departureData.contains("vehicleName") );
		QVERIFY( departureData.contains("vehicleNamePlural") );
		QVERIFY( departureData.contains("vehicleIconName") );
// 		QVERIFY( departureData.contains("journeyNews") ); // NOTE These values are only given if they are not empty
// 		QVERIFY( departureData.contains("platform") );
// 		QVERIFY( departureData.contains("operator") );
		QVERIFY( departureData.contains("delay") );
// 		QVERIFY( departureData.contains("delayReason") );
// 		QVERIFY( departureData.contains("routeStops") );
// 		QVERIFY( departureData.contains("routeTimes") );
		QVERIFY( departureData.contains("routeExactStops") );

		// Test data types
		QVERIFY( departureData["departure"].canConvert(QVariant::DateTime) );
		QVERIFY( departureData["target"].canConvert(QVariant::String) );
		QVERIFY( departureData["line"].canConvert(QVariant::String) );
		QVERIFY( departureData["vehicleType"].canConvert(QVariant::Int) );
		QVERIFY( departureData["vehicleName"].canConvert(QVariant::String) );
		QVERIFY( departureData["vehicleNamePlural"].canConvert(QVariant::String) );
		QVERIFY( departureData["vehicleIconName"].canConvert(QVariant::String) );
        QVERIFY( departureData["delay"].canConvert(QVariant::Int) );
        QVERIFY( departureData["routeExactStops"].canConvert(QVariant::Int) );
        if ( departureData.contains("journeyNews") ) {
            QVERIFY( departureData["journeyNews"].canConvert(QVariant::String) );
        }
        if ( departureData.contains("platform") ) {
            QVERIFY( departureData["platform"].canConvert(QVariant::String) );
        }
        if ( departureData.contains("operator") ) {
            QVERIFY( departureData["operator"].canConvert(QVariant::String) );
        }
        if ( departureData.contains("delayReason") ) {
            QVERIFY( departureData["delayReason"].canConvert(QVariant::String) );
        }
        if ( departureData.contains("routeStops") ) {
            QVERIFY( departureData["routeStops"].canConvert(QVariant::StringList) );
        }
        if ( departureData.contains("routeTimes") ) {
            QVERIFY( departureData["routeTimes"].canConvert(QVariant::List) );
        }

		// Check routeTimes list for data types
		QVariantList times = departureData[ "routeTimes" ].toList();
		foreach( const QVariant &time, times ) {
			QVERIFY( time.canConvert(QVariant::Time) );
		}

		// The first stop of the route stop list should be the departure stop
// 		QVERIFY( departureData["routeStops"].toStringList().first().indexOf(
// 				stopName.isNull() ? QLatin1String("Bremen") : stopName, 0, Qt::CaseInsensitive) != -1 );
	}
=======
    // Test main keys
    QVERIFY( !testVisualization.data["error"].toBool() );
    QVERIFY( !testVisualization.data["receivedPossibleStopList"].toBool() );
    QCOMPARE( testVisualization.data["receivedData"].toString(), QLatin1String("departures") );
    QCOMPARE( testVisualization.data["parseMode"].toString(), QLatin1String("departures") );
    QVERIFY( testVisualization.data["updated"].canConvert(QVariant::DateTime) );
    QCOMPARE( testVisualization.data["serviceProvider"].toString(), serviceProvider );
    QVERIFY( !testVisualization.data["requestUrl"].toString().isEmpty() );
    QVERIFY( QUrl(testVisualization.data["requestUrl"].toString()).isValid() );

    int count = testVisualization.data["count"].toInt();
    QVERIFY( count > 0 );

    for ( int i = 0; i < count; ++i )
    {
        // Ensure that the key exists
        QString key = QString::number(i);
        QVERIFY2( testVisualization.data.contains(key),
                  QString("The key \"%1\" is missing from the data structure returned "
                  "for source \"Departures ...\", there should be \"count\" (ie. %2) "
                  "departures beginning at 0")
                  .arg(i).arg(count).toLatin1().data() );

        QVariantHash departureData = testVisualization.data[key].toHash();

        // Each stop object should contain some elements
        QVERIFY( !departureData.isEmpty() );

        // Ensure that these keys are in the hash
        QVERIFY( departureData.contains("departure") );
        QVERIFY( departureData.contains("target") );
        QVERIFY( departureData.contains("line") );
        QVERIFY( departureData.contains("vehicleType") );
        QVERIFY( departureData.contains("vehicleName") );
        QVERIFY( departureData.contains("vehicleNamePlural") );
        QVERIFY( departureData.contains("vehicleIconName") );
        QVERIFY( departureData.contains("journeyNews") );
        QVERIFY( departureData.contains("platform") );
        QVERIFY( departureData.contains("operator") );
        QVERIFY( departureData.contains("delay") );
        QVERIFY( departureData.contains("delayReason") );
        QVERIFY( departureData.contains("routeStops") );
        QVERIFY( departureData.contains("routeTimes") );
        QVERIFY( departureData.contains("routeExactStops") );

        // Test data types
        QVERIFY( departureData["departure"].canConvert(QVariant::DateTime) );
        QVERIFY( departureData["target"].canConvert(QVariant::String) );
        QVERIFY( departureData["line"].canConvert(QVariant::String) );
        QVERIFY( departureData["vehicleType"].canConvert(QVariant::Int) );
        QVERIFY( departureData["vehicleName"].canConvert(QVariant::String) );
        QVERIFY( departureData["vehicleNamePlural"].canConvert(QVariant::String) );
        QVERIFY( departureData["vehicleIconName"].canConvert(QVariant::String) );
        QVERIFY( departureData["journeyNews"].canConvert(QVariant::String) );
        QVERIFY( departureData["platform"].canConvert(QVariant::String) );
        QVERIFY( departureData["operator"].canConvert(QVariant::String) );
        QVERIFY( departureData["delay"].canConvert(QVariant::Int) );
        QVERIFY( departureData["delayReason"].canConvert(QVariant::String) );
        QVERIFY( departureData["routeStops"].canConvert(QVariant::StringList) );
        QVERIFY( departureData["routeTimes"].canConvert(QVariant::List) );
        QVERIFY( departureData["routeExactStops"].canConvert(QVariant::Int) );

        // Check routeTimes list for data types
        QVariantList times = departureData[ "routeTimes" ].toList();
        foreach( const QVariant &time, times ) {
            QVERIFY( time.canConvert(QVariant::Time) );
        }

        // The first stop of the route stop list should be the departure stop
//         QVERIFY( departureData["routeStops"].toStringList().first().indexOf(
//                 stopName.isNull() ? QLatin1String("Bremen") : stopName, 0, Qt::CaseInsensitive) != -1 );
    }
>>>>>>> f634807a
}

// Helper function to test departure times.
// Allows a maximum time difference in minutes (maxDifference) before the given testTime.
void testDepartureTimes( const TestVisualization &testVisualization, const QDateTime &testDateTime,
<<<<<<< HEAD
						 int maxDifference = 120 ) {
	// Test time values
	int count = testVisualization.data["count"].toInt();
	for ( int i = 0; i < count; ++i )
	{
		QString key = QString::number(i);
		QVariantHash departureData = testVisualization.data[key].toHash();

		// Check routeTimes list for data types
		QDateTime dateTimeValue = departureData[ "departure" ].toDateTime();

		// Get seconds from actual departure time until the testTime
		int difference = dateTimeValue.secsTo( testDateTime );
		QVERIFY2( difference <= maxDifference * 60, QString("A departure was returned which is %1 "
				"before the given time (departure at %2, requested time was %3. "
				"Maybe the maxDifference value should be increased in the test?")
				.arg(KGlobal::locale()->formatDuration(difference * 1000))
				.arg(dateTimeValue.toString()).arg(testDateTime.toString()).toLatin1().data() );
	}
=======
                         int maxDifference = 120 ) {
    // Test time values
    int count = testVisualization.data["count"].toInt();
    for ( int i = 0; i < count; ++i )
    {
        QString key = QString::number(i);
        QVariantHash departureData = testVisualization.data[key].toHash();

        // Check routeTimes list for data types
        QDateTime dateTimeValue = departureData[ "departure" ].toDateTime();

        // Get seconds from actual departure time until the testTime
        int difference = dateTimeValue.secsTo( testDateTime );
        QVERIFY2( difference <= maxDifference * 60, QString("A departure was returned which is %1 "
                "before the given time (departure at %2, requested time was %3. "
                "Maybe the maxDifference value should be increased in the test?")
                .arg(KGlobal::locale()->formatDuration(difference * 1000))
                .arg(dateTimeValue.toString()).arg(testDateTime.toString()).toLatin1().data() );
    }
>>>>>>> f634807a
}

void DeparturesTest::departuresTest_data()
{
<<<<<<< HEAD
	QTest::addColumn<QString>("serviceProvider");
	QTest::addColumn<QString>("city");
	QTest::addColumn<QString>("stopName");

	// 21 Accessors
// 	QTest::newRow("at_oebb") << "at_oebb" << QString() << "Wien";
	QTest::newRow("be_brail") << "be_brail" << QString() << "Basel Bahnhof";
	QTest::newRow("ch_sbb") << "ch_sbb" << QString() << "Bern";
	QTest::newRow("cz_idnes") << "cz_idnes" << "Brno" << QString::fromUtf8("Technologický park");
	QTest::newRow("de_bvg") << "de_bvg" << QString() << "Alexanderplatz (Berlin)";
	QTest::newRow("de_db") << "de_db" << QString() << "Bremen Hbf";
	QTest::newRow("de_dvb") << "de_dvb" << QString() << "Hauptbahnhof";
	QTest::newRow("de_fahrplaner") << "de_fahrplaner" << QString() << "Bremen Hbf";
	QTest::newRow("de_nasa") << "de_nasa" << QString() << "Kirkel Bahnhof";
	QTest::newRow("de_rmv") << "de_rmv" << QString() << "3000511"; // ID for "Frankfurt (Main) Zoo"
	QTest::newRow("de_vvs") << "de_vvs" << "Stuttgart" << "Herrenberg";
	QTest::newRow("dk_rejseplanen") << "dk_rejseplanen" << QString() << "Oslovej / Ringvejen";
	QTest::newRow("fr_gares") << "fr_gares" << QString() << "frlpd"; // Only takes stop IDs
	QTest::newRow("it_cup2000") << "it_cup2000" << QString() << "Roma - Bologna";
	QTest::newRow("it_orario") << "it_orario" << QString() << "Genova";
	QTest::newRow("pl_pkp") << "pl_pkp" << QString() << "Warszawa Centralna";
	QTest::newRow("sk_atlas") << "sk_atlas" << "bratislava" << QString::fromUtf8("Bradáčova");
	QTest::newRow("sk_imhd") << "sk_imhd" << "bratislava" << "Nobelova";
	QTest::newRow("us_septa") << "us_septa" << QString() << "Pennsylvania Park Av";
	QTest::newRow("international_flightstats") << "international_flightstats" << QString() << "BRE";
	// 19 accessors tested, not tested:
	//   at_oebb (needs a script instead of only regexps),
	//   de_vrn (new departure urls are only for specific lines...)
=======
    QTest::addColumn<QString>("serviceProvider");
    QTest::addColumn<QString>("city");
    QTest::addColumn<QString>("stopName");

    // 21 Accessors
//     QTest::newRow("at_oebb") << "at_oebb" << QString() << "Wien";
    QTest::newRow("be_brail") << "be_brail" << QString() << "Basel Bahnhof";
    QTest::newRow("ch_sbb") << "ch_sbb" << QString() << "Bern";
    QTest::newRow("cz_idnes") << "cz_idnes" << "Brno" << QString::fromUtf8("Technologický park");
    QTest::newRow("de_bvg") << "de_bvg" << QString() << "Alexanderplatz (Berlin)";
    QTest::newRow("de_db") << "de_db" << QString() << "Bremen Hbf";
    QTest::newRow("de_dvb") << "de_dvb" << QString() << "Hauptbahnhof";
    QTest::newRow("de_fahrplaner") << "de_fahrplaner" << QString() << "Bremen Hbf";
    QTest::newRow("de_nasa") << "de_nasa" << QString() << "Kirkel Bahnhof";
    QTest::newRow("de_rmv") << "de_rmv" << QString() << "3000511"; // ID for "Frankfurt (Main) Zoo"
    QTest::newRow("de_vvs") << "de_vvs" << "Stuttgart" << "Herrenberg";
    QTest::newRow("dk_rejseplanen") << "dk_rejseplanen" << QString() << "Oslovej / Ringvejen";
    QTest::newRow("fr_gares") << "fr_gares" << QString() << "frlpd"; // Only takes stop IDs
    QTest::newRow("it_cup2000") << "it_cup2000" << QString() << "Roma - Bologna";
    QTest::newRow("it_orario") << "it_orario" << QString() << "Genova";
    QTest::newRow("pl_pkp") << "pl_pkp" << QString() << "Warszawa Centralna";
    QTest::newRow("sk_atlas") << "sk_atlas" << "bratislava" << QString::fromUtf8("Bradáčova");
    QTest::newRow("sk_imhd") << "sk_imhd" << "bratislava" << "Nobelova";
    QTest::newRow("us_septa") << "us_septa" << QString() << "Pennsylvania Park Av";
    QTest::newRow("international_flightstats") << "international_flightstats" << QString() << "BRE";
    // 19 accessors tested, not tested:
    //   at_oebb (needs a script instead of only regexps),
    //   de_vrn (new departure urls are only for specific lines...)
>>>>>>> f634807a
}

void DeparturesTest::departuresTest()
{
<<<<<<< HEAD
	QFETCH(QString, serviceProvider);
	QFETCH(QString, stopName);
	QFETCH(QString, city);

	// Connect source and wait until the dataUpdated slot gets called in testVisualization
	QString sourceName = QString("Departures %1|stop=%2").arg(serviceProvider).arg(stopName);
	if ( !city.isNull() ) {
		sourceName.append( QString("|city=%1").arg(city) );
	}

	TestVisualization testVisualization;
	QEventLoop loop;
	loop.connect( &testVisualization, SIGNAL(completed()), SLOT(quit()) );
	QTime timer;
	timer.start();
	m_publicTransportEngine->connectSource( sourceName, &testVisualization );
	QTimer::singleShot( TIMEOUT * 1000, &loop, SLOT(quit()) ); // timeout after TIMEOUT seconds
	loop.exec();
	m_publicTransportEngine->disconnectSource( sourceName, &testVisualization );

	qDebug() << QString("Got data from %1 and parsed it in %2 seconds")
			.arg( serviceProvider ).arg( timer.elapsed() / 1000.0 );

	// Test basic departure data
	testDepartureData( testVisualization, serviceProvider );

	QVERIFY2( !testVisualization.data.isEmpty(),
			  QString("No data for source name '%1' in %2 seconds").arg(sourceName).arg(TIMEOUT).toLatin1().data() );
=======
    QFETCH(QString, serviceProvider);
    QFETCH(QString, stopName);
    QFETCH(QString, city);

    // Connect source and wait until the dataUpdated slot gets called in testVisualization
    QString sourceName = QString("Departures %1|stop=%2").arg(serviceProvider).arg(stopName);
    if ( !city.isNull() ) {
        sourceName.append( QString("|city=%1").arg(city) );
    }

    TestVisualization testVisualization;
    QEventLoop loop;
    loop.connect( &testVisualization, SIGNAL(completed()), SLOT(quit()) );
    QTime timer;
    timer.start();
    m_publicTransportEngine->connectSource( sourceName, &testVisualization );
    QTimer::singleShot( TIMEOUT * 1000, &loop, SLOT(quit()) ); // timeout after TIMEOUT seconds
    loop.exec();
    m_publicTransportEngine->disconnectSource( sourceName, &testVisualization );

    qDebug() << QString("Got data from %1 and parsed it in %2 seconds")
            .arg( serviceProvider ).arg( timer.elapsed() / 1000.0 );

    // Test basic departure data
    testDepartureData( testVisualization, serviceProvider );

    QVERIFY2( !testVisualization.data.isEmpty(),
              QString("No data for source name '%1' in %2 seconds").arg(sourceName).arg(TIMEOUT).toLatin1().data() );
>>>>>>> f634807a
}

void DeparturesTest::departuresTimeTest_data()
{
    QTest::addColumn<QString>("serviceProvider");
    QTest::addColumn<QString>("stopName");
    QTest::addColumn<QTime>("time");

    QTest::newRow("de_db") << "de_db" << "Bremen Hbf" << QTime(13, 30);
    QTest::newRow("de_fahrplaner") << "de_fahrplaner" << "Bremen Hbf" << QTime(11, 15);
    QTest::newRow("ch_sbb") << "ch_sbb" << "Bern" << QTime(12, 45);
    QTest::newRow("it_orario") << "it_orario" << "Genova" << QTime(15, 55);
}

void DeparturesTest::departuresTimeTest()
{
<<<<<<< HEAD
	QFETCH(QString, serviceProvider);
	QFETCH(QString, stopName);
	QFETCH(QTime, time);

	// Connect source and wait until the dataUpdated slot gets called in testVisualization
	QString sourceName = QString("Departures %1|stop=%2|time=%3")
			.arg(serviceProvider).arg(stopName).arg(time.toString("hh:mm"));
	QEventLoop loop;
	TestVisualization testVisualization;
	loop.connect( &testVisualization, SIGNAL(completed()), SLOT(quit()) );
	m_publicTransportEngine->connectSource( sourceName, &testVisualization );
	QTimer::singleShot( TIMEOUT * 1000, &loop, SLOT(quit()) ); // timeout after TIMEOUT seconds
	loop.exec();

	// Test basic departure data
	testDepartureData( testVisualization, serviceProvider );

	// Test time values
	testDepartureTimes( testVisualization, QDateTime(QDate::currentDate(), time) );

	m_publicTransportEngine->disconnectSource( sourceName, &testVisualization );
	QVERIFY2( !testVisualization.data.isEmpty(),
			  QString("No data for source name '%1' in %2 seconds").arg(sourceName).arg(TIMEOUT).toLatin1().data() );
=======
    QFETCH(QString, serviceProvider);
    QFETCH(QString, stopName);
    QFETCH(QTime, time);

    // Connect source and wait until the dataUpdated slot gets called in testVisualization
    QString sourceName = QString("Departures %1|stop=%2|time=%3")
            .arg(serviceProvider).arg(stopName).arg(time.toString("hh:mm"));
    QEventLoop loop;
    TestVisualization testVisualization;
    loop.connect( &testVisualization, SIGNAL(completed()), SLOT(quit()) );
    m_publicTransportEngine->connectSource( sourceName, &testVisualization );
    QTimer::singleShot( TIMEOUT * 1000, &loop, SLOT(quit()) ); // timeout after TIMEOUT seconds
    loop.exec();

    // Test basic departure data
    testDepartureData( testVisualization, serviceProvider );

    // Test time values
    testDepartureTimes( testVisualization, QDateTime(QDate::currentDate(), time) );

    m_publicTransportEngine->disconnectSource( sourceName, &testVisualization );
    QVERIFY2( !testVisualization.data.isEmpty(),
              QString("No data for source name '%1' in %2 seconds").arg(sourceName).arg(TIMEOUT).toLatin1().data() );
>>>>>>> f634807a
}

void DeparturesTest::departuresTimeOffsetTest_data()
{
    QTest::addColumn<QString>("serviceProvider");
    QTest::addColumn<QString>("stopName");
    QTest::addColumn<int>("timeOffset");

    QTest::newRow("de_db") << "de_db" << "Bremen Hbf" << 240;
    QTest::newRow("ch_sbb") << "ch_sbb" << "Bern" << 500;
    QTest::newRow("it_orario") << "it_orario" << "Genova" << 366;
}

void DeparturesTest::departuresTimeOffsetTest()
{
<<<<<<< HEAD
	QFETCH(QString, serviceProvider);
	QFETCH(QString, stopName);
	QFETCH(int, timeOffset);

	// Connect source and wait until the dataUpdated slot gets called in testVisualization
	QString sourceName = QString("Departures %1|stop=%2|timeOffset=%3")
			.arg(serviceProvider).arg(stopName).arg(timeOffset);
	QEventLoop loop;
	TestVisualization testVisualization;
	loop.connect( &testVisualization, SIGNAL(completed()), SLOT(quit()) );
	m_publicTransportEngine->connectSource( sourceName, &testVisualization );
	QTimer::singleShot( TIMEOUT * 1000, &loop, SLOT(quit()) ); // timeout after TIMEOUT seconds
	loop.exec();

	// Test basic departure data
	testDepartureData( testVisualization, serviceProvider );

	// Test time values
	testDepartureTimes( testVisualization, QDateTime(QDate::currentDate(),
													 QTime::currentTime().addSecs(timeOffset * 60)) );

	m_publicTransportEngine->disconnectSource( sourceName, &testVisualization );
	QVERIFY2( !testVisualization.data.isEmpty(),
			  QString("No data for source name '%1' in %2 seconds").arg(sourceName).arg(TIMEOUT).toLatin1().data() );
=======
    QFETCH(QString, serviceProvider);
    QFETCH(QString, stopName);
    QFETCH(int, timeOffset);

    // Connect source and wait until the dataUpdated slot gets called in testVisualization
    QString sourceName = QString("Departures %1|stop=%2|timeOffset=%3")
            .arg(serviceProvider).arg(stopName).arg(timeOffset);
    QEventLoop loop;
    TestVisualization testVisualization;
    loop.connect( &testVisualization, SIGNAL(completed()), SLOT(quit()) );
    m_publicTransportEngine->connectSource( sourceName, &testVisualization );
    QTimer::singleShot( TIMEOUT * 1000, &loop, SLOT(quit()) ); // timeout after TIMEOUT seconds
    loop.exec();

    // Test basic departure data
    testDepartureData( testVisualization, serviceProvider );

    // Test time values
    testDepartureTimes( testVisualization, QDateTime(QDate::currentDate(),
                                                     QTime::currentTime().addSecs(timeOffset * 60)) );

    m_publicTransportEngine->disconnectSource( sourceName, &testVisualization );
    QVERIFY2( !testVisualization.data.isEmpty(),
              QString("No data for source name '%1' in %2 seconds").arg(sourceName).arg(TIMEOUT).toLatin1().data() );
>>>>>>> f634807a
}

void DeparturesTest::departuresDateTimeTest_data()
{
<<<<<<< HEAD
	QTest::addColumn<QString>("serviceProvider");
	QTest::addColumn<QString>("stopName");
	QTest::addColumn<QDateTime>("dateTime");

	QTest::newRow("de_db") << "de_db" << "Bremen Hbf"
			<< QDateTime::currentDateTime().addDays(2).addSecs(120);
	QTest::newRow("ch_sbb") << "ch_sbb" << "Bern"
			<< QDateTime::currentDateTime().addDays(3).addSecs(600);
	QTest::newRow("it_orario") << "it_orario" << "Genova"
			<< QDateTime::currentDateTime().addDays(2).addSecs(3600);
=======
    QTest::addColumn<QString>("serviceProvider");
    QTest::addColumn<QString>("stopName");
    QTest::addColumn<QDateTime>("dateTime");

    QTest::newRow("de_db") << "de_db" << "Bremen Hbf"
            << QDateTime::currentDateTime().addDays(2).addSecs(120);
    QTest::newRow("ch_sbb") << "ch_sbb" << "Bern"
            << QDateTime::currentDateTime().addDays(3).addSecs(600);
    QTest::newRow("it_orario") << "it_orario" << "Genova"
            << QDateTime::currentDateTime().addDays(2).addSecs(3600);
>>>>>>> f634807a
}

void DeparturesTest::departuresDateTimeTest()
{
<<<<<<< HEAD
	QFETCH(QString, serviceProvider);
	QFETCH(QString, stopName);
	QFETCH(QDateTime, dateTime);

	// Connect source and wait until the dataUpdated slot gets called in testVisualization
	QString sourceName = QString("Departures %1|stop=%2|datetime=%3")
			.arg(serviceProvider).arg(stopName).arg(dateTime.toString());
	QEventLoop loop;
	TestVisualization testVisualization;
	loop.connect( &testVisualization, SIGNAL(completed()), SLOT(quit()) );
	m_publicTransportEngine->connectSource( sourceName, &testVisualization );
	QTimer::singleShot( TIMEOUT * 1000, &loop, SLOT(quit()) ); // timeout after TIMEOUT seconds
	loop.exec();

	// Test basic departure data
	testDepartureData( testVisualization, serviceProvider );

	// Test time values
	testDepartureTimes( testVisualization, dateTime );

	m_publicTransportEngine->disconnectSource( sourceName, &testVisualization );
	QVERIFY2( !testVisualization.data.isEmpty(),
			  QString("No data for source name '%1' in %2 seconds").arg(sourceName).arg(TIMEOUT).toLatin1().data() );
=======
    QFETCH(QString, serviceProvider);
    QFETCH(QString, stopName);
    QFETCH(QDateTime, dateTime);

    // Connect source and wait until the dataUpdated slot gets called in testVisualization
    QString sourceName = QString("Departures %1|stop=%2|datetime=%3")
            .arg(serviceProvider).arg(stopName).arg(dateTime.toString());
    QEventLoop loop;
    TestVisualization testVisualization;
    loop.connect( &testVisualization, SIGNAL(completed()), SLOT(quit()) );
    m_publicTransportEngine->connectSource( sourceName, &testVisualization );
    QTimer::singleShot( TIMEOUT * 1000, &loop, SLOT(quit()) ); // timeout after TIMEOUT seconds
    loop.exec();

    // Test basic departure data
    testDepartureData( testVisualization, serviceProvider );

    // Test time values
    testDepartureTimes( testVisualization, dateTime );

    m_publicTransportEngine->disconnectSource( sourceName, &testVisualization );
    QVERIFY2( !testVisualization.data.isEmpty(),
              QString("No data for source name '%1' in %2 seconds").arg(sourceName).arg(TIMEOUT).toLatin1().data() );
>>>>>>> f634807a
}

QTEST_MAIN(DeparturesTest)
#include "DeparturesTest.moc"<|MERGE_RESOLUTION|>--- conflicted
+++ resolved
@@ -47,92 +47,6 @@
 // Helper function to test basic departure data
 void testDepartureData( const TestVisualization &testVisualization, const QString &serviceProvider )
 {
-<<<<<<< HEAD
-	// Test main keys
-	QVERIFY( !testVisualization.data["error"].toBool() );
-	QVERIFY( !testVisualization.data["receivedPossibleStopList"].toBool() );
-	QCOMPARE( testVisualization.data["receivedData"].toString(), QLatin1String("departures") );
-	QCOMPARE( testVisualization.data["parseMode"].toString(), QLatin1String("departures") );
-	QVERIFY( testVisualization.data["updated"].canConvert(QVariant::DateTime) );
-	QCOMPARE( testVisualization.data["serviceProvider"].toString(), serviceProvider );
-	QVERIFY( !testVisualization.data["requestUrl"].toString().isEmpty() );
-	QVERIFY( QUrl(testVisualization.data["requestUrl"].toString()).isValid() );
-
-	int count = testVisualization.data["count"].toInt();
-	QVERIFY( count > 0 );
-
-	for ( int i = 0; i < count; ++i )
-	{
-		// Ensure that the key exists
-		QString key = QString::number(i);
-		QVERIFY2( testVisualization.data.contains(key),
-				  QString("The key \"%1\" is missing from the data structure returned "
-				  "for source \"Departures ...\", there should be \"count\" (ie. %2) "
-				  "departures beginning at 0")
-				  .arg(i).arg(count).toLatin1().data() );
-
-		QVariantHash departureData = testVisualization.data[key].toHash();
-
-		// Each stop object should contain some elements
-		QVERIFY( !departureData.isEmpty() );
-
-		// Ensure that these keys are in the hash
-		QVERIFY( departureData.contains("departure") );
-		QVERIFY( departureData.contains("target") );
-		QVERIFY( departureData.contains("line") );
-		QVERIFY( departureData.contains("vehicleType") );
-		QVERIFY( departureData.contains("vehicleName") );
-		QVERIFY( departureData.contains("vehicleNamePlural") );
-		QVERIFY( departureData.contains("vehicleIconName") );
-// 		QVERIFY( departureData.contains("journeyNews") ); // NOTE These values are only given if they are not empty
-// 		QVERIFY( departureData.contains("platform") );
-// 		QVERIFY( departureData.contains("operator") );
-		QVERIFY( departureData.contains("delay") );
-// 		QVERIFY( departureData.contains("delayReason") );
-// 		QVERIFY( departureData.contains("routeStops") );
-// 		QVERIFY( departureData.contains("routeTimes") );
-		QVERIFY( departureData.contains("routeExactStops") );
-
-		// Test data types
-		QVERIFY( departureData["departure"].canConvert(QVariant::DateTime) );
-		QVERIFY( departureData["target"].canConvert(QVariant::String) );
-		QVERIFY( departureData["line"].canConvert(QVariant::String) );
-		QVERIFY( departureData["vehicleType"].canConvert(QVariant::Int) );
-		QVERIFY( departureData["vehicleName"].canConvert(QVariant::String) );
-		QVERIFY( departureData["vehicleNamePlural"].canConvert(QVariant::String) );
-		QVERIFY( departureData["vehicleIconName"].canConvert(QVariant::String) );
-        QVERIFY( departureData["delay"].canConvert(QVariant::Int) );
-        QVERIFY( departureData["routeExactStops"].canConvert(QVariant::Int) );
-        if ( departureData.contains("journeyNews") ) {
-            QVERIFY( departureData["journeyNews"].canConvert(QVariant::String) );
-        }
-        if ( departureData.contains("platform") ) {
-            QVERIFY( departureData["platform"].canConvert(QVariant::String) );
-        }
-        if ( departureData.contains("operator") ) {
-            QVERIFY( departureData["operator"].canConvert(QVariant::String) );
-        }
-        if ( departureData.contains("delayReason") ) {
-            QVERIFY( departureData["delayReason"].canConvert(QVariant::String) );
-        }
-        if ( departureData.contains("routeStops") ) {
-            QVERIFY( departureData["routeStops"].canConvert(QVariant::StringList) );
-        }
-        if ( departureData.contains("routeTimes") ) {
-            QVERIFY( departureData["routeTimes"].canConvert(QVariant::List) );
-        }
-
-		// Check routeTimes list for data types
-		QVariantList times = departureData[ "routeTimes" ].toList();
-		foreach( const QVariant &time, times ) {
-			QVERIFY( time.canConvert(QVariant::Time) );
-		}
-
-		// The first stop of the route stop list should be the departure stop
-// 		QVERIFY( departureData["routeStops"].toStringList().first().indexOf(
-// 				stopName.isNull() ? QLatin1String("Bremen") : stopName, 0, Qt::CaseInsensitive) != -1 );
-	}
-=======
     // Test main keys
     QVERIFY( !testVisualization.data["error"].toBool() );
     QVERIFY( !testVisualization.data["receivedPossibleStopList"].toBool() );
@@ -146,15 +60,14 @@
     int count = testVisualization.data["count"].toInt();
     QVERIFY( count > 0 );
 
-    for ( int i = 0; i < count; ++i )
-    {
+    for ( int i = 0; i < count; ++i ) {
         // Ensure that the key exists
         QString key = QString::number(i);
         QVERIFY2( testVisualization.data.contains(key),
-                  QString("The key \"%1\" is missing from the data structure returned "
-                  "for source \"Departures ...\", there should be \"count\" (ie. %2) "
-                  "departures beginning at 0")
-                  .arg(i).arg(count).toLatin1().data() );
+                    QString("The key \"%1\" is missing from the data structure returned "
+                    "for source \"Departures ...\", there should be \"count\" (ie. %2) "
+                    "departures beginning at 0")
+                    .arg(i).arg(count).toLatin1().data() );
 
         QVariantHash departureData = testVisualization.data[key].toHash();
 
@@ -169,13 +82,13 @@
         QVERIFY( departureData.contains("vehicleName") );
         QVERIFY( departureData.contains("vehicleNamePlural") );
         QVERIFY( departureData.contains("vehicleIconName") );
-        QVERIFY( departureData.contains("journeyNews") );
-        QVERIFY( departureData.contains("platform") );
-        QVERIFY( departureData.contains("operator") );
+    // 		QVERIFY( departureData.contains("journeyNews") ); // NOTE These values are only given if they are not empty
+    // 		QVERIFY( departureData.contains("platform") );
+    // 		QVERIFY( departureData.contains("operator") );
         QVERIFY( departureData.contains("delay") );
-        QVERIFY( departureData.contains("delayReason") );
-        QVERIFY( departureData.contains("routeStops") );
-        QVERIFY( departureData.contains("routeTimes") );
+    // 		QVERIFY( departureData.contains("delayReason") );
+    // 		QVERIFY( departureData.contains("routeStops") );
+    // 		QVERIFY( departureData.contains("routeTimes") );
         QVERIFY( departureData.contains("routeExactStops") );
 
         // Test data types
@@ -186,14 +99,26 @@
         QVERIFY( departureData["vehicleName"].canConvert(QVariant::String) );
         QVERIFY( departureData["vehicleNamePlural"].canConvert(QVariant::String) );
         QVERIFY( departureData["vehicleIconName"].canConvert(QVariant::String) );
-        QVERIFY( departureData["journeyNews"].canConvert(QVariant::String) );
-        QVERIFY( departureData["platform"].canConvert(QVariant::String) );
-        QVERIFY( departureData["operator"].canConvert(QVariant::String) );
         QVERIFY( departureData["delay"].canConvert(QVariant::Int) );
-        QVERIFY( departureData["delayReason"].canConvert(QVariant::String) );
-        QVERIFY( departureData["routeStops"].canConvert(QVariant::StringList) );
-        QVERIFY( departureData["routeTimes"].canConvert(QVariant::List) );
         QVERIFY( departureData["routeExactStops"].canConvert(QVariant::Int) );
+        if ( departureData.contains("journeyNews") ) {
+            QVERIFY( departureData["journeyNews"].canConvert(QVariant::String) );
+        }
+        if ( departureData.contains("platform") ) {
+            QVERIFY( departureData["platform"].canConvert(QVariant::String) );
+        }
+        if ( departureData.contains("operator") ) {
+            QVERIFY( departureData["operator"].canConvert(QVariant::String) );
+        }
+        if ( departureData.contains("delayReason") ) {
+            QVERIFY( departureData["delayReason"].canConvert(QVariant::String) );
+        }
+        if ( departureData.contains("routeStops") ) {
+            QVERIFY( departureData["routeStops"].canConvert(QVariant::StringList) );
+        }
+        if ( departureData.contains("routeTimes") ) {
+            QVERIFY( departureData["routeTimes"].canConvert(QVariant::List) );
+        }
 
         // Check routeTimes list for data types
         QVariantList times = departureData[ "routeTimes" ].toList();
@@ -202,36 +127,14 @@
         }
 
         // The first stop of the route stop list should be the departure stop
-//         QVERIFY( departureData["routeStops"].toStringList().first().indexOf(
-//                 stopName.isNull() ? QLatin1String("Bremen") : stopName, 0, Qt::CaseInsensitive) != -1 );
+    //         QVERIFY( departureData["routeStops"].toStringList().first().indexOf(
+    //                  stopName.isNull() ? QLatin1String("Bremen") : stopName, 0, Qt::CaseInsensitive) != -1 );
     }
->>>>>>> f634807a
 }
 
 // Helper function to test departure times.
 // Allows a maximum time difference in minutes (maxDifference) before the given testTime.
 void testDepartureTimes( const TestVisualization &testVisualization, const QDateTime &testDateTime,
-<<<<<<< HEAD
-						 int maxDifference = 120 ) {
-	// Test time values
-	int count = testVisualization.data["count"].toInt();
-	for ( int i = 0; i < count; ++i )
-	{
-		QString key = QString::number(i);
-		QVariantHash departureData = testVisualization.data[key].toHash();
-
-		// Check routeTimes list for data types
-		QDateTime dateTimeValue = departureData[ "departure" ].toDateTime();
-
-		// Get seconds from actual departure time until the testTime
-		int difference = dateTimeValue.secsTo( testDateTime );
-		QVERIFY2( difference <= maxDifference * 60, QString("A departure was returned which is %1 "
-				"before the given time (departure at %2, requested time was %3. "
-				"Maybe the maxDifference value should be increased in the test?")
-				.arg(KGlobal::locale()->formatDuration(difference * 1000))
-				.arg(dateTimeValue.toString()).arg(testDateTime.toString()).toLatin1().data() );
-	}
-=======
                          int maxDifference = 120 ) {
     // Test time values
     int count = testVisualization.data["count"].toInt();
@@ -246,46 +149,15 @@
         // Get seconds from actual departure time until the testTime
         int difference = dateTimeValue.secsTo( testDateTime );
         QVERIFY2( difference <= maxDifference * 60, QString("A departure was returned which is %1 "
-                "before the given time (departure at %2, requested time was %3. "
-                "Maybe the maxDifference value should be increased in the test?")
-                .arg(KGlobal::locale()->formatDuration(difference * 1000))
-                .arg(dateTimeValue.toString()).arg(testDateTime.toString()).toLatin1().data() );
+                  "before the given time (departure at %2, requested time was %3. "
+                  "Maybe the maxDifference value should be increased in the test?")
+                  .arg(KGlobal::locale()->formatDuration(difference * 1000))
+                  .arg(dateTimeValue.toString()).arg(testDateTime.toString()).toLatin1().data() );
     }
->>>>>>> f634807a
 }
 
 void DeparturesTest::departuresTest_data()
 {
-<<<<<<< HEAD
-	QTest::addColumn<QString>("serviceProvider");
-	QTest::addColumn<QString>("city");
-	QTest::addColumn<QString>("stopName");
-
-	// 21 Accessors
-// 	QTest::newRow("at_oebb") << "at_oebb" << QString() << "Wien";
-	QTest::newRow("be_brail") << "be_brail" << QString() << "Basel Bahnhof";
-	QTest::newRow("ch_sbb") << "ch_sbb" << QString() << "Bern";
-	QTest::newRow("cz_idnes") << "cz_idnes" << "Brno" << QString::fromUtf8("Technologický park");
-	QTest::newRow("de_bvg") << "de_bvg" << QString() << "Alexanderplatz (Berlin)";
-	QTest::newRow("de_db") << "de_db" << QString() << "Bremen Hbf";
-	QTest::newRow("de_dvb") << "de_dvb" << QString() << "Hauptbahnhof";
-	QTest::newRow("de_fahrplaner") << "de_fahrplaner" << QString() << "Bremen Hbf";
-	QTest::newRow("de_nasa") << "de_nasa" << QString() << "Kirkel Bahnhof";
-	QTest::newRow("de_rmv") << "de_rmv" << QString() << "3000511"; // ID for "Frankfurt (Main) Zoo"
-	QTest::newRow("de_vvs") << "de_vvs" << "Stuttgart" << "Herrenberg";
-	QTest::newRow("dk_rejseplanen") << "dk_rejseplanen" << QString() << "Oslovej / Ringvejen";
-	QTest::newRow("fr_gares") << "fr_gares" << QString() << "frlpd"; // Only takes stop IDs
-	QTest::newRow("it_cup2000") << "it_cup2000" << QString() << "Roma - Bologna";
-	QTest::newRow("it_orario") << "it_orario" << QString() << "Genova";
-	QTest::newRow("pl_pkp") << "pl_pkp" << QString() << "Warszawa Centralna";
-	QTest::newRow("sk_atlas") << "sk_atlas" << "bratislava" << QString::fromUtf8("Bradáčova");
-	QTest::newRow("sk_imhd") << "sk_imhd" << "bratislava" << "Nobelova";
-	QTest::newRow("us_septa") << "us_septa" << QString() << "Pennsylvania Park Av";
-	QTest::newRow("international_flightstats") << "international_flightstats" << QString() << "BRE";
-	// 19 accessors tested, not tested:
-	//   at_oebb (needs a script instead of only regexps),
-	//   de_vrn (new departure urls are only for specific lines...)
-=======
     QTest::addColumn<QString>("serviceProvider");
     QTest::addColumn<QString>("city");
     QTest::addColumn<QString>("stopName");
@@ -314,41 +186,10 @@
     // 19 accessors tested, not tested:
     //   at_oebb (needs a script instead of only regexps),
     //   de_vrn (new departure urls are only for specific lines...)
->>>>>>> f634807a
 }
 
 void DeparturesTest::departuresTest()
 {
-<<<<<<< HEAD
-	QFETCH(QString, serviceProvider);
-	QFETCH(QString, stopName);
-	QFETCH(QString, city);
-
-	// Connect source and wait until the dataUpdated slot gets called in testVisualization
-	QString sourceName = QString("Departures %1|stop=%2").arg(serviceProvider).arg(stopName);
-	if ( !city.isNull() ) {
-		sourceName.append( QString("|city=%1").arg(city) );
-	}
-
-	TestVisualization testVisualization;
-	QEventLoop loop;
-	loop.connect( &testVisualization, SIGNAL(completed()), SLOT(quit()) );
-	QTime timer;
-	timer.start();
-	m_publicTransportEngine->connectSource( sourceName, &testVisualization );
-	QTimer::singleShot( TIMEOUT * 1000, &loop, SLOT(quit()) ); // timeout after TIMEOUT seconds
-	loop.exec();
-	m_publicTransportEngine->disconnectSource( sourceName, &testVisualization );
-
-	qDebug() << QString("Got data from %1 and parsed it in %2 seconds")
-			.arg( serviceProvider ).arg( timer.elapsed() / 1000.0 );
-
-	// Test basic departure data
-	testDepartureData( testVisualization, serviceProvider );
-
-	QVERIFY2( !testVisualization.data.isEmpty(),
-			  QString("No data for source name '%1' in %2 seconds").arg(sourceName).arg(TIMEOUT).toLatin1().data() );
-=======
     QFETCH(QString, serviceProvider);
     QFETCH(QString, stopName);
     QFETCH(QString, city);
@@ -377,7 +218,6 @@
 
     QVERIFY2( !testVisualization.data.isEmpty(),
               QString("No data for source name '%1' in %2 seconds").arg(sourceName).arg(TIMEOUT).toLatin1().data() );
->>>>>>> f634807a
 }
 
 void DeparturesTest::departuresTimeTest_data()
@@ -394,31 +234,6 @@
 
 void DeparturesTest::departuresTimeTest()
 {
-<<<<<<< HEAD
-	QFETCH(QString, serviceProvider);
-	QFETCH(QString, stopName);
-	QFETCH(QTime, time);
-
-	// Connect source and wait until the dataUpdated slot gets called in testVisualization
-	QString sourceName = QString("Departures %1|stop=%2|time=%3")
-			.arg(serviceProvider).arg(stopName).arg(time.toString("hh:mm"));
-	QEventLoop loop;
-	TestVisualization testVisualization;
-	loop.connect( &testVisualization, SIGNAL(completed()), SLOT(quit()) );
-	m_publicTransportEngine->connectSource( sourceName, &testVisualization );
-	QTimer::singleShot( TIMEOUT * 1000, &loop, SLOT(quit()) ); // timeout after TIMEOUT seconds
-	loop.exec();
-
-	// Test basic departure data
-	testDepartureData( testVisualization, serviceProvider );
-
-	// Test time values
-	testDepartureTimes( testVisualization, QDateTime(QDate::currentDate(), time) );
-
-	m_publicTransportEngine->disconnectSource( sourceName, &testVisualization );
-	QVERIFY2( !testVisualization.data.isEmpty(),
-			  QString("No data for source name '%1' in %2 seconds").arg(sourceName).arg(TIMEOUT).toLatin1().data() );
-=======
     QFETCH(QString, serviceProvider);
     QFETCH(QString, stopName);
     QFETCH(QTime, time);
@@ -442,7 +257,6 @@
     m_publicTransportEngine->disconnectSource( sourceName, &testVisualization );
     QVERIFY2( !testVisualization.data.isEmpty(),
               QString("No data for source name '%1' in %2 seconds").arg(sourceName).arg(TIMEOUT).toLatin1().data() );
->>>>>>> f634807a
 }
 
 void DeparturesTest::departuresTimeOffsetTest_data()
@@ -458,32 +272,6 @@
 
 void DeparturesTest::departuresTimeOffsetTest()
 {
-<<<<<<< HEAD
-	QFETCH(QString, serviceProvider);
-	QFETCH(QString, stopName);
-	QFETCH(int, timeOffset);
-
-	// Connect source and wait until the dataUpdated slot gets called in testVisualization
-	QString sourceName = QString("Departures %1|stop=%2|timeOffset=%3")
-			.arg(serviceProvider).arg(stopName).arg(timeOffset);
-	QEventLoop loop;
-	TestVisualization testVisualization;
-	loop.connect( &testVisualization, SIGNAL(completed()), SLOT(quit()) );
-	m_publicTransportEngine->connectSource( sourceName, &testVisualization );
-	QTimer::singleShot( TIMEOUT * 1000, &loop, SLOT(quit()) ); // timeout after TIMEOUT seconds
-	loop.exec();
-
-	// Test basic departure data
-	testDepartureData( testVisualization, serviceProvider );
-
-	// Test time values
-	testDepartureTimes( testVisualization, QDateTime(QDate::currentDate(),
-													 QTime::currentTime().addSecs(timeOffset * 60)) );
-
-	m_publicTransportEngine->disconnectSource( sourceName, &testVisualization );
-	QVERIFY2( !testVisualization.data.isEmpty(),
-			  QString("No data for source name '%1' in %2 seconds").arg(sourceName).arg(TIMEOUT).toLatin1().data() );
-=======
     QFETCH(QString, serviceProvider);
     QFETCH(QString, stopName);
     QFETCH(int, timeOffset);
@@ -503,28 +291,15 @@
 
     // Test time values
     testDepartureTimes( testVisualization, QDateTime(QDate::currentDate(),
-                                                     QTime::currentTime().addSecs(timeOffset * 60)) );
+                                                    QTime::currentTime().addSecs(timeOffset * 60)) );
 
     m_publicTransportEngine->disconnectSource( sourceName, &testVisualization );
     QVERIFY2( !testVisualization.data.isEmpty(),
               QString("No data for source name '%1' in %2 seconds").arg(sourceName).arg(TIMEOUT).toLatin1().data() );
->>>>>>> f634807a
 }
 
 void DeparturesTest::departuresDateTimeTest_data()
 {
-<<<<<<< HEAD
-	QTest::addColumn<QString>("serviceProvider");
-	QTest::addColumn<QString>("stopName");
-	QTest::addColumn<QDateTime>("dateTime");
-
-	QTest::newRow("de_db") << "de_db" << "Bremen Hbf"
-			<< QDateTime::currentDateTime().addDays(2).addSecs(120);
-	QTest::newRow("ch_sbb") << "ch_sbb" << "Bern"
-			<< QDateTime::currentDateTime().addDays(3).addSecs(600);
-	QTest::newRow("it_orario") << "it_orario" << "Genova"
-			<< QDateTime::currentDateTime().addDays(2).addSecs(3600);
-=======
     QTest::addColumn<QString>("serviceProvider");
     QTest::addColumn<QString>("stopName");
     QTest::addColumn<QDateTime>("dateTime");
@@ -535,36 +310,10 @@
             << QDateTime::currentDateTime().addDays(3).addSecs(600);
     QTest::newRow("it_orario") << "it_orario" << "Genova"
             << QDateTime::currentDateTime().addDays(2).addSecs(3600);
->>>>>>> f634807a
 }
 
 void DeparturesTest::departuresDateTimeTest()
 {
-<<<<<<< HEAD
-	QFETCH(QString, serviceProvider);
-	QFETCH(QString, stopName);
-	QFETCH(QDateTime, dateTime);
-
-	// Connect source and wait until the dataUpdated slot gets called in testVisualization
-	QString sourceName = QString("Departures %1|stop=%2|datetime=%3")
-			.arg(serviceProvider).arg(stopName).arg(dateTime.toString());
-	QEventLoop loop;
-	TestVisualization testVisualization;
-	loop.connect( &testVisualization, SIGNAL(completed()), SLOT(quit()) );
-	m_publicTransportEngine->connectSource( sourceName, &testVisualization );
-	QTimer::singleShot( TIMEOUT * 1000, &loop, SLOT(quit()) ); // timeout after TIMEOUT seconds
-	loop.exec();
-
-	// Test basic departure data
-	testDepartureData( testVisualization, serviceProvider );
-
-	// Test time values
-	testDepartureTimes( testVisualization, dateTime );
-
-	m_publicTransportEngine->disconnectSource( sourceName, &testVisualization );
-	QVERIFY2( !testVisualization.data.isEmpty(),
-			  QString("No data for source name '%1' in %2 seconds").arg(sourceName).arg(TIMEOUT).toLatin1().data() );
-=======
     QFETCH(QString, serviceProvider);
     QFETCH(QString, stopName);
     QFETCH(QDateTime, dateTime);
@@ -588,7 +337,6 @@
     m_publicTransportEngine->disconnectSource( sourceName, &testVisualization );
     QVERIFY2( !testVisualization.data.isEmpty(),
               QString("No data for source name '%1' in %2 seconds").arg(sourceName).arg(TIMEOUT).toLatin1().data() );
->>>>>>> f634807a
 }
 
 QTEST_MAIN(DeparturesTest)
