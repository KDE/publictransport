--- conflicted
+++ resolved
@@ -60,7 +60,6 @@
     Helper( QObject* parent = 0 ) : QObject( parent ) {};
 
 public Q_SLOTS:
-<<<<<<< HEAD
     void error( const QString &message, const QString &context = QString() ) {
         kDebug() << message << context.left(200);
         debugMessages << DebugMessage( message, context);
@@ -130,9 +129,7 @@
      *   which is in the given @p format.
      *
      * @param str The string containing the time to be parsed, eg. "08:15".
-     *
      * @param format The format of the time string in @p str. Default is "hh:mm".
-     *
      * @return A list of two integers: The hour and minute values parsed from @p str.
      *
      * @see formatTime
@@ -171,9 +168,7 @@
      *   which is in the given @p format.
      *
      * @param str The string containing the date to be parsed, eg. "2010-12-01".
-     *
      * @param format The format of the time string in @p str. Default is "YY-MM-dd".
-     *
      * @return A list of two integers: The day, month and year values parsed from @p str.
      *
      * @see formatDate TODO
@@ -274,221 +269,6 @@
     QStringList splitSkipEmptyParts( const QString &str, const QString &sep ) {
         return str.split( sep, QString::SkipEmptyParts );
     };
-=======
-	void error( const QString &message, const QString &context = QString() ) {
-	    kDebug() << message << context.left(200);
-	    debugMessages << DebugMessage( message, context);
-	};
-
-	/**
-	 * @brief Trims spaces from the beginning and the end of the given string @p str.
-	 *   The HTML entitiy <em>&nbsp;</em> is also trimmed.
-	 *
-	 * @param str The string to be trimmed.
-	 * @return @p str without spaces at the beginning or end.
-	 **/
-	QString trim( const QString &str ) {
-	    return str.trimmed().replace( QRegExp("^(&nbsp;)+|(&nbsp;)+$", Qt::CaseInsensitive), "" );
-	};
-
-	/**
-	 * @brief Removes all HTML tags from str.
-	 *
-	 * @param str The string from which the HTML tags should be removed.
-	 * @return @p str without HTML tags.
-	 **/
-	QString stripTags( const QString &str ) {
-	    QRegExp rx( "<\\/?[^>]+>" );
-	    rx.setMinimal( true );
-	    return QString( str ).replace( rx, "" );
-	};
-
-	/**
-	 * @brief Makes the first letter of each word upper case, all others lower case.
-	 *
-	 * @param str The input string.
-	 * @return @p str in camel case.
-	 **/
-	QString camelCase( const QString &str ) {
-	    QString ret = str.toLower();
-	    QRegExp rx( "(^\\w)|\\W(\\w)" );
-	    int pos = 0;
-	    while ( (pos = rx.indexIn(ret, pos)) != -1 ) {
-			ret[ rx.pos(2) ] = ret[ rx.pos(2) ].toUpper();
-			pos += rx.matchedLength();
-	    }
-	    return ret;
-	};
-
-	/**
-	 * @brief Extracts a block from @p str, which begins at the first occurrence of @p beginString
-	 *   in @p str and end at the first occurrence of @p endString in @p str.
-	 *
-	 * @param str The input string.
-	 * @param beginString A string to search for in @p str and to use as start position.
-	 * @param endString A string to search for in @p str and to use as end position.
-	 * @return The text block in @p str between @p beginString and @p endString.
-	 **/
-	QString extractBlock( const QString &str, const QString &beginString, const QString &endString ) {
-	    int pos = str.indexOf( beginString );
-	    if ( pos == -1 ) {
-			return "";
-		}
-
-	    int end = str.indexOf( endString, pos + 1 );
-	    return str.mid( pos, end - pos );
-	};
-
-	/**
-	 * @brief Gets a list with the hour and minute values parsed from @p str,
-	 *   which is in the given @p format.
-	 *
-	 * @param str The string containing the time to be parsed, eg. "08:15".
-	 *
-	 * @param format The format of the time string in @p str. Default is "hh:mm".
-	 *
-	 * @return A list of two integers: The hour and minute values parsed from @p str.
-	 *
-	 * @see formatTime
-	 **/
-	QVariantList matchTime( const QString &str, const QString &format = "hh:mm") {
-	    QString pattern = QRegExp::escape( format );
-	    pattern = pattern.replace( "hh", "\\d{2}" )
-						 .replace( "h", "\\d{1,2}" )
-						 .replace( "mm", "\\d{2}" )
-						 .replace( "m", "\\d{1,2}" )
-						 .replace( "AP", "(AM|PM)" )
-						 .replace( "ap", "(am|pm)" );
-
-	    QVariantList ret;
-	    QRegExp rx( pattern );
-	    if ( rx.indexIn(str) != -1 ) {
-			QTime time = QTime::fromString( rx.cap(), format );
-			ret << time.hour() << time.minute();
-	    } else if ( format != "hh:mm" ) {
-			// Try default format if the one specified doesn't work
-			QRegExp rx2( "\\d{1,2}:\\d{2}" );
-			if ( rx2.indexIn(str) != -1 ) {
-				QTime time = QTime::fromString( rx2.cap(), "hh:mm" );
-				ret << time.hour() << time.minute();
-			} else {
-				kDebug() << "Couldn't match time in" << str << pattern;
-			}
-	    } else {
-			kDebug() << "Couldn't match time in" << str << pattern;
-		}
-	    return ret;
-	};
-
-	/**
-	 * @brief Gets a list with the day, month and year values parsed from @p str,
-	 *   which is in the given @p format.
-	 *
-	 * @param str The string containing the date to be parsed, eg. "2010-12-01".
-	 *
-	 * @param format The format of the time string in @p str. Default is "YY-MM-dd".
-	 *
-	 * @return A list of two integers: The day, month and year values parsed from @p str.
-	 *
-	 * @see formatDate TODO
-	 **/
-	QVariantList matchDate( const QString &str, const QString &format = "yyyy-MM-dd") {
-	    QString pattern = QRegExp::escape( format ).replace("d", "D");
-	    pattern = pattern.replace( "DD", "\\d{2}" )
-						 .replace( "D", "\\d{1,2}" )
-						 .replace( "MM", "\\d{2}" )
-						 .replace( "M", "\\d{1,2}" )
-						 .replace( "yyyy", "\\d{4}" )
-						 .replace( "yy", "\\d{2}" );
-
-	    QVariantList ret;
-	    QRegExp rx( pattern );
-	    if ( rx.indexIn(str) != -1 ) {
-			QDate date = QDate::fromString( rx.cap(), format );
-			ret << date.year() << date.month() << date.day();
-	    } else if ( format != "yyyy-MM-dd" ) {
-			// Try default format if the one specified doesn't work
-			QRegExp rx2( "\\d{2,4}-\\d{2}-\\d{2}" );
-			if ( rx2.indexIn(str) != -1 ) {
-				QDate date = QDate::fromString( rx2.cap(), "yyyy-MM-dd" );
-				ret << date.year() << date.month() << date.day();
-			} else {
-				kDebug() << "Couldn't match date in" << str << pattern;
-			}
-	    } else {
-			kDebug() << "Couldn't match date in" << str << pattern;
-		}
-	    return ret;
-	};
-
-	/**
-	 * @brief Formats the time given by the values @p hour and minute
-	 *   as string in the given @p format.
-	 *
-	 * @param hour The hour value of the time.
-	 * @param minute The minute value of the time.
-	 * @param format The format of the time string to return. Default is "hh:mm".
-	 * @return The formatted time string.
-	 * @see matchTime
-	 **/
-	QString formatTime( int hour, int minute, const QString &format = "hh:mm") {
-	    return QTime( hour, minute ).toString( format );
-	};
-
-	/**
-	 * @brief Calculates the duration in minutes from the time in @p sTime1 until @p sTime2.
-	 *
-	 * @param sTime1 A string with the start time, in the given @p format.
-	 * @param sTime2 A string with the end time, in the given @p format.
-	 * @param format The format of @p sTime1 and @p sTime2. Default is "hh:mm".
-	 * @return The number of minutes from @p sTime1 until @p sTime2.
-	 **/
-	int duration( const QString &sTime1, const QString &sTime2, const QString &format = "hh:mm" ) {
-	    QTime time1 = QTime::fromString( sTime1, format );
-	    QTime time2 = QTime::fromString( sTime2, format );
-	    if ( !time1.isValid() || !time2.isValid() ) {
-			return -1;
-		}
-	    return time1.secsTo( time2 ) / 60;
-	};
-
-	/**
-	 * @brief Adds @p minsToAdd minutes to the time in @p sTime.
-	 *
-	 * @param sTime A string with the base time.
-	 * @param minsToAdd The number of minutes to add to @p sTime.
-	 * @param format The format of @p sTime. Default is "hh:mm".
-	 * @return A time string formatted in @p format with the calculated time.
-	 **/
-	QString addMinsToTime( const QString &sTime, int minsToAdd, const QString &format = "hh:mm" ) {
-	    QTime time = QTime::fromString( sTime, format );
-	    if ( !time.isValid() ) {
-			return "";
-		}
-	    return time.addSecs( minsToAdd * 60 ).toString( format );
-	};
-
-	// TODO
-	int* addDaysToDate( const int* dateArray, int daysToAdd ) {
-		QDate date = QDate( dateArray[0], dateArray[1], dateArray[2] ).addDays( daysToAdd );
-		int *ret = new int[3];
-		ret[0] = date.year();
-		ret[1] = date.month();
-		ret[2] = date.day();
-		return ret;
-	};
-
-	/**
-	 * @brief Splits @p str at @p sep, but skips empty parts.
-	 *
-	 * @param str The string to split.
-	 * @param sep The separator.
-	 * @return A list of string parts.
-	 **/
-	QStringList splitSkipEmptyParts( const QString &str, const QString &sep ) {
-	    return str.split( sep, QString::SkipEmptyParts );
-	};
->>>>>>> f634807a
 
 public:
     DebugMessageList debugMessages;
@@ -517,7 +297,6 @@
     Q_OBJECT
 
 public:
-<<<<<<< HEAD
     TimetableData( QObject* parent = 0 ) : QObject( parent ) {};
 
     TimetableData( const TimetableData &other ) : QObject( 0 ) {
@@ -565,55 +344,6 @@
      * @return The value stored for @p info
      **/
     QVariant value( const QString &info ) const { return m_values[info]; };
-=======
-	TimetableData( QObject* parent = 0 ) : QObject( parent ) {};
-
-	TimetableData( const TimetableData &other ) : QObject( 0 ) {
-		*this = other;
-	};
-
-	TimetableData &operator =( const TimetableData &other ) {
-		m_values = other.values();
-		return *this;
-	};
-
-	QMultiHash<QString, QVariant> unknownTimetableInformationStrings() const {
-		return m_unknownTimetableInformationStrings;
-	};
-	/**
-	 * @brief Sets the current mode, currently one of "departures" (also for arrivals), "journeys"
-	 *   or "stopsuggestions".
-	 *
-	 * @param mode The new mode (currently "departures", "journeys" or "stopsuggestions").
-	 **/
-	void setMode( const QString &mode ) { m_mode = mode; };
-
-public Q_SLOTS:
-	/** @brief Removes all stored values. */
-	void clear() { m_values.clear(); };
-	/**
-	 * @brief Stores @p value under the key @p timetableInformation.
-	 *
-	 * @param timetableInformation The type of the information in the given @p value.
-	 * @param value A value to be stored.
-	 **/
-	void set( const QString &timetableInformation, const QVariant &value );
-
-	/**
-	 * @brief Gets all values that are currently stored.
-	 *
-	 * @return A QHash with string keys (timetable information type, like "DepartureTime"),
-	 *   as given in @p set.
-	 **/
-	QHash<QString, QVariant> values() const { return m_values; };
-	/**
-	 * @brief Gets the value for the given @p info.
-	 *
-	 * @param info The timetable information key, like in @ref TimetableInformation.
-	 * @return The value stored for @p info
-	 **/
-	QVariant value( const QString &info ) const { return m_values[info]; };
->>>>>>> f634807a
 
 private:
     QHash<QString, QVariant> m_values;
@@ -640,7 +370,6 @@
     Q_OBJECT
 
 public:
-<<<<<<< HEAD
     ResultObject( QObject* parent = 0 ) : QObject( parent ) {};
 
 public Q_SLOTS:
@@ -669,36 +398,6 @@
      * @return The list of stored TimetableData objects.
      **/
     QList< TimetableData > data() const { return m_timetableData; };
-=======
-	ResultObject( QObject* parent = 0 ) : QObject( parent ) {};
-
-public Q_SLOTS:
-	/** @brief Clears the list of stored TimetableData objects. */
-	void clear() { m_timetableData.clear(); };
-	/**
-	 * @brief Checks whether or not the list of TimetableData objects is empty.
-	 *
-	 * @return True, if the list of TimetableData objects isn't empty. False, otherwise.
-	 **/
-	bool hasData() const { return !m_timetableData.isEmpty(); };
-
-	/**
-	 * @brief Adds the given @p departure to the list of TimetableData objects.
-	 *
-	 * @param departure The TimetableData object to add.
-	 **/
-	void addData( TimetableData *departure ) {
-		TimetableData dep( *departure );
-		m_timetableData.append( dep );
-	};
-
-	/**
-	 * @brief Gets the list of stored TimetableData objects.
-	 *
-	 * @return The list of stored TimetableData objects.
-	 **/
-	QList< TimetableData > data() const { return m_timetableData; };
->>>>>>> f634807a
 
 private:
     QList< TimetableData > m_timetableData;
