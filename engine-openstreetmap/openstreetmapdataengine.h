/*
*   Copyright 2011 Friedrich Pülz <fpuelz@gmx.de>
*
*   This program is free software; you can redistribute it and/or modify
*   it under the terms of the GNU Library General Public License as
*   published by the Free Software Foundation; either version 2 or
*   (at your option) any later version.
*
*   This program is distributed in the hope that it will be useful,
*   but WITHOUT ANY WARRANTY; without even the implied warranty of
*   MERCHANTABILITY or FITNESS FOR A PARTICULAR PURPOSE.  See the
*   GNU General Public License for more details
*
*   You should have received a copy of the GNU Library General Public
*   License along with this program; if not, write to the
*   Free Software Foundation, Inc.,
*   51 Franklin Street, Fifth Floor, Boston, MA  02110-1301, USA.
*/

#ifndef OPENSTREETMAPDATAENGINE_HEADER
#define OPENSTREETMAPDATAENGINE_HEADER

#include <Plasma/DataEngine>

#include "osmreader.h"

class KJob;
namespace KIO {
    class Job;
}
class QSizeF;
class QBuffer;

/**
 * @brief This engine searches for information from OpenStreetMap.
 * 
 * The source name is:
 *   "[longitude],[latitude] ([mapArea]) ([element] [filter]|[short-filter])".
 * For example: "53.069,8.8 theatre"
 *         "53.069,8.8 0.1 theatre" (search in a bigger area)
 *         "53.069,8.8 publictransportstops"
 *         "53.069,8.8 node amenity=theatre" (custom search)
 *
 * TODO: Could use libweb from Project Silk, the base class for REST apis?
 **/
class OpenStreetMapEngine : public Plasma::DataEngine {
    Q_OBJECT
public:
    // Basic Create/Destroy
    OpenStreetMapEngine( QObject *parent, const QVariantList &args );
<<<<<<< HEAD
    
    static const int maxResults = 50;
    static const double maxAreaSize = 0.5;
    static const double defautAreaSize = 0.02;
    
=======
	
	static const int maxResults = 50;
	static const double maxAreaSize;
	static const double defautAreaSize;
	
>>>>>>> f634807a
protected:
    virtual bool sourceRequestEvent( const QString& source );
    virtual bool updateSourceEvent( const QString& source );

    const QString baseUrl() const {
            return "http://jxapi.openstreetmap.org/xapi/api/0.6/"; };
//             return "http://www.informationfreeway.org/api/0.6/"; };

public slots:
    /** @brief Download has finished. */
    void finished( KJob *job );
    
    /** @brief More downloaded data is available. */
    void data( KIO::Job *job, const QByteArray &ba );

    /**
     * @brief Reading an XML document has finished (reached the end of the document).
     * 
     * @Note @p data only contains the last chunk of data.
     **/
    void osmFinishedReading( QPointer<OsmReader> osmReader, const Plasma::DataEngine::Data &data );
    
    /** @brief A new chunk of the XML document has been read. */
    void osmChunkRead( QPointer<OsmReader> osmReader, const Plasma::DataEngine::Data &data );
    
private:
    enum Element {
        Node, Relation, Way
    };
    
    struct Filter {
        Element element;
        QString filter;

        Filter() {};
        Filter( Element element, const QString &filter ) {
        this->element = element;
        this->filter = filter; };
    };

    /** @brief Data stored for each download job. */
    struct JobInfo {
        QString sourceName;
        QPointer<OsmReader> osmReader;
        bool readStarted;

        JobInfo() {};
        JobInfo( const QString &sourceName, QPointer<OsmReader> osmReader ) {
            this->sourceName = sourceName;
            this->osmReader = osmReader;
            this->readStarted = false;
        };
    };

    QString elementToString( Element element ) const;

    QHash< KJob*, JobInfo > m_jobInfos;
    QHash< QString, Filter > m_shortFilter;
};

#endif // Multiple include guard<|MERGE_RESOLUTION|>--- conflicted
+++ resolved
@@ -33,7 +33,7 @@
 
 /**
  * @brief This engine searches for information from OpenStreetMap.
- * 
+ *
  * The source name is:
  *   "[longitude],[latitude] ([mapArea]) ([element] [filter]|[short-filter])".
  * For example: "53.069,8.8 theatre"
@@ -48,19 +48,11 @@
 public:
     // Basic Create/Destroy
     OpenStreetMapEngine( QObject *parent, const QVariantList &args );
-<<<<<<< HEAD
-    
+
     static const int maxResults = 50;
-    static const double maxAreaSize = 0.5;
-    static const double defautAreaSize = 0.02;
-    
-=======
-	
-	static const int maxResults = 50;
-	static const double maxAreaSize;
-	static const double defautAreaSize;
-	
->>>>>>> f634807a
+    static const double maxAreaSize;
+    static const double defautAreaSize;
+
 protected:
     virtual bool sourceRequestEvent( const QString& source );
     virtual bool updateSourceEvent( const QString& source );
@@ -72,25 +64,25 @@
 public slots:
     /** @brief Download has finished. */
     void finished( KJob *job );
-    
+
     /** @brief More downloaded data is available. */
     void data( KIO::Job *job, const QByteArray &ba );
 
     /**
      * @brief Reading an XML document has finished (reached the end of the document).
-     * 
+     *
      * @Note @p data only contains the last chunk of data.
      **/
     void osmFinishedReading( QPointer<OsmReader> osmReader, const Plasma::DataEngine::Data &data );
-    
+
     /** @brief A new chunk of the XML document has been read. */
     void osmChunkRead( QPointer<OsmReader> osmReader, const Plasma::DataEngine::Data &data );
-    
+
 private:
     enum Element {
         Node, Relation, Way
     };
-    
+
     struct Filter {
         Element element;
         QString filter;
