/*
 *   Copyright 2011 Friedrich Pülz <fpuelz@gmx.de>
 *
 *   This program is free software; you can redistribute it and/or modify
 *   it under the terms of the GNU Library General Public License as
 *   published by the Free Software Foundation; either version 2 or
 *   (at your option) any later version.
 *
 *   This program is distributed in the hope that it will be useful,
 *   but WITHOUT ANY WARRANTY; without even the implied warranty of
 *   MERCHANTABILITY or FITNESS FOR A PARTICULAR PURPOSE.  See the
 *   GNU General Public License for more details
 *
 *   You should have received a copy of the GNU Library General Public
 *   License along with this program; if not, write to the
 *   Free Software Foundation, Inc.,
 *   51 Franklin Street, Fifth Floor, Boston, MA  02110-1301, USA.
 */

#include "accessorinfodialog.h"
#include "ui_accessorInfo.h"

#include <KToolInvocation>
#include <KMessageBox>
#include <KDebug>

#include <Plasma/Service>
#include <Plasma/ServiceJob>
#include <Plasma/DataEngine>

/** @brief Namespace for the publictransport helper library. */
namespace Timetable {

class AccessorInfoDialogPrivate {
public:
    AccessorInfoDialogPrivate( const QVariantHash &_serviceProviderData,
<<<<<<< HEAD
            Plasma::DataEngine *publicTransportEngine, AccessorInfoDialog::Options _options )
            : publicTransportEngine(publicTransportEngine), service(0)
    {
=======
                               AccessorInfoDialog::Options _options ) {
>>>>>>> f634807a
        serviceProviderData = _serviceProviderData;
        options = _options;
    };

    Ui::accessorInfo uiAccessorInfo;
    QVariantHash serviceProviderData;
    AccessorInfoDialog::Options options;
<<<<<<< HEAD
    Plasma::DataEngine *publicTransportEngine;
    Plasma::Service *service;
};

AccessorInfoDialog::AccessorInfoDialog( const QVariantHash &serviceProviderData, const QIcon &icon,
        Plasma::DataEngine *publicTransportEngine, AccessorInfoDialog::Options options,
        QWidget* parent )
        : KDialog(parent), d_ptr(new AccessorInfoDialogPrivate(serviceProviderData,
                                                               publicTransportEngine, options))
=======
};

AccessorInfoDialog::AccessorInfoDialog( const QVariantHash &serviceProviderData, const QIcon &icon,
        AccessorInfoDialog::Options options, QWidget* parent )
        : KDialog(parent), d_ptr(new AccessorInfoDialogPrivate(serviceProviderData, options))
>>>>>>> f634807a
{

    QWidget *widget = new QWidget;
    d_ptr->uiAccessorInfo.setupUi( widget );

    setModal( true );
    setButtons( KDialog::Ok );
    setMainWidget( widget );
<<<<<<< HEAD
    setWindowTitle( i18nc("@title:window", "Service Provider Information") );
    setWindowIcon( KIcon("help-about") );

    KDialog::ButtonCodes buttonCodes = KDialog::Ok;
    if ( options.testFlag(ShowOpenInTimetableMateButton) ) {
        buttonCodes |= KDialog::User1; // Add "Open in TimetableMate..." button
    }
    QString feedUrl = serviceProviderData["feedUrl"].toString();
    qint64 feedSizeInBytes = 0;
    if ( feedUrl.isEmpty() ) {
        d_ptr->uiAccessorInfo.lblGtfsFeed->hide();
        d_ptr->uiAccessorInfo.gtfsFeed->hide();
    } else {
        // Is a GTFS accessor
        feedSizeInBytes = serviceProviderData["gtfsDatabaseSize"].toInt();
        d_ptr->uiAccessorInfo.lblGtfsFeed->show();
        d_ptr->uiAccessorInfo.gtfsFeed->show();
        if ( feedSizeInBytes <= 0 ) {
            d_ptr->uiAccessorInfo.gtfsFeed->setText( i18nc("@info:label",
                    "<a href='%1'>%1</a>,<nl/>not imported", feedUrl) );
        } else {
            d_ptr->uiAccessorInfo.gtfsFeed->setText( i18nc("@info:label",
                    "<a href='%1'>%1</a>,<nl/>%2 disk space used",
                    feedUrl, KGlobal::locale()->formatByteSize(feedSizeInBytes)) );
            buttonCodes |= KDialog::User2; // Add "Delete GTFS database" button
        }
    }

    setButtons( buttonCodes );

    if ( options.testFlag(ShowOpenInTimetableMateButton) ) {
        setButtonIcon( KDialog::User1, KIcon("document-open") );
        setButtonText( KDialog::User1, i18nc("@action:button", "Open in TimetableMate...") );
    }

    if ( feedSizeInBytes > 0 ) {
        setButtonIcon( KDialog::User2, KIcon("edit-delete") );
        setButtonText( KDialog::User2, i18nc("@action:button", "Delete GTFS Database") );
        setButtonToolTip( KDialog::User2, i18nc("@info:tooltip",
                "<title>Delete GTFS Database</title>"
                "<para>The GTFS database contains all data imported from the GTFS feed. "
                "If you delete the database now the GTFS feed needs to be imported again to make "
                "this service provider usable again.</para>"
                "<para>By deleting the database %1 disk space get freed.</para>",
                KGlobal::locale()->formatByteSize(feedSizeInBytes) ) );
    }
=======
    setWindowTitle( i18nc( "@title:window", "Service Provider Information" ) );
    setWindowIcon( KIcon( "help-about" ) );
>>>>>>> f634807a

    d_ptr->uiAccessorInfo.icon->setPixmap( icon.pixmap( 32 ) );
    d_ptr->uiAccessorInfo.serviceProviderName->setText(serviceProviderData["name"].toString() );
    d_ptr->uiAccessorInfo.version->setText( i18nc("@info/plain", "Version %1",
            serviceProviderData["version"].toString()) );
    d_ptr->uiAccessorInfo.url->setUrl( serviceProviderData["url"].toString() );
    d_ptr->uiAccessorInfo.url->setText( QString("<a href='%1'>%1</a>").arg(
            serviceProviderData["url"].toString()) );

    d_ptr->uiAccessorInfo.fileName->setUrl( serviceProviderData["fileName"].toString() );
    d_ptr->uiAccessorInfo.fileName->setText( QString("<a href='%1'>%1</a>").arg(
            serviceProviderData["fileName"].toString()) );

    QString scriptFileName = serviceProviderData["scriptFileName"].toString();
    if ( scriptFileName.isEmpty() ) {
<<<<<<< HEAD
        d_ptr->uiAccessorInfo.lblScriptFileName->hide();
        d_ptr->uiAccessorInfo.scriptFileName->hide();
    } else {
        d_ptr->uiAccessorInfo.lblScriptFileName->show();
        d_ptr->uiAccessorInfo.scriptFileName->show();
=======
        d_ptr->uiAccessorInfo.lblScriptFileName->setVisible( false );
        d_ptr->uiAccessorInfo.scriptFileName->setVisible( false );
    } else {
        d_ptr->uiAccessorInfo.lblScriptFileName->setVisible( true );
        d_ptr->uiAccessorInfo.scriptFileName->setVisible( true );
>>>>>>> f634807a
        d_ptr->uiAccessorInfo.scriptFileName->setUrl( scriptFileName );
        d_ptr->uiAccessorInfo.scriptFileName->setText( QString("<a href='%1'>%1</a>")
                .arg(scriptFileName) );
    }

    if ( serviceProviderData["email"].toString().isEmpty() ) {
        d_ptr->uiAccessorInfo.author->setText( serviceProviderData["author"].toString() );
    } else {
        d_ptr->uiAccessorInfo.author->setText( QString("<a href='mailto:%2'>%1</a> (%3)")
                .arg(serviceProviderData["author"].toString())
                .arg(serviceProviderData["email"].toString())
                .arg(serviceProviderData["shortAuthor"].toString()) );
        d_ptr->uiAccessorInfo.author->setToolTip( i18nc("@info",
                "Write an email to <email address='%2'>%1</email> (%3)",
                serviceProviderData["author"].toString(),
                serviceProviderData["email"].toString(),
                serviceProviderData["shortAuthor"].toString()) );
    }
    d_ptr->uiAccessorInfo.description->setText( serviceProviderData["description"].toString() );
    d_ptr->uiAccessorInfo.features->setText( serviceProviderData["featuresLocalized"].toStringList().join(", ") );

    QStringList changelogEntries = serviceProviderData["changelog"].toStringList();
    if ( changelogEntries.isEmpty() ) {
        d_ptr->uiAccessorInfo.lblChangelog->hide();
        d_ptr->uiAccessorInfo.changelog->hide();
    } else {
        QString changelog("<ul style='margin-left:-20;'>");
        foreach ( const QString &entry, changelogEntries ) {
            int pos = entry.indexOf(':');
            if ( pos == -1 ) {
                changelog.append( QString("<li>%1</li>").arg(entry) );
            } else {
                QString e = entry;
                changelog.append( QString("<li><span style='font-style: italic;'>%1</li>")
                        .arg(e.insert(pos + 1, QLatin1String("</span>"))) );
            }
        }
        changelog.append( QLatin1String("</ul>") );
        d_ptr->uiAccessorInfo.changelog->setHtml( changelog );
    }
<<<<<<< HEAD
=======

    if ( options.testFlag(ShowOpenInTimetableMateButton) ) {
        connect( d_ptr->uiAccessorInfo.btnOpenInTimetableMate, SIGNAL(clicked()),
                this, SLOT(openInTimetableMate()) );
    } else {
        d_ptr->uiAccessorInfo.btnOpenInTimetableMate->hide();
    }
>>>>>>> f634807a
}

AccessorInfoDialog::~AccessorInfoDialog()
{
    delete d_ptr;
<<<<<<< HEAD
}

void AccessorInfoDialog::slotButtonClicked( int button )
{
    switch ( button ) {
    case KDialog::User1:
        openInTimetableMate();
        break;
    case KDialog::User2:
        deleteGtfsDatabase();
        break;
    default:
        KDialog::slotButtonClicked( button );
        break;
    }
=======
>>>>>>> f634807a
}

void AccessorInfoDialog::openInTimetableMate()
{
    Q_D( AccessorInfoDialog );
    QString error;
    int result = KToolInvocation::startServiceByDesktopName( "timetablemate",
            d->serviceProviderData["fileName"].toString(), &error );
    if ( result != 0 ) {
        KMessageBox::error( this, i18nc("@info",
                "TimetableMate couldn't be started, error message was: '%1'", error) );
    }
<<<<<<< HEAD
}

void AccessorInfoDialog::deleteGtfsDatabase()
{
    Q_D( AccessorInfoDialog );

    qint64 feedSizeInBytes = d->serviceProviderData["gtfsDatabaseSize"].toInt();
    if ( KMessageBox::warningContinueCancel(this, i18nc("@info",
            "<title>Delete GTFS database</title>"
            "<para>Do you really want to delete the GTFS database? You will need to import the "
            "GTFS feed again to use this service provider again.</para>"
            "<para>By deleting the database %1 disk space get freed.</para>",
            KGlobal::locale()->formatByteSize(feedSizeInBytes))) == KMessageBox::Continue )
    {
        if ( !d->service ) {
            d->service = d->publicTransportEngine->serviceForSource( QString() );
            d->service->setParent( this );
        }
        KConfigGroup op = d->service->operationDescription("deleteGtfsDatabase");
        op.writeEntry( "serviceProviderId", d->serviceProviderData["id"] );
        Plasma::ServiceJob *deleteJob = d->service->startOperationCall( op );
        connect( deleteJob, SIGNAL(result(KJob*)), this, SLOT(deletionFinished(KJob*)) );
    }
}

void AccessorInfoDialog::deletionFinished( KJob *job )
{
    if ( job->error() != 0 ) {
        KMessageBox::information( this, i18nc("@info", "Deleting the GTFS database failed") );
    } else {
        // Finished successfully
        emit gtfsDatabaseDeleted();
    }

    // Disable "Delete GTFS database" button
    enableButton( KDialog::User2, false );
=======
>>>>>>> f634807a
}

} // namespace Timetable<|MERGE_RESOLUTION|>--- conflicted
+++ resolved
@@ -34,13 +34,9 @@
 class AccessorInfoDialogPrivate {
 public:
     AccessorInfoDialogPrivate( const QVariantHash &_serviceProviderData,
-<<<<<<< HEAD
             Plasma::DataEngine *publicTransportEngine, AccessorInfoDialog::Options _options )
             : publicTransportEngine(publicTransportEngine), service(0)
     {
-=======
-                               AccessorInfoDialog::Options _options ) {
->>>>>>> f634807a
         serviceProviderData = _serviceProviderData;
         options = _options;
     };
@@ -48,7 +44,6 @@
     Ui::accessorInfo uiAccessorInfo;
     QVariantHash serviceProviderData;
     AccessorInfoDialog::Options options;
-<<<<<<< HEAD
     Plasma::DataEngine *publicTransportEngine;
     Plasma::Service *service;
 };
@@ -58,13 +53,6 @@
         QWidget* parent )
         : KDialog(parent), d_ptr(new AccessorInfoDialogPrivate(serviceProviderData,
                                                                publicTransportEngine, options))
-=======
-};
-
-AccessorInfoDialog::AccessorInfoDialog( const QVariantHash &serviceProviderData, const QIcon &icon,
-        AccessorInfoDialog::Options options, QWidget* parent )
-        : KDialog(parent), d_ptr(new AccessorInfoDialogPrivate(serviceProviderData, options))
->>>>>>> f634807a
 {
 
     QWidget *widget = new QWidget;
@@ -73,7 +61,6 @@
     setModal( true );
     setButtons( KDialog::Ok );
     setMainWidget( widget );
-<<<<<<< HEAD
     setWindowTitle( i18nc("@title:window", "Service Provider Information") );
     setWindowIcon( KIcon("help-about") );
 
@@ -120,10 +107,6 @@
                 "<para>By deleting the database %1 disk space get freed.</para>",
                 KGlobal::locale()->formatByteSize(feedSizeInBytes) ) );
     }
-=======
-    setWindowTitle( i18nc( "@title:window", "Service Provider Information" ) );
-    setWindowIcon( KIcon( "help-about" ) );
->>>>>>> f634807a
 
     d_ptr->uiAccessorInfo.icon->setPixmap( icon.pixmap( 32 ) );
     d_ptr->uiAccessorInfo.serviceProviderName->setText(serviceProviderData["name"].toString() );
@@ -139,19 +122,11 @@
 
     QString scriptFileName = serviceProviderData["scriptFileName"].toString();
     if ( scriptFileName.isEmpty() ) {
-<<<<<<< HEAD
         d_ptr->uiAccessorInfo.lblScriptFileName->hide();
         d_ptr->uiAccessorInfo.scriptFileName->hide();
     } else {
         d_ptr->uiAccessorInfo.lblScriptFileName->show();
         d_ptr->uiAccessorInfo.scriptFileName->show();
-=======
-        d_ptr->uiAccessorInfo.lblScriptFileName->setVisible( false );
-        d_ptr->uiAccessorInfo.scriptFileName->setVisible( false );
-    } else {
-        d_ptr->uiAccessorInfo.lblScriptFileName->setVisible( true );
-        d_ptr->uiAccessorInfo.scriptFileName->setVisible( true );
->>>>>>> f634807a
         d_ptr->uiAccessorInfo.scriptFileName->setUrl( scriptFileName );
         d_ptr->uiAccessorInfo.scriptFileName->setText( QString("<a href='%1'>%1</a>")
                 .arg(scriptFileName) );
@@ -192,22 +167,11 @@
         changelog.append( QLatin1String("</ul>") );
         d_ptr->uiAccessorInfo.changelog->setHtml( changelog );
     }
-<<<<<<< HEAD
-=======
-
-    if ( options.testFlag(ShowOpenInTimetableMateButton) ) {
-        connect( d_ptr->uiAccessorInfo.btnOpenInTimetableMate, SIGNAL(clicked()),
-                this, SLOT(openInTimetableMate()) );
-    } else {
-        d_ptr->uiAccessorInfo.btnOpenInTimetableMate->hide();
-    }
->>>>>>> f634807a
 }
 
 AccessorInfoDialog::~AccessorInfoDialog()
 {
     delete d_ptr;
-<<<<<<< HEAD
 }
 
 void AccessorInfoDialog::slotButtonClicked( int button )
@@ -223,8 +187,6 @@
         KDialog::slotButtonClicked( button );
         break;
     }
-=======
->>>>>>> f634807a
 }
 
 void AccessorInfoDialog::openInTimetableMate()
@@ -237,7 +199,6 @@
         KMessageBox::error( this, i18nc("@info",
                 "TimetableMate couldn't be started, error message was: '%1'", error) );
     }
-<<<<<<< HEAD
 }
 
 void AccessorInfoDialog::deleteGtfsDatabase()
@@ -274,8 +235,6 @@
 
     // Disable "Delete GTFS database" button
     enableButton( KDialog::User2, false );
-=======
->>>>>>> f634807a
 }
 
 } // namespace Timetable