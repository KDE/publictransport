/*
 *   Copyright 2011 Friedrich Pülz <fpuelz@gmx.de>
 *
 *   This program is free software; you can redistribute it and/or modify
 *   it under the terms of the GNU Library General Public License as
 *   published by the Free Software Foundation; either version 2 or
 *   (at your option) any later version.
 *
 *   This program is distributed in the hope that it will be useful,
 *   but WITHOUT ANY WARRANTY; without even the implied warranty of
 *   MERCHANTABILITY or FITNESS FOR A PARTICULAR PURPOSE.  See the
 *   GNU General Public License for more details
 *
 *   You should have received a copy of the GNU Library General Public
 *   License along with this program; if not, write to the
 *   Free Software Foundation, Inc.,
 *   51 Franklin Street, Fifth Floor, Boston, MA  02110-1301, USA.
 */

#ifndef ACCESSORINFODIALOG_H
#define ACCESSORINFODIALOG_H

/** @file
 * @brief Contains the AccessorInfoDialog.
 *
 * @author Friedrich Pülz <fpuelz@gmx.de>
 **/

#include "publictransporthelper_export.h"

// KDE includes
#include <KDialog> // Base class

namespace Plasma {
class DataEngine;
}

class KJob;
/** @brief Namespace for the publictransport helper library. */
namespace Timetable {

class AccessorInfoDialogPrivate;
/**
 * @brief This dialog shows information about an accessor for a public transport service provider.
 **/
class PUBLICTRANSPORTHELPER_EXPORT AccessorInfoDialog : public KDialog
{
    Q_OBJECT

public:
    /**
     * @brief Options for the accessor info dialog.
     **/
    enum Option {
        NoOption = 0x0000, /**< Don't use any option. */
        ShowOpenInTimetableMateButton = 0x0001, /**< Show a button to open the accessor sources in
                * TimetableMate, a little IDE for editing public transport accessors. */
        DefaultOptions = ShowOpenInTimetableMateButton /**< Default options. */
    };
<<<<<<< HEAD
    Q_DECLARE_FLAGS(Options, Option);
=======
    Q_DECLARE_FLAGS(Options, Option)
>>>>>>> f634807a

    /**
     * @brief Creates a dialog, that shows information about a public transport accessor.
     *
     * @param serviceProviderData The data object for the service provider from the
     *   publictransport data engine. You can get it by querying for eg.
     *   "ServiceProvider <em>id</em>" (id replaced by the service provider ID).
<<<<<<< HEAD
=======
     *
>>>>>>> f634807a
     * @param icon The icon to show for the service provider. You can use the favicon of the
     *   service providers home page from the <em>favicons</em> data engine. The <em>"url"</em>
     *   key of the data object for the service provider from the publictransport data engine
     *   contains an URL, that should give you a favicon, if one is available for the service
     *   provider.
<<<<<<< HEAD
     * @param publicTransportEngine A pointer to the Public Transport data engine.
     * @param options Options for the accessor info dialog.
     * @param parent The parent widget of the dialog.
     **/
    AccessorInfoDialog( const QVariantHash& serviceProviderData, const QIcon& icon,
                        Plasma::DataEngine *publicTransportEngine,
=======
     *
     * @param options Options for the accessor info dialog.
     *
     * @param parent The parent widget of the dialog.
     **/
    AccessorInfoDialog( const QVariantHash& serviceProviderData, const QIcon& icon,
>>>>>>> f634807a
                        AccessorInfoDialog::Options options = DefaultOptions,
                        QWidget* parent = 0 );

    virtual ~AccessorInfoDialog();

<<<<<<< HEAD
Q_SIGNALS:
    /**
     * @brief The GTFS database for the service provider was deleted manually.
     *
     * A warning message box was shown, the user clicked "Continue" and the deletion job has
     * finished.
     **/
    void gtfsDatabaseDeleted();

protected Q_SLOTS:
    /**
     * @brief The button to open the service provider in TimetableMate was clicked.
     **/
    void openInTimetableMate();

    /**
     * @brief The button to delete the GTFS database has been clicked.
     **/
    void deleteGtfsDatabase();

    /**
     * @brief Deletion of the GTFS database has finished.
     **/
    void deletionFinished( KJob *job );

    /**
     * @brief The @p button of this dialog was clicked.
     **/
    virtual void slotButtonClicked( int button );
=======
protected Q_SLOTS:
    /**
     * @brief The button to open the service provider in TimetableMate was clicked
     * in the service provider info dialog.
     **/
    void openInTimetableMate();
>>>>>>> f634807a

protected:
    AccessorInfoDialogPrivate* const d_ptr;

private:
    Q_DECLARE_PRIVATE( AccessorInfoDialog )
    Q_DISABLE_COPY( AccessorInfoDialog )
};
Q_DECLARE_OPERATORS_FOR_FLAGS(AccessorInfoDialog::Options)

} // namespace Timetable

#endif // ACCESSORINFODIALOG_H<|MERGE_RESOLUTION|>--- conflicted
+++ resolved
@@ -57,11 +57,7 @@
                 * TimetableMate, a little IDE for editing public transport accessors. */
         DefaultOptions = ShowOpenInTimetableMateButton /**< Default options. */
     };
-<<<<<<< HEAD
-    Q_DECLARE_FLAGS(Options, Option);
-=======
     Q_DECLARE_FLAGS(Options, Option)
->>>>>>> f634807a
 
     /**
      * @brief Creates a dialog, that shows information about a public transport accessor.
@@ -69,36 +65,22 @@
      * @param serviceProviderData The data object for the service provider from the
      *   publictransport data engine. You can get it by querying for eg.
      *   "ServiceProvider <em>id</em>" (id replaced by the service provider ID).
-<<<<<<< HEAD
-=======
-     *
->>>>>>> f634807a
      * @param icon The icon to show for the service provider. You can use the favicon of the
      *   service providers home page from the <em>favicons</em> data engine. The <em>"url"</em>
      *   key of the data object for the service provider from the publictransport data engine
      *   contains an URL, that should give you a favicon, if one is available for the service
      *   provider.
-<<<<<<< HEAD
      * @param publicTransportEngine A pointer to the Public Transport data engine.
      * @param options Options for the accessor info dialog.
      * @param parent The parent widget of the dialog.
      **/
     AccessorInfoDialog( const QVariantHash& serviceProviderData, const QIcon& icon,
                         Plasma::DataEngine *publicTransportEngine,
-=======
-     *
-     * @param options Options for the accessor info dialog.
-     *
-     * @param parent The parent widget of the dialog.
-     **/
-    AccessorInfoDialog( const QVariantHash& serviceProviderData, const QIcon& icon,
->>>>>>> f634807a
                         AccessorInfoDialog::Options options = DefaultOptions,
                         QWidget* parent = 0 );
 
     virtual ~AccessorInfoDialog();
 
-<<<<<<< HEAD
 Q_SIGNALS:
     /**
      * @brief The GTFS database for the service provider was deleted manually.
@@ -128,14 +110,6 @@
      * @brief The @p button of this dialog was clicked.
      **/
     virtual void slotButtonClicked( int button );
-=======
-protected Q_SLOTS:
-    /**
-     * @brief The button to open the service provider in TimetableMate was clicked
-     * in the service provider info dialog.
-     **/
-    void openInTimetableMate();
->>>>>>> f634807a
 
 protected:
     AccessorInfoDialogPrivate* const d_ptr;
