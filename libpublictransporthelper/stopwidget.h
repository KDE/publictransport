/*
 *   Copyright 2011 Friedrich Pülz <fpuelz@gmx.de>
 *
 *   This program is free software; you can redistribute it and/or modify
 *   it under the terms of the GNU Library General Public License as
 *   published by the Free Software Foundation; either version 2 or
 *   (at your option) any later version.
 *
 *   This program is distributed in the hope that it will be useful,
 *   but WITHOUT ANY WARRANTY; without even the implied warranty of
 *   MERCHANTABILITY or FITNESS FOR A PARTICULAR PURPOSE.  See the
 *   GNU General Public License for more details
 *
 *   You should have received a copy of the GNU Library General Public
 *   License along with this program; if not, write to the
 *   Free Software Foundation, Inc.,
 *   51 Franklin Street, Fifth Floor, Boston, MA  02110-1301, USA.
 */

#ifndef STOPWIDGET_HEADER
#define STOPWIDGET_HEADER

/** @file
* @brief Contains StopWidget and StopListWidget.
*
* @author Friedrich Pülz <fpuelz@gmx.de> */

#include "publictransporthelper_export.h"

#include "stopsettings.h" // Return value
#include "dynamicwidget.h" // Base class
#include "stopsettingsdialog.h" // For enums

class DynamicWidget;
namespace Plasma {
    class DataEngine;
}

/** @brief Namespace for the publictransport helper library. */
namespace Timetable {

class StopListWidgetPrivate;
class StopWidgetPrivate;
class ServiceProviderModel;
class LocationModel;

/**
 * @brief Shows settings for one stop (stop name, service provider ID, location, etc.).
 *
 * A button <em>"Change..."</em> is added to open a @ref StopSettingsDialog, to edit the
 * stop settings.
 **/
class PUBLICTRANSPORTHELPER_EXPORT StopWidget : public QWidget {
    Q_OBJECT

public:
    /**
     * @brief Creates a new stop widget.
<<<<<<< HEAD
     * 
     * @param parent The parent widget of the stop widget. Default is 0.
     *
     * @param stopSettings The stop settings to initialize the stop widget with.
     * 
     * @param stopSettingsDialogOptions Options for used StopSettingsDialogs. The user can open
     *   a stop settings dialog to change the stop settings. 
     *   Default is StopSettingsDialog::DefaultOptions.
     * 
     * @param accessorInfoDialogOptions Options for used AccessorInfoDialogs. The user can open
     *   an accessor info dialog from an opened stop settings dialog. 
     *   Default is AccessorInfoDialog::DefaultOptions.
     * 
     * @param filterConfigurations A list of configured filter configurations.
     * 
     * @param settings A list of @ref StopSetting to create widgets for in StopSettingsDialogs.
     * 
     * @param factory A pointer to an object derived from @ref StopSettingsWidgetFactory, 
     *   which can create the given @p setting by calling 
=======
     *
     * @param parent The parent widget of the stop widget. Default is 0.
     * @param stopSettings The stop settings to initialize the stop widget with.
     * @param stopSettingsDialogOptions Options for used StopSettingsDialogs. The user can open
     *   a stop settings dialog to change the stop settings.
     *   Default is StopSettingsDialog::DefaultOptions.
     * @param accessorInfoDialogOptions Options for used AccessorInfoDialogs. The user can open
     *   an accessor info dialog from an opened stop settings dialog.
     *   Default is AccessorInfoDialog::DefaultOptions.
     * @param filterConfigurations A list of configured filter configurations.
     * @param settings A list of @ref StopSetting to create widgets for in StopSettingsDialogs.
     * @param factory A pointer to an object derived from @ref StopSettingsWidgetFactory,
     *   which can create the given @p setting by calling
>>>>>>> f634807a
     *   @ref StopSettingsWidgetFactory::widgetForSetting.
     *   To be used in StopSettingsDialogs.
     **/
    explicit StopWidget( QWidget* parent = 0,
<<<<<<< HEAD
            const StopSettings &stopSettings = StopSettings(), 
            StopSettingsDialog::Options stopSettingsDialogOptions = StopSettingsDialog::DefaultOptions, 
            AccessorInfoDialog::Options accessorInfoDialogOptions = AccessorInfoDialog::DefaultOptions,
            FilterSettingsList *filterConfigurations = 0,
            QList<int> settings = QList<int>() 
                << FilterConfigurationSetting << AlarmTimeSetting << FirstDepartureConfigModeSetting,
            int stopIndex = -1,
            StopSettingsWidgetFactory::Pointer factory = StopSettingsWidgetFactory::Pointer::create() );
    
=======
            const StopSettings &stopSettings = StopSettings(),
            StopSettingsDialog::Options stopSettingsDialogOptions = StopSettingsDialog::DefaultOptions,
            AccessorInfoDialog::Options accessorInfoDialogOptions = AccessorInfoDialog::DefaultOptions,
            FilterSettingsList *filterConfigurations = 0,
            QList<int> settings = QList<int>()
                << FilterConfigurationSetting << AlarmTimeSetting << FirstDepartureConfigModeSetting,
            int stopIndex = -1,
            StopSettingsWidgetFactory::Pointer factory = StopSettingsWidgetFactory::Pointer::create() );

>>>>>>> f634807a
    virtual ~StopWidget();

    /** @brief Gets the stop settings of this StopWidget. */
    StopSettings stopSettings() const;
<<<<<<< HEAD
=======

>>>>>>> f634807a
    /** @brief Sets the stop settings of this StopWidget to @p stopSettings. */
    void setStopSettings( const StopSettings &stopSettings );

    FilterSettingsList *filterConfigurations() const;
    void setFilterConfigurations( FilterSettingsList *filterConfigurations );

    int stopIndex() const;
    void setStopIndex( int stopIndex );

    /** @brief Adds the given @p button. */
    void addButton( QToolButton *button );
<<<<<<< HEAD
=======

>>>>>>> f634807a
    /** @brief Removes the given @p button. */
    void removeButton( QToolButton *button );

    /** @brief Whether or not this stop is highlighted, ie. currently used in the applet. */
    bool isHighlighted() const;
<<<<<<< HEAD
    /** @brief Sets whether or not this stop is highlighted, ie. currently used in the applet. */
    void setHighlighted( bool highlighted );
    
    /**
     * @brief Creates a StopSettingsDialog for this StopWidget.
     * 
=======

    /** @brief Sets whether or not this stop is highlighted, ie. currently used in the applet. */
    void setHighlighted( bool highlighted );

    /**
     * @brief Creates a StopSettingsDialog for this StopWidget.
     *
>>>>>>> f634807a
     * This function is also used to create a dialog when the change button is clicked
     * to edit stop settings.
     *
     * @return A pointer to the new StopSettingsDialog.
     **/
    StopSettingsDialog *createStopSettingsDialog();

Q_SIGNALS:
    /** @brief The settings of this StopWidget have been changed (StopSettingsDialog accepted). */
    void changed( const StopSettings &stopSettings );
<<<<<<< HEAD
=======

>>>>>>> f634807a
    void remove();

public Q_SLOTS:
    /** @brief The change button has been clicked. This opens a @ref StopSettingsDialog
     *   to change the settings of this StopWidget. */
    void editSettings();

protected:
    StopWidgetPrivate* const d_ptr;

private:
    Q_DECLARE_PRIVATE( StopWidget )
    Q_DISABLE_COPY( StopWidget )
};

/** @brief Manages a list of @ref StopWidget in a widget, with buttons to dynamically
 *  add/remove StopWidgets. */
class PUBLICTRANSPORTHELPER_EXPORT StopListWidget : public AbstractDynamicWidgetContainer {
    Q_OBJECT

public:
    enum NewStopSettingsBehaviour {
        OpenDialogIfNoStopsGiven,
        DoNothing
    };
<<<<<<< HEAD
    
    /**
     * @brief Creates a new stop list widget.
     * 
     * @param parent The parent widget of the dialog. Default is 0.
     *
     * @param stopSettingsList A list of stop settings to initialize the stop list widget with.
     * 
     * @param stopSettingsDialogOptions Options for used StopSettingsDialog. The user can open
     *   a stop settings dialog to change stop settings. 
     *   Default is StopSettingsDialog::DefaultOptions.
     * 
     * @param accessorInfoDialogOptions Options for used AccessorInfoDialog. The user can open
     *   an accessor info dialog from an opened stop settings dialog. 
     *   Default is AccessorInfoDialog::DefaultOptions.
     * 
     * @param filterConfigurations A list of configured filter configurations.
     * 
     * @param settings A list of @ref StopSetting to create widgets for in StopSettingsDialogs.
     * 
     * @param factory A pointer to an object derived from @ref StopSettingsWidgetFactory, 
     *   which can create the given @p setting by calling 
     *   @ref StopSettingsWidgetFactory::widgetForSetting.
     *   To be used in StopSettingsDialogs.
     **/
    StopListWidget( QWidget *parent = 0, 
            const StopSettingsList &stopSettingsList = StopSettingsList(),
            StopSettingsDialog::Options stopSettingsDialogOptions = StopSettingsDialog::DefaultOptions, 
            AccessorInfoDialog::Options accessorInfoDialogOptions = AccessorInfoDialog::DefaultOptions,
            FilterSettingsList *filterConfigurations = 0,
            QList<int> settings = QList<int>() 
                << FilterConfigurationSetting << AlarmTimeSetting << FirstDepartureConfigModeSetting,
            StopSettingsWidgetFactory::Pointer factory = StopSettingsWidgetFactory::Pointer::create() );
    
=======

    /**
     * @brief Creates a new stop list widget.
     *
     * @param parent The parent widget of the dialog. Default is 0.
     * @param stopSettingsList A list of stop settings to initialize the stop list widget with.
     * @param stopSettingsDialogOptions Options for used StopSettingsDialog. The user can open
     *   a stop settings dialog to change stop settings.
     *   Default is StopSettingsDialog::DefaultOptions.
     * @param accessorInfoDialogOptions Options for used AccessorInfoDialog. The user can open
     *   an accessor info dialog from an opened stop settings dialog.
     *   Default is AccessorInfoDialog::DefaultOptions.
     * @param filterConfigurations A list of configured filter configurations.
     * @param settings A list of @ref StopSetting to create widgets for in StopSettingsDialogs.
     * @param factory A pointer to an object derived from @ref StopSettingsWidgetFactory,
     *   which can create the given @p setting by calling
     *   @ref StopSettingsWidgetFactory::widgetForSetting.
     *   To be used in StopSettingsDialogs.
     **/
    StopListWidget( QWidget *parent = 0,
            const StopSettingsList &stopSettingsList = StopSettingsList(),
            StopSettingsDialog::Options stopSettingsDialogOptions = StopSettingsDialog::DefaultOptions,
            AccessorInfoDialog::Options accessorInfoDialogOptions = AccessorInfoDialog::DefaultOptions,
            FilterSettingsList *filterConfigurations = 0,
            QList<int> settings = QList<int>()
                << FilterConfigurationSetting << AlarmTimeSetting << FirstDepartureConfigModeSetting,
            StopSettingsWidgetFactory::Pointer factory = StopSettingsWidgetFactory::Pointer::create() );

>>>>>>> f634807a
    /**
     * @brief Simple destructor.
     **/
    virtual ~StopListWidget();
<<<<<<< HEAD
    
    /** @brief Gets a list of stop settings. */
    StopSettingsList stopSettingsList() const;
    
    /** @brief Sets the list of stop settings to @p stopSettingsList. */
    void setStopSettingsList( const StopSettingsList &stopSettingsList );
    
    /** @brief Gets the stop settings at the given @p index. */
    StopSettings stopSettings( int index ) const;
    
    /** @brief Sets the stop settings at the given @p index to @p stopSettings. */
    void setStopSettings( int index, const StopSettings &stopSettings );
    
=======

    /** @brief Gets a list of stop settings. */
    StopSettingsList stopSettingsList() const;

    /** @brief Sets the list of stop settings to @p stopSettingsList. */
    void setStopSettingsList( const StopSettingsList &stopSettingsList );

    /** @brief Gets the stop settings at the given @p index. */
    StopSettings stopSettings( int index ) const;

    /** @brief Sets the stop settings at the given @p index to @p stopSettings. */
    void setStopSettings( int index, const StopSettings &stopSettings );

>>>>>>> f634807a
    /** @brief Gets the StopWidget at the given @p index. */
    StopWidget *stopWidget( int index ) const;

    /** @brief Gets the index of the given @p stopWidget. */
    int indexOf( StopWidget *stopWidget ) const;

    /**
     * @brief Gets the list of configured filter configurations to choose from
     *   for @ref StopSettigns::FilterConfigurationSetting.
     **/
    FilterSettingsList *filterConfigurations() const;
<<<<<<< HEAD
    
    /**
     * @brief Sets the list of configured filter configurations to choose from
     *   for @ref StopSettigns::FilterConfigurationSetting.
     * 
     * @param filterConfigurations The new list of configured filter configurations.
     **/
    void setFilterConfigurations( FilterSettingsList *filterConfigurations );
    
=======

    /**
     * @brief Sets the list of configured filter configurations to choose from
     *   for @ref StopSettigns::FilterConfigurationSetting.
     *
     * @param filterConfigurations The new list of configured filter configurations.
     **/
    void setFilterConfigurations( FilterSettingsList *filterConfigurations );

>>>>>>> f634807a
    /**
     * @brief Gets the behaviour of the dialog when a new empty stop setting is added.
     **/
    NewStopSettingsBehaviour newStopSettingsBehaviour() const;
<<<<<<< HEAD
    
=======

>>>>>>> f634807a
    /**
     * @brief Sets the behaviour of the dialog when a new empty stop setting is added.
     *
     * @param newStopSettingsBehaviour The new behaviour.
     **/
    void setNewStopSettingsBehaviour( NewStopSettingsBehaviour newStopSettingsBehaviour );

    /**
     * @brief Gets the index of the stop settings that are marked as currently active.
<<<<<<< HEAD
     * 
     * The current stop settings are highlighted, ie. @ref StopWidget::highlighted returns true
     * for the @ref StopWidget at the current stop settings index.
     *
     * @return The index of the stop settings that are marked as currently active or -1 if 
     *   @ref setCurrentStopSettingIndex hasn't been called.
     * 
=======
     *
     * The current stop settings are highlighted, ie. @ref StopWidget::highlighted returns true
     * for the @ref StopWidget at the current stop settings index.
     *
     * @return The index of the stop settings that are marked as currently active or -1 if
     *   @ref setCurrentStopSettingIndex hasn't been called.
     *
>>>>>>> f634807a
     * @see setCurrentStopSettingIndex
     **/
    int currentStopSettingIndex() const;
    /**
     * @brief Sets the currently active stop settings by it's index.
<<<<<<< HEAD
     * 
     * The current stop settings widget gets highlighted, ie. for the @ref StopWidget at 
=======
     *
     * The current stop settings widget gets highlighted, ie. for the @ref StopWidget at
>>>>>>> f634807a
     * @p currentStopIndex @ref StopWidget::setHighlighted is called.
     *
     * @param currentStopIndex The new active stop settings or -1 for no highlighted stop settings.
     **/
    void setCurrentStopSettingIndex( int currentStopIndex );

Q_SIGNALS:
    /**
     * @brief The stop settings of the @ref StopWidget at @p index has changed to @p stopSettings.
     *
     * @param index The index of the @ref StopWidget that has changed in the list of stop widgets.
<<<<<<< HEAD
     * 
=======
>>>>>>> f634807a
     * @param stopSettings The new stop settings.
     **/
    void changed( int index, const StopSettings &stopSettings );

public Q_SLOTS:
    /**
     * @brief Creates a new StopWidget with the given @p stopSettings and adds it to this stop list.
<<<<<<< HEAD
     * 
     * @note If the maximum widget count is already reached, no widgets get added.
     *
     * @param stopSettings The StopSettings for the new StopWidget. Default is StopSettings().
     * 
     * @see AbstractDynamicWidgetContainer::setWidgetCountRange
     **/
    void addStopWidget( const StopSettings &stopSettings = StopSettings() );
    
=======
     *
     * @note If the maximum widget count is already reached, no widgets get added.
     *
     * @param stopSettings The StopSettings for the new StopWidget. Default is StopSettings().
     * @see AbstractDynamicWidgetContainer::setWidgetCountRange
     **/
    void addStopWidget( const StopSettings &stopSettings = StopSettings() );

>>>>>>> f634807a
    /**
     * @brief Removes the last StopWidget from this list.
     *
     * @note If the minimum widget count is already reached, no widgets get removed.
<<<<<<< HEAD
     * 
=======
>>>>>>> f634807a
     * @see AbstractDynamicWidgetContainer::setWidgetCountRange
     **/
    void removeLastStopWidget();

protected Q_SLOTS:
    void changed( const StopSettings &stopSettings );

protected:
    /** @brief Reimplemented from AbstractDynamicWidgetContainer. */
    virtual QWidget* createNewWidget();
<<<<<<< HEAD
    
=======

>>>>>>> f634807a
    /**
     * @brief Creates a new StopWidget.
     *
     * @param stopSettings The stop settings for the new StopWidget.
     * @return A pointer to the new widget.
     **/
    QWidget* createNewWidget( const StopSettings &stopSettings );
<<<<<<< HEAD
    
    /** @brief Reimplemented from AbstractDynamicWidgetContainer. */
    virtual DynamicWidget* createDynamicWidget( QWidget* contentWidget );
    
    /** @brief Reimplemented from AbstractDynamicWidgetContainer. */
    virtual DynamicWidget* addWidget( QWidget* widget );
    
    /** @brief Reimplemented from AbstractDynamicWidgetContainer. */
    virtual int removeWidget( QWidget* widget );
    
=======

    /** @brief Reimplemented from AbstractDynamicWidgetContainer. */
    virtual DynamicWidget* createDynamicWidget( QWidget* contentWidget );

    /** @brief Reimplemented from AbstractDynamicWidgetContainer. */
    virtual DynamicWidget* addWidget( QWidget* widget );

    /** @brief Reimplemented from AbstractDynamicWidgetContainer. */
    virtual int removeWidget( QWidget* widget );

>>>>>>> f634807a
    StopListWidgetPrivate* const d_ptr;

private:
    Q_DECLARE_PRIVATE( StopListWidget )
    Q_DISABLE_COPY( StopListWidget )
};

} // namespace Timetable

#endif // Multiple inclusion guard<|MERGE_RESOLUTION|>--- conflicted
+++ resolved
@@ -56,27 +56,6 @@
 public:
     /**
      * @brief Creates a new stop widget.
-<<<<<<< HEAD
-     * 
-     * @param parent The parent widget of the stop widget. Default is 0.
-     *
-     * @param stopSettings The stop settings to initialize the stop widget with.
-     * 
-     * @param stopSettingsDialogOptions Options for used StopSettingsDialogs. The user can open
-     *   a stop settings dialog to change the stop settings. 
-     *   Default is StopSettingsDialog::DefaultOptions.
-     * 
-     * @param accessorInfoDialogOptions Options for used AccessorInfoDialogs. The user can open
-     *   an accessor info dialog from an opened stop settings dialog. 
-     *   Default is AccessorInfoDialog::DefaultOptions.
-     * 
-     * @param filterConfigurations A list of configured filter configurations.
-     * 
-     * @param settings A list of @ref StopSetting to create widgets for in StopSettingsDialogs.
-     * 
-     * @param factory A pointer to an object derived from @ref StopSettingsWidgetFactory, 
-     *   which can create the given @p setting by calling 
-=======
      *
      * @param parent The parent widget of the stop widget. Default is 0.
      * @param stopSettings The stop settings to initialize the stop widget with.
@@ -90,22 +69,10 @@
      * @param settings A list of @ref StopSetting to create widgets for in StopSettingsDialogs.
      * @param factory A pointer to an object derived from @ref StopSettingsWidgetFactory,
      *   which can create the given @p setting by calling
->>>>>>> f634807a
      *   @ref StopSettingsWidgetFactory::widgetForSetting.
      *   To be used in StopSettingsDialogs.
      **/
     explicit StopWidget( QWidget* parent = 0,
-<<<<<<< HEAD
-            const StopSettings &stopSettings = StopSettings(), 
-            StopSettingsDialog::Options stopSettingsDialogOptions = StopSettingsDialog::DefaultOptions, 
-            AccessorInfoDialog::Options accessorInfoDialogOptions = AccessorInfoDialog::DefaultOptions,
-            FilterSettingsList *filterConfigurations = 0,
-            QList<int> settings = QList<int>() 
-                << FilterConfigurationSetting << AlarmTimeSetting << FirstDepartureConfigModeSetting,
-            int stopIndex = -1,
-            StopSettingsWidgetFactory::Pointer factory = StopSettingsWidgetFactory::Pointer::create() );
-    
-=======
             const StopSettings &stopSettings = StopSettings(),
             StopSettingsDialog::Options stopSettingsDialogOptions = StopSettingsDialog::DefaultOptions,
             AccessorInfoDialog::Options accessorInfoDialogOptions = AccessorInfoDialog::DefaultOptions,
@@ -115,15 +82,12 @@
             int stopIndex = -1,
             StopSettingsWidgetFactory::Pointer factory = StopSettingsWidgetFactory::Pointer::create() );
 
->>>>>>> f634807a
+    /** @brief Destructor. */
     virtual ~StopWidget();
 
     /** @brief Gets the stop settings of this StopWidget. */
     StopSettings stopSettings() const;
-<<<<<<< HEAD
-=======
-
->>>>>>> f634807a
+
     /** @brief Sets the stop settings of this StopWidget to @p stopSettings. */
     void setStopSettings( const StopSettings &stopSettings );
 
@@ -135,31 +99,19 @@
 
     /** @brief Adds the given @p button. */
     void addButton( QToolButton *button );
-<<<<<<< HEAD
-=======
-
->>>>>>> f634807a
+
     /** @brief Removes the given @p button. */
     void removeButton( QToolButton *button );
 
     /** @brief Whether or not this stop is highlighted, ie. currently used in the applet. */
     bool isHighlighted() const;
-<<<<<<< HEAD
+
     /** @brief Sets whether or not this stop is highlighted, ie. currently used in the applet. */
     void setHighlighted( bool highlighted );
-    
+
     /**
      * @brief Creates a StopSettingsDialog for this StopWidget.
-     * 
-=======
-
-    /** @brief Sets whether or not this stop is highlighted, ie. currently used in the applet. */
-    void setHighlighted( bool highlighted );
-
-    /**
-     * @brief Creates a StopSettingsDialog for this StopWidget.
-     *
->>>>>>> f634807a
+     *
      * This function is also used to create a dialog when the change button is clicked
      * to edit stop settings.
      *
@@ -170,15 +122,14 @@
 Q_SIGNALS:
     /** @brief The settings of this StopWidget have been changed (StopSettingsDialog accepted). */
     void changed( const StopSettings &stopSettings );
-<<<<<<< HEAD
-=======
-
->>>>>>> f634807a
+
     void remove();
 
 public Q_SLOTS:
-    /** @brief The change button has been clicked. This opens a @ref StopSettingsDialog
-     *   to change the settings of this StopWidget. */
+    /**
+     * @brief The change button has been clicked. This opens a @ref StopSettingsDialog
+     *   to change the settings of this StopWidget.
+     **/
     void editSettings();
 
 protected:
@@ -189,8 +140,10 @@
     Q_DISABLE_COPY( StopWidget )
 };
 
-/** @brief Manages a list of @ref StopWidget in a widget, with buttons to dynamically
- *  add/remove StopWidgets. */
+/**
+ * @brief Manages a list of @ref StopWidget in a widget, with buttons to dynamically
+ *  add/remove StopWidgets.
+ **/
 class PUBLICTRANSPORTHELPER_EXPORT StopListWidget : public AbstractDynamicWidgetContainer {
     Q_OBJECT
 
@@ -199,42 +152,6 @@
         OpenDialogIfNoStopsGiven,
         DoNothing
     };
-<<<<<<< HEAD
-    
-    /**
-     * @brief Creates a new stop list widget.
-     * 
-     * @param parent The parent widget of the dialog. Default is 0.
-     *
-     * @param stopSettingsList A list of stop settings to initialize the stop list widget with.
-     * 
-     * @param stopSettingsDialogOptions Options for used StopSettingsDialog. The user can open
-     *   a stop settings dialog to change stop settings. 
-     *   Default is StopSettingsDialog::DefaultOptions.
-     * 
-     * @param accessorInfoDialogOptions Options for used AccessorInfoDialog. The user can open
-     *   an accessor info dialog from an opened stop settings dialog. 
-     *   Default is AccessorInfoDialog::DefaultOptions.
-     * 
-     * @param filterConfigurations A list of configured filter configurations.
-     * 
-     * @param settings A list of @ref StopSetting to create widgets for in StopSettingsDialogs.
-     * 
-     * @param factory A pointer to an object derived from @ref StopSettingsWidgetFactory, 
-     *   which can create the given @p setting by calling 
-     *   @ref StopSettingsWidgetFactory::widgetForSetting.
-     *   To be used in StopSettingsDialogs.
-     **/
-    StopListWidget( QWidget *parent = 0, 
-            const StopSettingsList &stopSettingsList = StopSettingsList(),
-            StopSettingsDialog::Options stopSettingsDialogOptions = StopSettingsDialog::DefaultOptions, 
-            AccessorInfoDialog::Options accessorInfoDialogOptions = AccessorInfoDialog::DefaultOptions,
-            FilterSettingsList *filterConfigurations = 0,
-            QList<int> settings = QList<int>() 
-                << FilterConfigurationSetting << AlarmTimeSetting << FirstDepartureConfigModeSetting,
-            StopSettingsWidgetFactory::Pointer factory = StopSettingsWidgetFactory::Pointer::create() );
-    
-=======
 
     /**
      * @brief Creates a new stop list widget.
@@ -263,40 +180,23 @@
                 << FilterConfigurationSetting << AlarmTimeSetting << FirstDepartureConfigModeSetting,
             StopSettingsWidgetFactory::Pointer factory = StopSettingsWidgetFactory::Pointer::create() );
 
->>>>>>> f634807a
     /**
      * @brief Simple destructor.
      **/
     virtual ~StopListWidget();
-<<<<<<< HEAD
-    
+
     /** @brief Gets a list of stop settings. */
     StopSettingsList stopSettingsList() const;
-    
+
     /** @brief Sets the list of stop settings to @p stopSettingsList. */
     void setStopSettingsList( const StopSettingsList &stopSettingsList );
-    
+
     /** @brief Gets the stop settings at the given @p index. */
     StopSettings stopSettings( int index ) const;
-    
+
     /** @brief Sets the stop settings at the given @p index to @p stopSettings. */
     void setStopSettings( int index, const StopSettings &stopSettings );
-    
-=======
-
-    /** @brief Gets a list of stop settings. */
-    StopSettingsList stopSettingsList() const;
-
-    /** @brief Sets the list of stop settings to @p stopSettingsList. */
-    void setStopSettingsList( const StopSettingsList &stopSettingsList );
-
-    /** @brief Gets the stop settings at the given @p index. */
-    StopSettings stopSettings( int index ) const;
-
-    /** @brief Sets the stop settings at the given @p index to @p stopSettings. */
-    void setStopSettings( int index, const StopSettings &stopSettings );
-
->>>>>>> f634807a
+
     /** @brief Gets the StopWidget at the given @p index. */
     StopWidget *stopWidget( int index ) const;
 
@@ -308,36 +208,20 @@
      *   for @ref StopSettigns::FilterConfigurationSetting.
      **/
     FilterSettingsList *filterConfigurations() const;
-<<<<<<< HEAD
-    
+
     /**
      * @brief Sets the list of configured filter configurations to choose from
      *   for @ref StopSettigns::FilterConfigurationSetting.
-     * 
+     *
      * @param filterConfigurations The new list of configured filter configurations.
      **/
     void setFilterConfigurations( FilterSettingsList *filterConfigurations );
-    
-=======
-
-    /**
-     * @brief Sets the list of configured filter configurations to choose from
-     *   for @ref StopSettigns::FilterConfigurationSetting.
-     *
-     * @param filterConfigurations The new list of configured filter configurations.
-     **/
-    void setFilterConfigurations( FilterSettingsList *filterConfigurations );
-
->>>>>>> f634807a
+
     /**
      * @brief Gets the behaviour of the dialog when a new empty stop setting is added.
      **/
     NewStopSettingsBehaviour newStopSettingsBehaviour() const;
-<<<<<<< HEAD
-    
-=======
-
->>>>>>> f634807a
+
     /**
      * @brief Sets the behaviour of the dialog when a new empty stop setting is added.
      *
@@ -347,35 +231,20 @@
 
     /**
      * @brief Gets the index of the stop settings that are marked as currently active.
-<<<<<<< HEAD
-     * 
+     *
      * The current stop settings are highlighted, ie. @ref StopWidget::highlighted returns true
      * for the @ref StopWidget at the current stop settings index.
      *
-     * @return The index of the stop settings that are marked as currently active or -1 if 
-     *   @ref setCurrentStopSettingIndex hasn't been called.
-     * 
-=======
-     *
-     * The current stop settings are highlighted, ie. @ref StopWidget::highlighted returns true
-     * for the @ref StopWidget at the current stop settings index.
-     *
      * @return The index of the stop settings that are marked as currently active or -1 if
      *   @ref setCurrentStopSettingIndex hasn't been called.
      *
->>>>>>> f634807a
      * @see setCurrentStopSettingIndex
      **/
     int currentStopSettingIndex() const;
     /**
      * @brief Sets the currently active stop settings by it's index.
-<<<<<<< HEAD
-     * 
-     * The current stop settings widget gets highlighted, ie. for the @ref StopWidget at 
-=======
      *
      * The current stop settings widget gets highlighted, ie. for the @ref StopWidget at
->>>>>>> f634807a
      * @p currentStopIndex @ref StopWidget::setHighlighted is called.
      *
      * @param currentStopIndex The new active stop settings or -1 for no highlighted stop settings.
@@ -387,10 +256,6 @@
      * @brief The stop settings of the @ref StopWidget at @p index has changed to @p stopSettings.
      *
      * @param index The index of the @ref StopWidget that has changed in the list of stop widgets.
-<<<<<<< HEAD
-     * 
-=======
->>>>>>> f634807a
      * @param stopSettings The new stop settings.
      **/
     void changed( int index, const StopSettings &stopSettings );
@@ -398,17 +263,6 @@
 public Q_SLOTS:
     /**
      * @brief Creates a new StopWidget with the given @p stopSettings and adds it to this stop list.
-<<<<<<< HEAD
-     * 
-     * @note If the maximum widget count is already reached, no widgets get added.
-     *
-     * @param stopSettings The StopSettings for the new StopWidget. Default is StopSettings().
-     * 
-     * @see AbstractDynamicWidgetContainer::setWidgetCountRange
-     **/
-    void addStopWidget( const StopSettings &stopSettings = StopSettings() );
-    
-=======
      *
      * @note If the maximum widget count is already reached, no widgets get added.
      *
@@ -417,15 +271,10 @@
      **/
     void addStopWidget( const StopSettings &stopSettings = StopSettings() );
 
->>>>>>> f634807a
     /**
      * @brief Removes the last StopWidget from this list.
      *
      * @note If the minimum widget count is already reached, no widgets get removed.
-<<<<<<< HEAD
-     * 
-=======
->>>>>>> f634807a
      * @see AbstractDynamicWidgetContainer::setWidgetCountRange
      **/
     void removeLastStopWidget();
@@ -436,11 +285,7 @@
 protected:
     /** @brief Reimplemented from AbstractDynamicWidgetContainer. */
     virtual QWidget* createNewWidget();
-<<<<<<< HEAD
-    
-=======
-
->>>>>>> f634807a
+
     /**
      * @brief Creates a new StopWidget.
      *
@@ -448,29 +293,16 @@
      * @return A pointer to the new widget.
      **/
     QWidget* createNewWidget( const StopSettings &stopSettings );
-<<<<<<< HEAD
-    
+
     /** @brief Reimplemented from AbstractDynamicWidgetContainer. */
     virtual DynamicWidget* createDynamicWidget( QWidget* contentWidget );
-    
+
     /** @brief Reimplemented from AbstractDynamicWidgetContainer. */
     virtual DynamicWidget* addWidget( QWidget* widget );
-    
+
     /** @brief Reimplemented from AbstractDynamicWidgetContainer. */
     virtual int removeWidget( QWidget* widget );
-    
-=======
-
-    /** @brief Reimplemented from AbstractDynamicWidgetContainer. */
-    virtual DynamicWidget* createDynamicWidget( QWidget* contentWidget );
-
-    /** @brief Reimplemented from AbstractDynamicWidgetContainer. */
-    virtual DynamicWidget* addWidget( QWidget* widget );
-
-    /** @brief Reimplemented from AbstractDynamicWidgetContainer. */
-    virtual int removeWidget( QWidget* widget );
-
->>>>>>> f634807a
+
     StopListWidgetPrivate* const d_ptr;
 
 private:
