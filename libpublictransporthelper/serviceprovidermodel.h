/*
 *   Copyright 2011 Friedrich Pülz <fpuelz@gmx.de>
 *
 *   This program is free software; you can redistribute it and/or modify
 *   it under the terms of the GNU Library General Public License as
 *   published by the Free Software Foundation; either version 2 or
 *   (at your option) any later version.
 *
 *   This program is distributed in the hope that it will be useful,
 *   but WITHOUT ANY WARRANTY; without even the implied warranty of
 *   MERCHANTABILITY or FITNESS FOR A PARTICULAR PURPOSE.  See the
 *   GNU General Public License for more details
 *
 *   You should have received a copy of the GNU Library General Public
 *   License along with this program; if not, write to the
 *   Free Software Foundation, Inc.,
 *   51 Franklin Street, Fifth Floor, Boston, MA  02110-1301, USA.
 */

/** @file
 * @brief Contains a model for service providers, to be filled by the public transport data engine.
 *
 * @author Friedrich Pülz <fpuelz@gmx.de> */

#ifndef SERVICEPROVIDERMODEL_H
#define SERVICEPROVIDERMODEL_H

#include "publictransporthelper_export.h"

#include <QModelIndex>
#include <KIcon>
#include <Plasma/DataEngine> // For dataUpdated slot (Plasma::DataEngine::Data)

class QStringList;

/** @brief Namespace for the publictransport helper library. */
namespace Timetable {

class ServiceProviderItemPrivate;
class ServiceProviderModelPrivate;

/**
 * @brief An item of a ServiceProviderModel.
 *
 * @since 0.9
 **/
class ServiceProviderItem
{
public:
    /**
     * @brief Creates a new service provider item.
     *
     * @param name The name of the service provider.
<<<<<<< HEAD
     * 
=======
     *
>>>>>>> f634807a
     * @param serviceProviderData A QVariantHash with data from the "publictransport" data engine.
     *
     * @note There's no need to call this yourself, just use
     *   @ref ServiceProviderModel::syncWithDataEngine to fill the model with items.
     **/
    ServiceProviderItem( const QString &name, const QVariantHash &serviceProviderData );
<<<<<<< HEAD
    
=======

>>>>>>> f634807a
    virtual ~ServiceProviderItem();

    /** @brief Gets the ID of the service provider. */
    QString id() const;
    /** @brief Gets the name of the service provider. */
    QString name() const;
    /** @brief Gets the country code of the country the service provider supports
     *   or "international", "unknown". */
    QString countryCode() const;
    /** @brief Gets formatted text to be displayed. This is used by the @ref HtmlDelegate. */
    QString formattedText() const;
    /** @brief Gets the data from the "publictransport" data engine for the service provider. */
    QVariantHash data() const;
    /** @brief Gets the icon for this item, ie. a favicon for the service provider. */
    KIcon icon() const;
    /** @brief Gets the category of this service provider, can be used for KCategoryView. */
    QString category() const;
    /** @brief Gets a string used to sort the items. */
    QString sortValue() const;

    /**
     * @brief Sets the icon of this item.
<<<<<<< HEAD
     * 
=======
     *
>>>>>>> f634807a
     * It gets automatically set asynchronously to the favicon of the service providers website,
     * if you use @ref ServiceProviderModel::syncWithDataEngine.
     *
     * @param icon The new icon for this item.
     **/
    void setIcon( const KIcon &icon );

protected:
    ServiceProviderItemPrivate* const d_ptr;

private:
    Q_DECLARE_PRIVATE( ServiceProviderItem )
    Q_DISABLE_COPY( ServiceProviderItem )
};

/**
 * @brief A model containing service providers.
 *
 * You can just use @ref syncWithDataEngine to fill the model with data from the "publictransport"
 * data engine.
 *
 * @note removeRow(s) doesn't work, this model should be handled read-only.
 *
 * @since 0.9
 **/
class PUBLICTRANSPORTHELPER_EXPORT ServiceProviderModel : public QAbstractListModel
{
    Q_OBJECT

public:
    /**
     * @brief Creates a new service provider model.
     *
     * @param parent The parent of this model. Defaults to 0.
     **/
    explicit ServiceProviderModel(QObject* parent = 0);
<<<<<<< HEAD
    
=======

>>>>>>> f634807a
    /**
     * @brief Destructor
     **/
    virtual ~ServiceProviderModel();

    /**
     * @brief Gets an index for the given @p row and @p column. @p parent isn't used.
     **/
    virtual QModelIndex index(int row, int column = 0, const QModelIndex& parent = QModelIndex()) const;
    /**
     * @brief Gets the data for the given @p index and @p role.
     **/
    virtual QVariant data(const QModelIndex& index, int role = Qt::DisplayRole) const;
    /**
    * @brief Gets the number of rows in this model.
    *
    * @param parent Isn't used, because this model has no subitems.
    *   If a valid parent index is given, 0 is returned. Defaults to QModelIndex().
    * @return The number of rows in this model.
    **/
    virtual int rowCount(const QModelIndex& parent = QModelIndex()) const;

    /**
     * @brief Queries the data engine for service providers and fills itself with items.
     *
     * @param publicTransportEngine A pointer to the "publictransport" data engine.
<<<<<<< HEAD
     * 
     * @param favIconEngine A pointer to the "favicons" data engine. Use NULL to not use it.
     **/
    void syncWithDataEngine( Plasma::DataEngine *publicTransportEngine,
                             Plasma::DataEngine* favIconEngine = NULL );
=======
     *
     * @param favIconEngine A pointer to the "favicons" data engine. Use 0 to not use it.
     **/
    void syncWithDataEngine( Plasma::DataEngine *publicTransportEngine,
                             Plasma::DataEngine *favIconEngine = 0 );
>>>>>>> f634807a
    /** @brief Gets QModelIndex of the item with the given @p serviceProviderId. */
    QModelIndex indexOfServiceProvider( const QString &serviceProviderId );

protected Q_SLOTS:
    /** @brief The data from the favicons data engine was updated. */
    void dataUpdated( const QString& sourceName, const Plasma::DataEngine::Data& data );

protected:
    ServiceProviderModelPrivate* const d_ptr;

private:
    Q_DECLARE_PRIVATE( ServiceProviderModel )
    Q_DISABLE_COPY( ServiceProviderModel )
};

} // namespace Timetable

#endif // SERVICEPROVIDERMODEL_H<|MERGE_RESOLUTION|>--- conflicted
+++ resolved
@@ -51,22 +51,13 @@
      * @brief Creates a new service provider item.
      *
      * @param name The name of the service provider.
-<<<<<<< HEAD
-     * 
-=======
-     *
->>>>>>> f634807a
      * @param serviceProviderData A QVariantHash with data from the "publictransport" data engine.
      *
      * @note There's no need to call this yourself, just use
      *   @ref ServiceProviderModel::syncWithDataEngine to fill the model with items.
      **/
     ServiceProviderItem( const QString &name, const QVariantHash &serviceProviderData );
-<<<<<<< HEAD
-    
-=======
 
->>>>>>> f634807a
     virtual ~ServiceProviderItem();
 
     /** @brief Gets the ID of the service provider. */
@@ -89,11 +80,7 @@
 
     /**
      * @brief Sets the icon of this item.
-<<<<<<< HEAD
-     * 
-=======
      *
->>>>>>> f634807a
      * It gets automatically set asynchronously to the favicon of the service providers website,
      * if you use @ref ServiceProviderModel::syncWithDataEngine.
      *
@@ -130,11 +117,7 @@
      * @param parent The parent of this model. Defaults to 0.
      **/
     explicit ServiceProviderModel(QObject* parent = 0);
-<<<<<<< HEAD
-    
-=======
 
->>>>>>> f634807a
     /**
      * @brief Destructor
      **/
@@ -161,19 +144,12 @@
      * @brief Queries the data engine for service providers and fills itself with items.
      *
      * @param publicTransportEngine A pointer to the "publictransport" data engine.
-<<<<<<< HEAD
-     * 
-     * @param favIconEngine A pointer to the "favicons" data engine. Use NULL to not use it.
-     **/
-    void syncWithDataEngine( Plasma::DataEngine *publicTransportEngine,
-                             Plasma::DataEngine* favIconEngine = NULL );
-=======
      *
      * @param favIconEngine A pointer to the "favicons" data engine. Use 0 to not use it.
      **/
     void syncWithDataEngine( Plasma::DataEngine *publicTransportEngine,
                              Plasma::DataEngine *favIconEngine = 0 );
->>>>>>> f634807a
+
     /** @brief Gets QModelIndex of the item with the given @p serviceProviderId. */
     QModelIndex indexOfServiceProvider( const QString &serviceProviderId );
 
