--- conflicted
+++ resolved
@@ -42,11 +42,7 @@
 class PUBLICTRANSPORTHELPER_EXPORT Global {
 public:
     static GeneralVehicleType generalVehicleType( VehicleType vehicleType );
-<<<<<<< HEAD
-    
-=======
 
->>>>>>> f634807a
     /** @brief Create an "international" icon with some flag icons */
     static KIcon internationalIcon();
 
