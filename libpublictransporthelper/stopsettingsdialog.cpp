/*
 *   Copyright 2011 Friedrich Pülz <fpuelz@gmx.de>
 *
 *   This program is free software; you can redistribute it and/or modify
 *   it under the terms of the GNU Library General Public License as
 *   published by the Free Software Foundation; either version 2 or
 *   (at your option) any later version.
 *
 *   This program is distributed in the hope that it will be useful,
 *   but WITHOUT ANY WARRANTY; without even the implied warranty of
 *   MERCHANTABILITY or FITNESS FOR A PARTICULAR PURPOSE.  See the
 *   GNU General Public License for more details
 *
 *   You should have received a copy of the GNU Library General Public
 *   License along with this program; if not, write to the
 *   Free Software Foundation, Inc.,
 *   51 Franklin Street, Fifth Floor, Boston, MA  02110-1301, USA.
 */

#include "stopsettingsdialog.h"

#include "ui_stopConfig.h"

#include "global.h"
#include "htmldelegate.h"
#include "dynamicwidget.h"
#include "stopwidget.h"
#include "locationmodel.h"
#include "serviceprovidermodel.h"
#include "accessorinfodialog.h"
#include "columnresizer.h"
#include "stoplineedit.h"
#include "checkcombobox.h"

#include <Plasma/Theme>
#include <Plasma/DataEngineManager>
#include <KColorScheme>
#include <KMessageBox>
#include <KFileDialog>
#include <KStandardDirs>
#include <KLineEdit>
#include <knuminput.h>
#include <kdeversion.h>
#if KDE_VERSION >= KDE_MAKE_VERSION(4,3,80)
    #include <knewstuff3/downloaddialog.h>
#else
    #include <knewstuff2/engine.h>
#endif
#ifdef USE_KCATEGORYVIEW
    #include <KCategorizedSortFilterProxyModel>
    #include <KCategorizedView>
    #include <KCategoryDrawer>
#endif

#include <QMenu>
#include <QListView>
#include <QTimeEdit>
#include <QRadioButton>
#include <QSpinBox>
#include <QStringListModel>
#include <QSortFilterProxyModel>
#include <QVBoxLayout>
#include <QProcess>
#include <QXmlSimpleReader>
#if QT_VERSION >= 0x040600
    #include <QParallelAnimationGroup>
    #include <QPropertyAnimation>
    #include <QGraphicsEffect>
#endif

/** @brief Namespace for the publictransport helper library. */
namespace Timetable {

// Private dialog to show a list of stops near the users current position
class NearStopsDialog : public KDialog
{
public:
    NearStopsDialog( const QString &text, QWidget* parent = 0 ) : KDialog( parent ) {
        setButtons( Ok | Cancel );

        QWidget *w = new QWidget;
        QVBoxLayout *layout = new QVBoxLayout;
        m_label = new QLabel( text, this );
        m_label->setWordWrap( true );
        m_listView = new QListView( this );
        m_listView->setSelectionMode( QAbstractItemView::SingleSelection );
        m_listView->setEditTriggers( QAbstractItemView::NoEditTriggers );
        m_listModel = new QStringListModel( QStringList()
                << i18nc( "@item:inlistbox", "Please Wait..." ), this );
        m_listView->setModel( m_listModel );
        layout->addWidget( m_label );
        layout->addWidget( m_listView );
        w->setLayout( layout );
        setMainWidget( w );

        m_noItem = true;
    };

    QListView *listView() const {
        return m_listView;
    };
    QString selectedStop() const {
        QModelIndex index = m_listView->currentIndex();
        if ( index.isValid() ) {
            return m_listModel->data( index, Qt::DisplayRole ).toString();
        } else {
            return QString();
        }
    };
    QStringListModel *stopsModel() const {
        return m_listModel;
    };

    void addStops( const QStringList &stops ) {
        if ( m_noItem ) {
            // Remove the "waiting for data..." item
            m_listModel->setStringList( QStringList() );
        }

        QStringList oldStops = m_listModel->stringList();
        QStringList newStops;
        newStops << oldStops;
        foreach( const QString &stop, stops ) {
            if ( !newStops.contains(stop) && !stop.isEmpty() ) {
                newStops << stop;
            }
        }
        newStops.removeDuplicates();

        if ( !newStops.isEmpty() ) {
            if ( m_noItem ) {
                m_noItem = false;
                m_listView->setEnabled( true );
            }
            m_listModel->setStringList( newStops );
            m_listModel->sort( 0 );
        } else if ( m_noItem ) {
            m_listModel->setStringList( oldStops );
        }
    };

    bool hasItems() const {
        return !m_noItem;
    };

private:
    QLabel *m_label;
    QListView *m_listView;
    QStringListModel *m_listModel;
    bool m_noItem;
};

// Private class of StopSettingsDialog
class StopSettingsDialogPrivate
{
    Q_DECLARE_PUBLIC( StopSettingsDialog )

public:
    // Constructor with given LocationModel and ServiceProviderModel
    StopSettingsDialogPrivate( const StopSettings &_oldStopSettings,
            StopSettingsDialog::Options _options,
            AccessorInfoDialog::Options _accessorInfoDialogOptions,
            QList<int> customSettings,
            StopSettingsWidgetFactory::Pointer _factory,
            int _stopIndex,
            StopSettingsDialog *q )
            : factory(_factory), detailsWidget(0), stopFinder(0), nearStopsDialog(0),
            modelLocations(0), modelServiceProviders(0),
            modelLocationServiceProviders(0), stopList(0), htmlDelegate(0), resizer(0),
            dataEngineManager(0), q_ptr(q)
    {
        // Store options and given stop settings
        options = _options;
        settings = customSettings;
        accessorInfoDialogOptions = _accessorInfoDialogOptions;
        oldStopSettings = _oldStopSettings;
        stopIndex = _stopIndex;

        // Resolve illegal option/setting combinations
        correctOptions();
        correctSettings();

        // Load data engines
        dataEngineManager = Plasma::DataEngineManager::self();
        publicTransportEngine = dataEngineManager->loadEngine("publictransport");
        geolocationEngine = dataEngineManager->loadEngine("geolocation");
        osmEngine = dataEngineManager->loadEngine("openstreetmap");

        // Create location and service provider models
        modelLocations = new LocationModel( q );
        modelLocations->syncWithDataEngine( publicTransportEngine );
        modelServiceProviders = new ServiceProviderModel( q );
        modelServiceProviders->syncWithDataEngine( publicTransportEngine,
                dataEngineManager->loadEngine("favicons") );
    };

    ~StopSettingsDialogPrivate() {
        if ( dataEngineManager ) {
            dataEngineManager->unloadEngine("publictransport");
            dataEngineManager->unloadEngine("geolocation");
            dataEngineManager->unloadEngine("openstreetmap");
            dataEngineManager->unloadEngine("favicons");
        }
    };

    void init( const StopSettings &_oldStopSettings,
               FilterSettingsList *filterConfigurations )
    {
        Q_Q( StopSettingsDialog );

        // Setup main UI
        uiStop.setupUi( q->mainWidget() );

        // Automatically resize widgets to align columns of different layouts
        resizer = new ColumnResizer(q);
        resizer->addWidgetsFromLayout(uiStop.mainLayout, 0);

        // Initialize button flags, later User1 and/or Details are added and setButtons() is called
        KDialog::ButtonCodes buttonFlags = KDialog::Ok | KDialog::Cancel;

        // Create details widget only if there are detailed settings in d->settings
        if ( !settings.isEmpty() ) {
            // Add widgets for settings
            QFormLayout *detailsLayout = NULL; // Gets created for the first detailed setting
            foreach ( int setting, settings ) {
                if ( setting <= StopNameSetting ) {
                    // Default settings are created in uiStop.setupUi()
                    continue;
                }

                // Create the widget in the factory and get it's label text
                QWidget *widget = factory->widgetWithNameForSetting( setting,
                        factory->isDetailsSetting(setting) ? detailsWidget : q->mainWidget() );
                QString text = factory->textForSetting( setting );

                // Check in the factory if the current setting should be added to a details widget
                if ( factory->isDetailsSetting(setting) ) {
                    if ( !detailsLayout ) {
                        // Create details widget and layout for the first details setting
                        detailsLayout = createDetailsWidget();

                        // Add a details button to toggle the details section
                        buttonFlags |= KDialog::Details;
                    }

                    // Add setting widget to the details section
                    detailsLayout->addRow( text, widget );
                } else {
                    // Add in default layout
                    dynamic_cast<QFormLayout*>( q->mainWidget()->layout() )->addRow( text, widget );
                }

                // Insert newly added widget into the hash
                settingsWidgets.insert( setting, widget );
            }

            // Add to column resizer
            if ( detailsLayout ) {
                resizer->addWidgetsFromLayout(detailsLayout, 0);
            }
        }

        // Add nearby stops button
        if ( options.testFlag(StopSettingsDialog::ShowNearbyStopsButton) ) {
            buttonFlags |= KDialog::User1;
            q->connect( q, SIGNAL(user1Clicked()), q, SLOT(geolocateClicked()) );
        }

        // Set dialog buttons (Ok, Cancel + maybe Details and/or User1)
        q->setButtons( buttonFlags );

        // Setup options of the nearby stops button (needs to be called after q->setButtons())
        if ( options.testFlag(StopSettingsDialog::ShowNearbyStopsButton) ) {
            q->setButtonIcon( KDialog::User1, KIcon("tools-wizard") );
            q->setButtonText( KDialog::User1, i18nc("@action:button", "Nearby Stops...") );
        }

        // Show/hide accessor info button
        if ( options.testFlag(StopSettingsDialog::ShowAccessorInfoButton) ) {
            uiStop.btnServiceProviderInfo->setIcon( KIcon("help-about") );
            uiStop.btnServiceProviderInfo->setText( QString() );
            q->connect( uiStop.btnServiceProviderInfo, SIGNAL(clicked()),
                        q, SLOT(clickedServiceProviderInfo()) );
        } else {
            uiStop.btnServiceProviderInfo->hide();
        }

        // Show/hide install accessor button
        if ( options.testFlag(StopSettingsDialog::ShowInstallAccessorButton) ) {
            QMenu *menu = new QMenu( q );
            menu->addAction( KIcon("get-hot-new-stuff"),
                             i18nc("@action:inmenu", "Get new service providers..."),
                             q, SLOT(downloadServiceProvidersClicked()) );
            menu->addAction( KIcon("text-xml"),
                             i18nc("@action:inmenu", "Install new service provider from local file..."),
                             q, SLOT(installServiceProviderClicked()) );
            uiStop.downloadServiceProviders->setMenu( menu );
            uiStop.downloadServiceProviders->setIcon( KIcon("get-hot-new-stuff") );
        } else {
            uiStop.downloadServiceProviders->hide();
        }

        // Create stop list widget
        if ( options.testFlag(StopSettingsDialog::ShowStopInputField) ) {
            // Set dialog title for a dialog with stop name input
            q->setWindowTitle( i18nc("@title:window", "Change Stop(s)") );

            // Create stop widgets
            stopList = new StopLineEditList( q,
                    DynamicLabeledLineEditList::RemoveButtonsBesideWidgets,
                    DynamicLabeledLineEditList::AddButtonBesideFirstWidget,
                    DynamicLabeledLineEditList::NoSeparator,
                    DynamicLabeledLineEditList::AddWidgetsAtBottom,
                    QString() );
            stopList->setObjectName( QLatin1String("StopList") );
            stopList->setSizePolicy( QSizePolicy::Expanding, QSizePolicy::Preferred );
            q->connect( stopList, SIGNAL(added(QWidget*)), q, SLOT(stopAdded(QWidget*)) );
            q->connect( stopList, SIGNAL(removed(QWidget*,int)), q, SLOT(stopRemoved(QWidget*,int)) );

            stopList->setLabelTexts( i18nc("@info/plain Label for the read only text labels containing "
                    "additional stop names, which are combined with other defined stops (showing "
                    "departures/arrivals of all combined stops)", "Combined Stop") +
                    " %1:", QStringList() << "Stop:" );
            stopList->setWidgetCountRange( 1, 3 );
            if ( stopList->addButton() ) {
                stopList->addButton()->setToolTip( i18nc("@info:tooltip",
                        "<subtitle>Add another stop.</subtitle><para>"
                        "The departures/arrivals of all stops get combined.</para>") );
            }
            stopList->setWhatsThis( i18nc("@info:whatsthis",
                    "<para>All departures/arrivals for these stops get <emphasis strong='1'>"
<<<<<<< HEAD
                    "displayed combined</emphasis> in the applet.</para>"
                    "<para>To add a stop that doesn't get combined with others use the "
                    "<interface>Add Stop</interface> button of the main settings dialog.</para>") );
=======
                    "displayed combined</emphasis>.</para>") );
>>>>>>> f634807a

            QVBoxLayout *l = new QVBoxLayout( uiStop.stops );
            l->setContentsMargins( 0, 0, 0, 0 );
            l->addWidget( stopList );

            // Add to column resizer
            resizer->addWidgetsFromLayout(stopList->layout(), 0);
        } else { // if ( !options.testFlag(StopSettingsDialog::ShowStopInputField) )
            // Set dialog title for a dialog without stop name input
            q->setWindowTitle( i18nc("@title:window", "Change Service Provider") );

            // Hide stop/city selection widgets
            uiStop.stops->hide();
            uiStop.city->hide();
            uiStop.lblCity->hide();
        }

        // Show/hide location and service provider configuration widgets
        // and create models if needed
        if ( !options.testFlag(StopSettingsDialog::ShowServiceProviderConfig) ) {
            uiStop.location->hide();
            uiStop.lblLocation->hide();
            uiStop.serviceProvider->hide();
            uiStop.lblServiceProvider->hide();
            uiStop.location->setModel( modelLocations );
            uiStop.serviceProvider->setModel( modelServiceProviders );
        } else {
            // Create model that filters service providers for the current location
            modelLocationServiceProviders = new QSortFilterProxyModel( q );
            modelLocationServiceProviders->setSourceModel( modelServiceProviders );
            modelLocationServiceProviders->setFilterRole( LocationCodeRole );

            #ifdef USE_KCATEGORYVIEW
                KCategorizedSortFilterProxyModel *modelCategorized = new KCategorizedSortFilterProxyModel( q );
                modelCategorized->setCategorizedModel( true );
                modelCategorized->setSourceModel( modelLocationServiceProviders );

                KCategorizedView *serviceProviderView = new KCategorizedView( q );
                #if KDE_VERSION >= KDE_MAKE_VERSION(4,4,60)
                    KCategoryDrawerV3 *categoryDrawer = new KCategoryDrawerV3( serviceProviderView );
                    serviceProviderView->setCategorySpacing( 10 );
                #else
                    KCategoryDrawerV2 *categoryDrawer = new KCategoryDrawerV2( q );
                    serviceProviderView->setCategorySpacing( 10 );
                #endif
                serviceProviderView->setCategoryDrawer( categoryDrawer );
                serviceProviderView->setModel( modelCategorized );
                serviceProviderView->setWordWrap( true );
                serviceProviderView->setSelectionMode( QAbstractItemView::SingleSelection );

                // If ScrollPerItem is used the view can't be scrolled in QListView::ListMode.
                serviceProviderView->setVerticalScrollMode( QAbstractItemView::ScrollPerPixel );

                uiStop.serviceProvider->setModel( modelCategorized );
                uiStop.serviceProvider->setView( serviceProviderView );
            #else
                uiStop.serviceProvider->setModel( modelLocationServiceProviders );
            #endif
            uiStop.location->setModel( modelLocations );

            // Set html delegate
            if ( options.testFlag(StopSettingsDialog::UseHtmlForLocationConfig) ||
<<<<<<< HEAD
                 options.testFlag(StopSettingsDialog::UseHtmlForServiceProviderConfig) )
=======
                options.testFlag(StopSettingsDialog::UseHtmlForServiceProviderConfig) )
>>>>>>> f634807a
            {
                htmlDelegate = new HtmlDelegate( HtmlDelegate::AlignTextToDecoration, q );
                if ( options.testFlag(StopSettingsDialog::UseHtmlForLocationConfig) ) {
                    uiStop.location->setItemDelegate( htmlDelegate );
                }
                if ( options.testFlag(StopSettingsDialog::UseHtmlForServiceProviderConfig) ) {
                    uiStop.serviceProvider->setItemDelegate( htmlDelegate );
                }
            }

            // Watch location and service provider for changes
            q->connect( uiStop.location, SIGNAL(currentIndexChanged(int)),
                        q, SLOT(locationChanged(int)) );
            q->connect( uiStop.serviceProvider, SIGNAL(currentIndexChanged(int)),
                        q, SLOT(serviceProviderChanged(int)) );
        }

        // Watch city/stop name(s) for changes
        if ( options.testFlag(StopSettingsDialog::ShowStopInputField) ) {
            q->connect( uiStop.city, SIGNAL(currentIndexChanged(QString)),
                        q, SLOT(cityNameChanged(QString)) );
        }

        // Add filter configuration list to the StopSettings object
        StopSettings filterStopSettings = _oldStopSettings;
        filterStopSettings.set( FilterConfigurationSetting, QVariant::fromValue(*filterConfigurations) );

        // Set values of setting widgets
        q->setStopSettings( filterStopSettings );

        // Set focus to the first stop name if shown.
        // Otherwise set focus to the service provider widget.
        if ( options.testFlag(StopSettingsDialog::ShowStopInputField) ) {
            stopList->lineEditWidgets().first()->setFocus(); // Minimum widget count is 1
        } else {
            uiStop.serviceProvider->setFocus();
        }
    };

    inline void correctOptions() {
        if ( !options.testFlag(StopSettingsDialog::ShowStopInputField) &&
            !options.testFlag(StopSettingsDialog::ShowServiceProviderConfig) )
        {
            kDebug() << "Neither ShowStopInputField nor ShowServiceProviderConfig used for "
                    "StopSettingsDialog options. This makes the dialog useless!";
        }

        // Don't show accessor info/install buttons, if the service provider combobox isn't shown
        if ( !options.testFlag(StopSettingsDialog::ShowServiceProviderConfig) &&
            options.testFlag(StopSettingsDialog::ShowAccessorInfoButton) )
        {
            options ^= StopSettingsDialog::ShowAccessorInfoButton;
        }
        if ( !options.testFlag(StopSettingsDialog::ShowServiceProviderConfig) &&
            options.testFlag(StopSettingsDialog::ShowInstallAccessorButton) )
        {
            options ^= StopSettingsDialog::ShowInstallAccessorButton;
        }

        // Don't show nearby stops button, if the stop input field isn't shown
        if ( !options.testFlag(StopSettingsDialog::ShowStopInputField) &&
            options.testFlag(StopSettingsDialog::ShowNearbyStopsButton) )
        {
            options ^= StopSettingsDialog::ShowNearbyStopsButton;
        }
    };

    enum SettingsRule {
        RequiredBy, // The setting is required by the option
        IfAndOnlyIf // The setting should set if the option is set, otherwise the setting should also not be set
    };

    // Correct the settings list, ie. add/remove flags to/from settings,
    // if an associated StopSettingsDialog::Option was/wasn't used
    inline void correctSettings() {
        if ( !settings.contains(LocationSetting) ) {
            settings.append( LocationSetting );
        }
        if ( !settings.contains(ServiceProviderSetting) ) {
            settings.append( ServiceProviderSetting );
        }
        applyRule( StopNameSetting, IfAndOnlyIf, StopSettingsDialog::ShowStopInputField );
        applyRule( CitySetting, IfAndOnlyIf, StopSettingsDialog::ShowStopInputField );
        applyRule( FilterConfigurationSetting, IfAndOnlyIf, StopSettingsDialog::ShowFilterConfigurationConfig );
        applyRule( AlarmTimeSetting, IfAndOnlyIf, StopSettingsDialog::ShowAlarmTimeConfig );
        applyRule( FirstDepartureConfigModeSetting, IfAndOnlyIf, StopSettingsDialog::ShowFirstDepartureConfig );
    };

    // This function ensures a SettingRule
    void applyRule( StopSetting setting, SettingsRule rule, StopSettingsDialog::Option option )
    {
        if ( options.testFlag(option) ) {
            // Ensure associated setting widgets are in the settings list
            if ( (rule == RequiredBy || rule == IfAndOnlyIf) && !settings.contains(setting) ) {
//                 kDebug() << setting << "isn't in the list of settings for option" << option;
                settings.append( setting );
            }
        } else if ( settings.contains(setting) && rule == IfAndOnlyIf ) {
//             kDebug() << setting << "is in the list of settings, but option" << option << "isn't set";

            // Ensure associated setting widgets are NOT in the settings list
            settings.removeOne( setting );
        }
    };

    template< class WidgetType >
    WidgetType *settingWidget( int setting ) const
    {
        // Custom widgets created without use of StopSettingsWidgetFactory
        if ( settingsWidgets.contains(setting) ) {
            return qobject_cast<WidgetType*>( settingsWidgets[setting] );
        }

        // Default widgets created by uiStop
        switch ( setting ) {
            case LocationSetting:
                return qobject_cast<WidgetType*>( uiStop.location );
            case ServiceProviderSetting:
                return qobject_cast<WidgetType*>( uiStop.serviceProvider );
            case CitySetting:
                return qobject_cast<WidgetType*>( uiStop.city );
            case StopNameSetting:
                return qobject_cast<WidgetType*>( stopList );

            default:
                break; // Do nothing
        }

        if ( !factory->isDetailsSetting(setting) ) {
            WidgetType *widget = detailsWidget->findChild< WidgetType* >(
                    factory->nameForSetting(setting) );
            if ( !widget ) {
                kDebug() << "No main widget found for" << static_cast<StopSetting>(setting);
            }
            return widget;
        }

        // A widget was requested, which is in the detailsWidget
        if ( !detailsWidget ) {
            kDebug() << "Details widget not created yet, no custom settings. Requested"
                     << static_cast<StopSetting>(setting);
            return NULL;
        }

        // Normal widgets created by StopSettingsWidgetFactory
        WidgetType *widget = detailsWidget->findChild< WidgetType* >(
                factory->nameForSetting(setting) );
        if ( widget ) {
            return widget;
        }

        // Sub radio widgets created by StopSettingsWidgetFactory
        widget = detailsWidget->findChild< WidgetType* >(
                QLatin1String("radio_") + factory->nameForSetting(setting) );

        if ( !widget ) {
            kDebug() << "No widget found for" << static_cast<StopSetting>(setting);
        }
        return widget;
<<<<<<< HEAD
    };
=======
    }
>>>>>>> f634807a

    // Creates the details widget if it's not already created and returns it's layout
    QFormLayout *createDetailsWidget() {
        Q_Q( StopSettingsDialog );
        QFormLayout *detailsLayout;
        if ( detailsWidget ) {
            detailsLayout = dynamic_cast<QFormLayout*>( detailsWidget->layout() );
        } else {
            detailsWidget = new QWidget( q );
            detailsLayout = new QFormLayout( detailsWidget );
            detailsLayout->setContentsMargins( 0, 0, 0, 0 );

            // Add a line to separate details widgets from other dialog widgets
            QFrame *line = new QFrame( detailsWidget );
            line->setFrameShape( QFrame::HLine );
            line->setFrameShadow( QFrame::Sunken );
            detailsLayout->addRow( line );

            q->setDetailsWidget( detailsWidget );
        }
        return detailsLayout;
    };

    // data is currently only used for StopSettings::FilterConfigurationSetting, should be a
    // FilterSettingsList
    QWidget *addSettingWidget( int setting, const QVariant &defaultValue, const QVariant &data )
    {
        if ( settings.contains(setting) ) {
            kDebug() << "The setting" << static_cast<StopSetting>(setting)
                     << "has already been added";
            return settingWidget<QWidget>( setting );
        }

        // Ensure that the details widget is created
        createDetailsWidget();

        // Create the widget in the factory
        QWidget *widget = factory->widgetWithNameForSetting( setting, detailsWidget );

        // Use the data argument
        if ( setting == FilterConfigurationSetting ) {
            FilterSettingsList filterSettings = data.value<FilterSettingsList>();
//             TODO TEST
//             Same as in StopSettingsDialog::setStopSettings
            CheckCombobox *filterConfiguration = qobject_cast<CheckCombobox*>( widget );
            filterConfiguration->clear();
            QAbstractItemModel *model = filterConfiguration->model();
            int row = 0;
            foreach ( const FilterSettings &filter, filterSettings ) {
                model->insertRow( row );
                QModelIndex index = model->index( row, 0 );
                model->setData( index, filter.name, Qt::DisplayRole );
                model->setData( index, filter.affectedStops.contains(stopIndex)
                                       ? Qt::Checked : Qt::Unchecked, Qt::CheckStateRole );
                model->setData( index, QVariant::fromValue(filter), FilterSettingsRole );
                ++row;
            }
        }

        // Set the widgets value
        // (to the value stored in the StopSettings object or to the default value).
        QVariant _value = oldStopSettings.hasSetting(setting)
                ? oldStopSettings[setting] : defaultValue;
        factory->setValueOfSetting( widget, setting, _value );

        return addSettingWidget( setting, factory->textForSetting(setting), widget );
    };

    // Without use of StopSettingsWidgetFactory
    QWidget *addSettingWidget( int setting, const QString &label, QWidget *widget )
    {
        if ( settings.contains(setting) ) {
            kDebug() << "The setting" << static_cast<StopSetting>(setting)
                     << "has already been added";
            widget->hide();
            return settingWidget<QWidget>( setting );
        }

        QFormLayout *detailsLayout = createDetailsWidget();
        detailsLayout->addRow( label, widget );

        settingsWidgets.insert( setting, widget );
        settings << setting;
        return widget;
    };

    QVariant valueFromWidget( int setting ) const
    {
        return factory->valueOfSetting( settingWidget<QWidget>(setting), setting, stopIndex );
    };

    void setValueToWidget( int setting )
    {
        factory->setValueOfSetting( settingWidget<QWidget>(setting),
                                    setting, oldStopSettings[setting] );
    };

    /** Updates the service provider model by inserting service provider for the
     * current location. */
    void updateServiceProviderModel( int index )
    {
        if ( !modelLocationServiceProviders ) {
            return; // ShowServiceProviderConfig not set in constructor
        }

        // Filter service providers for the given locationText
        QString locationCode = uiStop.location->itemData( index, LocationCodeRole ).toString();
        if ( locationCode == "showAll" ) {
            modelLocationServiceProviders->setFilterRegExp( QString() );
        } else {
            modelLocationServiceProviders->setFilterRegExp(
                QString( "%1|international|unknown" ).arg( locationCode ) );
        }
    };

    QString currentCityValue() const
    {
        if ( uiStop.city->isEditable() ) {
            return uiStop.city->lineEdit()->text();
        } else {
            return uiStop.city->currentText();
        }
    };

    Ui::publicTransportStopConfig uiStop;

    StopSettingsDialog::Options options;
    AccessorInfoDialog::Options accessorInfoDialogOptions;
    QList<int> settings;

    StopSettingsWidgetFactory::Pointer factory;
    QWidget *detailsWidget;
    QHash<int, QWidget*> settingsWidgets;
    StopFinder *stopFinder; // To find stops near the users current position (geolocation, osm, ...)
    NearStopsDialog *nearStopsDialog;
    QString stopFinderServiceProviderID;

    StopSettings oldStopSettings; // The last given StopSettings object (used to get settings
                                  // values for widgets that aren't shown)
    LocationModel *modelLocations; // Model of locations
    ServiceProviderModel *modelServiceProviders; // Model of service providers
    QSortFilterProxyModel *modelLocationServiceProviders; // Model of service providers for the current location
    StopLineEditList *stopList;
    HtmlDelegate *htmlDelegate;
    ColumnResizer *resizer;

    Plasma::DataEngineManager *dataEngineManager;
    Plasma::DataEngine *publicTransportEngine;
    Plasma::DataEngine *osmEngine;
    Plasma::DataEngine *geolocationEngine;

    int stopIndex; // The index of the edited stop settings, if in a StopSettingsList
    QHash< QString, QVariant > stopToStopID; // A hash with stop names as keys and the
                                             // corresponding stop IDs as values.

protected:
    StopSettingsDialog* const q_ptr;
};

StopSettingsDialog::StopSettingsDialog( QWidget *parent, const StopSettings &stopSettings,
        StopSettingsDialog::Options options, AccessorInfoDialog::Options accessorInfoDialogOptions,
        FilterSettingsList *filterConfigurations, int stopIndex,
        const QList<int> &customSettings, StopSettingsWidgetFactory::Pointer factory )
        : KDialog(parent),
        d_ptr(new StopSettingsDialogPrivate(stopSettings,
            options, accessorInfoDialogOptions, customSettings, factory, stopIndex, this))
{
    Q_D( StopSettingsDialog );
    d->init( stopSettings, filterConfigurations );
}

StopSettingsDialog::~StopSettingsDialog()
{
    delete d_ptr;
}

StopSettingsDialog *StopSettingsDialog::createSimpleAccessorSelectionDialog(
    QWidget* parent, const StopSettings& stopSettings, StopSettingsWidgetFactory::Pointer factory )
{
    return new StopSettingsDialog( parent, stopSettings, SimpleAccessorSelection,
            AccessorInfoDialog::DefaultOptions, 0, -1, QList<int>(), factory );
}

StopSettingsDialog* StopSettingsDialog::createSimpleStopSelectionDialog(
    QWidget* parent, const StopSettings& stopSettings, StopSettingsWidgetFactory::Pointer factory )
{
    return new StopSettingsDialog( parent, stopSettings, SimpleStopSelection,
            AccessorInfoDialog::DefaultOptions, 0, -1, QList<int>(), factory );
}

StopSettingsDialog* StopSettingsDialog::createExtendedStopSelectionDialog(
    QWidget* parent, const StopSettings& stopSettings, FilterSettingsList *filterConfigurations,
    int stopIndex, StopSettingsWidgetFactory::Pointer factory )
{
    return new StopSettingsDialog( parent, stopSettings, ExtendedStopSelection,
            AccessorInfoDialog::DefaultOptions, filterConfigurations, stopIndex,
            QList<int>(), factory );
}

QWidget* StopSettingsDialog::addSettingWidget( int setting,
        const QVariant& defaultValue, const QVariant& data )
{
    Q_D( StopSettingsDialog );
    return d->addSettingWidget( setting, defaultValue, data );
}

QWidget* StopSettingsDialog::addSettingWidget( int setting,
        const QString& label, QWidget* widget )
{
    Q_D( StopSettingsDialog );
    return d->addSettingWidget( setting, label, widget );
}

QWidget* StopSettingsDialog::settingWidget( int setting ) const
{
    Q_D( const StopSettingsDialog );
    return d->settingWidget<QWidget>( setting );
}

StopSettingsWidgetFactory::Pointer StopSettingsDialog::factory() const
{
    Q_D( const StopSettingsDialog );
    return d->factory;
}

void StopSettingsDialog::setStopCountRange(int minCount, int maxCount)
{
    Q_D( StopSettingsDialog );
    if ( !d->options.testFlag(ShowStopInputField) ) {
        kDebug() << "Can't set stop count range without StopSettingsDialog::ShowStopInputField";
        return;
    }
    d->stopList->setWidgetCountRange( minCount, maxCount );
}

void StopSettingsDialog::setStopSettings( const StopSettings& stopSettings )
{
    Q_D( StopSettingsDialog );
    d->oldStopSettings = stopSettings;

    // Set location first (because it filters service providers)
    QModelIndex serviceProviderIndex;
    if ( d->options.testFlag(ShowServiceProviderConfig) ) {
        QModelIndex locationIndex = d->modelLocations->indexOfLocation(
                stopSettings[LocationSetting].toString().isEmpty()
                ? KGlobal::locale()->country() : stopSettings[LocationSetting].toString() );
        if ( locationIndex.isValid() ) {
            d->uiStop.location->setCurrentIndex( locationIndex.row() );
        } else {
            kDebug() << "Location" << (stopSettings[LocationSetting].toString().isEmpty()
                ? KGlobal::locale()->country() : stopSettings[LocationSetting].toString())
                << "not found! Using first location.";
            d->uiStop.location->setCurrentIndex( 0 );
        }

        // Get service provider index
        QModelIndexList indices = d->uiStop.serviceProvider->model()->match(
                d->uiStop.serviceProvider->model()->index(0, 0), ServiceProviderIdRole,
                stopSettings[ServiceProviderSetting].toString(), 1, Qt::MatchFixedString );
        if ( !indices.isEmpty() ) {
            serviceProviderIndex = indices.first();
        } else if ( d->uiStop.serviceProvider->model()->rowCount() == 0 ) {
            kDebug() << "No service providers in the model! This may not work...";
        } else {
            kDebug() << "Service provider not found" << stopSettings.get<QString>(ServiceProviderSetting)
                    << "maybe the wrong location is used for that service provider?";
            serviceProviderIndex = d->uiStop.serviceProvider->model()->index( 0, 0 );
        }
    }

    // Set values of settings to the settings widgets
    foreach ( int setting, d->settings ) {
        switch ( setting ) {
        case LocationSetting: {
            // Already done above
            break;
        }
        case ServiceProviderSetting: {
            if ( serviceProviderIndex.isValid() && d->options.testFlag(ShowServiceProviderConfig) ) {
                d->uiStop.serviceProvider->setCurrentIndex( serviceProviderIndex.row() );
            }
            break;
        }
        case StopNameSetting:
            if ( d->stopList ) {
                d->stopList->setLineEditTexts( stopSettings.stops() );
            }
            break;
        case CitySetting: {
            if ( serviceProviderIndex.isValid() && d->options.testFlag(ShowStopInputField) ) {
                QVariantHash curServiceProviderData = d->uiStop.serviceProvider->model()->data(
                        serviceProviderIndex, ServiceProviderDataRole ).toHash();
                if ( curServiceProviderData["useSeparateCityValue"].toBool() ) {
                    if ( curServiceProviderData["onlyUseCitiesInList"].toBool() ) {
                        d->uiStop.city->setCurrentItem( stopSettings[CitySetting].toString() );
                    } else {
                        d->uiStop.city->setEditText( stopSettings[CitySetting].toString() );
                    }
                } else {
                    d->uiStop.city->setCurrentItem( QString() );
                }
            }
            break;
        }
        case FirstDepartureConfigModeSetting:
            d->setValueToWidget( TimeOffsetOfFirstDepartureSetting );
            d->setValueToWidget( TimeOfFirstDepartureSetting );

            d->factory->setValueOfSetting( d->settingWidget<QWidget>(
                    FirstDepartureConfigModeSetting), FirstDepartureConfigModeSetting,
                    d->oldStopSettings[FirstDepartureConfigModeSetting] );
            break;
        case FilterConfigurationSetting: {
            CheckCombobox *filterConfiguration = d->settingWidget<CheckCombobox>(
                    FilterConfigurationSetting );
            FilterSettingsList filterSettings = stopSettings[FilterConfigurationSetting]
                    .value<FilterSettingsList>();
            kDebug() << "Got a filterSettingsList:" << filterSettings.count() << "stopIndex:" << d->stopIndex;
//             TODO TEST
//             Same as in StopSettingsDialogPrivate::addSettingWidget
            filterConfiguration->clear();
            QAbstractItemModel *model = filterConfiguration->model();
            int row = 0;
            foreach ( const FilterSettings &filter, filterSettings ) {
                model->insertRow( row );
                QModelIndex index = model->index( row, 0 );
                model->setData( index, filter.name, Qt::DisplayRole );
                model->setData( index, filter.affectedStops.contains(d->stopIndex)
                                       ? Qt::Checked : Qt::Unchecked, Qt::CheckStateRole );
                model->setData( index, QVariant::fromValue(filter), FilterSettingsRole );
                ++row;
            }
            break;
        }
        default:
            // Set the value of a custom setting
            d->setValueToWidget( setting );
            break;
        }
    }
}

StopSettings StopSettingsDialog::stopSettings() const
{
    Q_D( const StopSettingsDialog );

    StopSettings stopSettings;
    QVariantHash serviceProviderData = d->uiStop.serviceProvider->itemData(
            d->uiStop.serviceProvider->currentIndex(), ServiceProviderDataRole ).toHash();
    stopSettings.set( ServiceProviderSetting, serviceProviderData["id"].toString() );
    stopSettings.set( LocationSetting, d->uiStop.location->itemData(
            d->uiStop.location->currentIndex(), LocationCodeRole).toString() );

    if ( d->options.testFlag(ShowStopInputField) ) {
        stopSettings.setStops( d->stopList->lineEditTexts() );

        if ( serviceProviderData["useSeparateCityValue"].toBool() ) {
            stopSettings.set( CitySetting, d->currentCityValue() );
        }
    } else {
        stopSettings.setStops( d->oldStopSettings.stopList() );
        stopSettings.set( CitySetting, d->oldStopSettings[CitySetting] );
    }

    QStringList stopIDs;
    foreach( const QString &stop, stopSettings.stops() ) {
        if ( d->stopToStopID.contains(stop) ) {
            stopSettings.setIdOfStop( stop, d->stopToStopID[stop].toString() );
        } else if ( d->oldStopSettings.stops().contains(stop) ) {
            int index = d->oldStopSettings.stops().indexOf(stop);
            stopSettings.setIdOfStop( stop, d->oldStopSettings.stop(index).id );
        }
    }

    if ( !d->options.testFlag(ShowFilterConfigurationConfig)
         && d->oldStopSettings.hasSetting(FilterConfigurationSetting) )
    {
        // Copy old FilterConfigurationSetting to new StopSettings
        stopSettings.set( FilterConfigurationSetting,
                          d->oldStopSettings[FilterConfigurationSetting] );
    }

    if ( d->options.testFlag(ShowFirstDepartureConfig) ) {
        stopSettings.set( TimeOffsetOfFirstDepartureSetting,
                d->valueFromWidget(TimeOffsetOfFirstDepartureSetting) );
        stopSettings.set( TimeOfFirstDepartureSetting,
                d->valueFromWidget(TimeOfFirstDepartureSetting) );
        stopSettings.set( FirstDepartureConfigModeSetting,
                d->valueFromWidget(FirstDepartureConfigModeSetting) );
    } else {
        if ( d->oldStopSettings.hasSetting(TimeOffsetOfFirstDepartureSetting) ) {
            stopSettings.set( TimeOffsetOfFirstDepartureSetting,
                    d->oldStopSettings[TimeOffsetOfFirstDepartureSetting].toInt() );
        }
        if ( d->oldStopSettings.hasSetting(TimeOfFirstDepartureSetting) ) {
            stopSettings.set( TimeOfFirstDepartureSetting,
                    d->oldStopSettings[TimeOfFirstDepartureSetting].toTime() );
        }
        if ( d->oldStopSettings.hasSetting(FirstDepartureConfigModeSetting) ) {
            stopSettings.set( FirstDepartureConfigModeSetting,
                    d->oldStopSettings[FirstDepartureConfigModeSetting].toInt() );
        }
    }

    if ( d->options.testFlag(ShowAlarmTimeConfig) ) {
        QSpinBox *alarmTime = d->settingWidget<QSpinBox>( AlarmTimeSetting );
        Q_ASSERT_X( alarmTime, "StopSettingsDialogPrivate::init",
                    "No QSpinBox for AlarmTimeSetting found." );
        stopSettings.set( AlarmTimeSetting, alarmTime->value() );
    } else if ( d->oldStopSettings.hasSetting(AlarmTimeSetting) ) {
        stopSettings.set( AlarmTimeSetting,
                d->oldStopSettings[AlarmTimeSetting].toInt() );
    }

    // Add settings of other settings widgets
    for ( QHash<int, QWidget*>::const_iterator it = d->settingsWidgets.constBegin();
          it != d->settingsWidgets.constEnd(); ++it )
    {
        kDebug() << "Extended widget setting" << it.key()
                 << d->factory->valueOfSetting(it.value(), it.key(), d->stopIndex) << it.value();
        stopSettings.set( it.key(), d->factory->valueOfSetting(it.value(), it.key(), d->stopIndex) );
    }

    return stopSettings;
}

int StopSettingsDialog::stopIndex() const
{
    Q_D( const StopSettingsDialog );
    return d->stopIndex;
}

void StopSettingsDialog::geolocateClicked()
{
    Q_D( StopSettingsDialog );
    d->stopFinder = new StopFinder( StopFinder::ValidatedStopNamesFromOSM,
                                    d->publicTransportEngine, d->osmEngine, d->geolocationEngine,
                                    25, StopFinder::DeleteWhenFinished, this );
    connect( d->stopFinder, SIGNAL(geolocationData(QString,QString,qreal,qreal,int)),
             this, SLOT(stopFinderGeolocationData(QString,QString,qreal,qreal,int)) );
    connect( d->stopFinder, SIGNAL(error(StopFinder::Error,QString)),
             this, SLOT(stopFinderError(StopFinder::Error,QString)) );
    connect( d->stopFinder, SIGNAL(finished()), this, SLOT(stopFinderFinished()) );
    connect( d->stopFinder, SIGNAL(stopsFound(QStringList,QStringList,QString)),
             this, SLOT(stopFinderFoundStops(QStringList,QStringList,QString)) );

    d->stopFinder->start();
}

void StopSettingsDialog::stopFinderError( StopFinder::Error /*error*/, const QString& errorMessage )
{
    Q_D( StopSettingsDialog );
    if ( d->nearStopsDialog ) {
        d->nearStopsDialog->close();
        d->nearStopsDialog = NULL;

        KMessageBox::information( this, errorMessage );
    }
}

void StopSettingsDialog::stopFinderFinished()
{
    Q_D( StopSettingsDialog );
    d->stopFinder = NULL; // Deletes itself when finished

    // Close dialog and show info if no stops could be found
    if ( d->nearStopsDialog && !d->nearStopsDialog->hasItems() ) {
        d->nearStopsDialog->close();
        d->nearStopsDialog = NULL;

        // Get data from the geolocation data engine
        Plasma::DataEngine::Data dataGeo = d->geolocationEngine->query( "location" );
        QString country = dataGeo["country code"].toString().toLower();
        QString city = dataGeo["city"].toString();

        KMessageBox::information( this,
                i18nc("@info", "No stop could be found for your current position (%2 in %1).\n"
                "<note>This doesn't mean that there is no public transport "
                "stop near you. Try setting the stop name manually.</note>",
                KGlobal::locale()->countryCodeToName( country ), city) );
    }
}

void StopSettingsDialog::stopFinderFoundStops( const QStringList& stops,
        const QStringList& stopIDs, const QString &serviceProviderID )
{
    Q_D( StopSettingsDialog );
    for ( int i = 0; i < qMin(stops.count(), stopIDs.count()); ++i ) {
        d->stopToStopID.insert( stops[i], stopIDs[i] );
    }
    d->stopFinderServiceProviderID = serviceProviderID;

    if ( d->nearStopsDialog ) {
        d->nearStopsDialog->addStops( stops );
    }
}

void StopSettingsDialog::stopFinderGeolocationData( const QString& countryCode,
        const QString& city, qreal /*latitude*/, qreal /*longitude*/, int accuracy )
{
    Q_D( StopSettingsDialog );
    d->nearStopsDialog = new NearStopsDialog( accuracy > 10000
            ? i18nc("@info", "These stops <emphasis strong='1'>may</emphasis> be near you, "
                             "but your position couldn't be determined exactly (city: %1, "
<<<<<<< HEAD
                             "country: %2). Choose one of them or cancel.",
                             city, KGlobal::locale()->countryCodeToName(countryCode))
            : i18nc("@info", "These stops have been found to be near you (city: %1, "
                             "country: %2). Choose one of them or cancel.",
=======
                             "country: %2).",
                             city, KGlobal::locale()->countryCodeToName(countryCode))
            : i18nc("@info", "These stops have been found to be near you (city: %1, "
                             "country: %2).",
>>>>>>> f634807a
                             city, KGlobal::locale()->countryCodeToName(countryCode)),
            this );
    d->nearStopsDialog->setModal( true );
    d->nearStopsDialog->listView()->setDisabled( true );
    connect( d->nearStopsDialog, SIGNAL(finished(int)), this, SLOT(nearStopsDialogFinished(int)) );
    d->nearStopsDialog->show();
}

void StopSettingsDialog::nearStopsDialogFinished( int result )
{
    Q_D( StopSettingsDialog );
    if ( result == KDialog::Accepted ) {
        QString stop = d->nearStopsDialog->selectedStop();
        d->stopFinder->deleteLater();
        d->stopFinder = NULL;

        if ( stop.isNull() ) {
            kDebug() << "No stop selected";
        } else {
            StopSettings settings = stopSettings();
            Plasma::DataEngine::Data geoData = d->geolocationEngine->query( "location" );
            settings.set( CitySetting, geoData["city"].toString() );
            settings.set( LocationSetting, geoData["country code"].toString() );
            settings.set( ServiceProviderSetting, d->stopFinderServiceProviderID );
            if ( d->stopToStopID.contains(stop) ) {
                settings.setStop( Stop(stop, d->stopToStopID[stop].toString()) );
            } else {
                settings.setStop( stop );
            }
//             settings.setStop( stop );
//             if ( d->stopToStopID.contains(stop) ) {
//                 settings.setStopID( d->stopToStopID[stop].toString() );
//             } else {
//                 settings.setStopIDs( QStringList() );
//             }
            setStopSettings( settings );
        }
    }

//     delete m_nearStopsDialog; // causes a crash (already deleted..?)
    d->nearStopsDialog = NULL;
}

void StopSettingsDialog::accept()
{
    Q_D( StopSettingsDialog );
    if ( d->options.testFlag(ShowStopInputField) ) {
        d->stopList->removeEmptyLineEdits();

        QStringList stops = d->stopList->lineEditTexts();
        int indexOfFirstEmpty = stops.indexOf( QString() );
        if ( indexOfFirstEmpty != -1 ) {
            KMessageBox::information( this, i18nc( "@info", "Empty stop names are not allowed." ) );
            d->stopList->lineEditWidgets()[ indexOfFirstEmpty ]->setFocus();
        } else {
            KDialog::accept();
        }
    } else {
        KDialog::accept();
    }
}

void StopSettingsDialog::stopAdded( QWidget *lineEdit )
{
    Q_D( StopSettingsDialog );

    // Enable completer for new line edits
    KLineEdit *edit = qobject_cast< KLineEdit* >( lineEdit );
    edit->setCompletionMode( KGlobalSettings::CompletionPopup );

    // Add to column resizer
    d->resizer->addWidget( d->stopList->labelFor(qobject_cast<KLineEdit*>(lineEdit)) );
}

void StopSettingsDialog::stopRemoved( QWidget* lineEdit, int index )
{
    Q_UNUSED( index );
    Q_D( StopSettingsDialog );

    // Remove from column resizer
    d->resizer->removeWidget( d->stopList->labelFor(qobject_cast<KLineEdit*>(lineEdit)) );
}

void StopSettingsDialog::locationChanged( int index )
{
    Q_D( StopSettingsDialog );

    d->updateServiceProviderModel( index );

    // Select default accessor of the selected location
    QString locationCode = d->uiStop.location->itemData( index, LocationCodeRole ).toString();
    Plasma::DataEngine::Data locationData = d->publicTransportEngine->query( "Locations" );
    QString defaultServiceProviderId =
        locationData[locationCode].toHash()["defaultAccessor"].toString();
    if ( !defaultServiceProviderId.isEmpty() ) {
        QModelIndexList indices = d->uiStop.serviceProvider->model()->match(
                d->uiStop.serviceProvider->model()->index(0, 0), ServiceProviderIdRole,
                defaultServiceProviderId, 1, Qt::MatchFixedString );
        if ( !indices.isEmpty() ) {
            int curServiceProviderIndex = indices.first().row();
            d->uiStop.serviceProvider->setCurrentIndex( curServiceProviderIndex );
            serviceProviderChanged( curServiceProviderIndex );
        }
    }
}

void StopSettingsDialog::serviceProviderChanged( int index )
{
    Q_D( StopSettingsDialog );
    QModelIndex modelIndex = d->uiStop.serviceProvider->model()->index( index, 0 );
    QVariantHash serviceProviderData = modelIndex.data( ServiceProviderDataRole ).toHash();

// TODO: Show warning message in main config dialog, if not all selected stops support arrivals
//     bool supportsArrivals = serviceProviderData["features"].toStringList().contains("Arrivals");
//     m_ui.showArrivals->setEnabled( supportsArrivals );
//     if ( !supportsArrivals )
//     m_ui.showDepartures->setChecked( true );

    if ( d->options.testFlag(ShowStopInputField) ) {
        bool useSeparateCityValue = serviceProviderData["useSeparateCityValue"].toBool();
        if ( useSeparateCityValue ) {
            d->uiStop.city->clear();
            QStringList cities = serviceProviderData["cities"].toStringList();
            if ( !cities.isEmpty() ) {
                cities.sort();
                d->uiStop.city->addItems( cities );
                d->uiStop.city->setEditText( cities.first() );
            }
            d->uiStop.city->setEditable( !serviceProviderData["onlyUseCitiesInList"].toBool() );
        } else {
            d->uiStop.city->setEditText( QString() );
        }
        d->uiStop.lblCity->setVisible( useSeparateCityValue );
        d->uiStop.city->setVisible( useSeparateCityValue );
        d->stopList->setServiceProvider( modelIndex.data(ServiceProviderIdRole).toString() );
    }
}

void StopSettingsDialog::cityNameChanged( const QString& cityName )
{
    Q_D( StopSettingsDialog );
    d->stopList->setCity( cityName );
//     QVariantHash serviceProviderData = m_uiStop.serviceProvider->model()->index(
//         m_uiStop.serviceProvider->currentIndex(), 0 )
//         .data( ServiceProviderDataRole ).toHash();
//     bool useSeparateCityValue = serviceProviderData["useSeparateCityValue"].toBool();
//     QString serviceProviderID = serviceProviderData["id"].toString();
//     if ( !useSeparateCityValue )
//     return; // City value not used by service provider

//     QString testSource = QString("Stops %1|stop=%2|city=%3").arg( serviceProviderID )
//         .arg( m_uiStop.stop->text() ).arg( cityName );
//     m_dataSourceTester->setTestSource( testSource ); TODO
}

void StopSettingsDialog::clickedServiceProviderInfo()
{
    Q_D( const StopSettingsDialog );
    QVariantHash serviceProviderData = d->uiStop.serviceProvider->model()->index(
                                           d->uiStop.serviceProvider->currentIndex(), 0 )
                                       .data( ServiceProviderDataRole ).toHash();
    AccessorInfoDialog *infoDialog = new AccessorInfoDialog( serviceProviderData,
            d->uiStop.serviceProvider->itemIcon(d->uiStop.serviceProvider->currentIndex()),
<<<<<<< HEAD
            d->publicTransportEngine, d->accessorInfoDialogOptions, this );
    connect( infoDialog, SIGNAL(gtfsDatabaseDeleted()),
             d->stopList, SLOT(updateToDataEngineState()) );
=======
            d->accessorInfoDialogOptions, this );
>>>>>>> f634807a
    infoDialog->show();
}

void StopSettingsDialog::downloadServiceProvidersClicked( )
{
    if ( KMessageBox::warningContinueCancel( this,
                i18nc( "@info", "The downloading may currently not work as expected, sorry." ) )
                == KMessageBox::Cancel ) {
        return;
    }

#if KDE_VERSION >= KDE_MAKE_VERSION(4,3,80)
    KNS3::DownloadDialog *dialog = new KNS3::DownloadDialog( "publictransport.knsrc", this );
    dialog->exec();
    kDebug() << "KNS3 Results: " << dialog->changedEntries().count();

    KNS3::Entry::List installed = dialog->installedEntries();
    foreach( const KNS3::Entry &entry, installed )
        kDebug() << entry.name() << entry.installedFiles();

//     if ( !dialog->changedEntries().isEmpty() )
//     currentServiceProviderIndex();

    delete dialog;
#else
    Q_D( StopSettingsDialog );

    KNS::Engine engine( this );
    if ( engine.init( "publictransport2.knsrc" ) ) {
        KNS::Entry::List entries = engine.downloadDialogModal( this );

        kDebug() << entries.count();
        if ( entries.size() > 0 ) {
            foreach( KNS::Entry *entry, entries ) {
                // Downloaded file has the name "hotstuff-access" which is wrong (maybe it works
                // better with archives). So rename the file to the right name from the payload:
                QString filename = entry->payload().representation()
                                   .remove( QRegExp( "^.*\\?file=" ) ).remove( QRegExp( "&site=.*$" ) );
                QStringList installedFiles = entry->installedFiles();

                kDebug() << "installedFiles =" << installedFiles;
                if ( !installedFiles.isEmpty() ) {
                    QString installedFile = installedFiles[0];

                    QString path = KUrl( installedFile ).path().remove( QRegExp( "/[^/]*$" ) ) + '/';
                    QFile( installedFile ).rename( path + filename );

                    kDebug() << "Rename" << installedFile << "to" << path + filename;
                }
            }

            // Get a list of with the location of each service provider (locations can be contained multiple times)
//         Plasma::DataEngine::Data serviceProviderData =
//             m_publicTransportEngine->query("ServiceProviders");
            // TODO: Update "ServiceProviders"-data source in the data engine.
            // TODO: Update country list (group titles in the combo box)
//         foreach ( QString serviceProviderName, serviceProviderData.keys() )  {
//         QHash< QString, QVariant > curServiceProviderData = m_serviceProviderData.value(serviceProviderName).toHash();
//         countries << curServiceProviderData["country"].toString();
//         }
            d->updateServiceProviderModel();
        }
    }
#endif
}

// An XML content handler that only looks for <scriptFile>-tags
class Handler : public QXmlContentHandler {
public:
    Handler() {
        m_isInScriptTag = false;
    };

    QString scriptFile() const { return m_scriptFile; };

    virtual bool startDocument() { return true; };
    virtual bool endDocument() { return true; };
    virtual bool characters( const QString& ch ) {
        if ( m_isInScriptTag ) {
            kDebug() << "SCRIPT CONTENT:" << ch;
            m_scriptFile = ch;
        }
        return true;
    };

    virtual bool startElement( const QString& namespaceURI, const QString& localName,
                               const QString& qName, const QXmlAttributes& atts ) {
        Q_UNUSED( namespaceURI )
        Q_UNUSED( localName )
        Q_UNUSED( atts )
        if ( !m_isInScriptTag && qName.compare(QLatin1String("script"), Qt::CaseInsensitive) == 0 ) {
            m_isInScriptTag = true;
        }
        return true;
    };

    virtual bool endElement( const QString& namespaceURI, const QString& localName,
                             const QString& qName ) {
        Q_UNUSED( namespaceURI )
        Q_UNUSED( localName )
        if ( m_isInScriptTag && qName.compare(QLatin1String("script"), Qt::CaseInsensitive) == 0 ) {
            m_isInScriptTag = false;
        }
        return true;
    };

    virtual QString errorString() const { return QString(); };
    virtual bool startPrefixMapping( const QString&, const QString& ) { return true; };
    virtual bool endPrefixMapping( const QString& ) { return true; };
    virtual bool ignorableWhitespace( const QString& ) { return true; };
    virtual bool processingInstruction( const QString&, const QString& ) { return true; };
    virtual void setDocumentLocator( QXmlLocator* ) {};
    virtual bool skippedEntity( const QString& ) { return true; };

private:
    bool m_isInScriptTag;
    QString m_scriptFile;
};

void StopSettingsDialog::installServiceProviderClicked()
{
    QString fileName = KFileDialog::getOpenFileName( KUrl(), "*.xml", this );
    if ( !fileName.isEmpty() ) {
        QStringList dirs = KGlobal::dirs()->findDirs( "data",
                           "plasma_engine_publictransport/accessorInfos/" );
        if ( dirs.isEmpty() ) {
            return;
        }

        QFile file( fileName );
        QFileInfo fi( file );
        QString sourceDir = fi.dir().path() + '/';
        QString targetDir = dirs[0]; // First is a local path in ~/.kde4/share/...
        QString targetFileName = targetDir + fi.fileName();

        // Read XML file for a script file
        QXmlSimpleReader reader;
        QXmlInputSource *source = new QXmlInputSource( &file );

        Handler *handler = new Handler;
        reader.setContentHandler( handler );
        bool ok = reader.parse( source );
        if ( !ok || handler->scriptFile().isEmpty() ) {
<<<<<<< HEAD
            int result = KMessageBox::warningContinueCancel( this, i18nc("@info",
                    "The XML file couldn't be read to look for an associated script file "
                    "or the script-tag is empty (wrong XML file). "
                    "If the accessor uses a script file for parsing it may not work.") );
=======
            int result = KMessageBox::warningContinueCancel( this,
                    i18nc("@info This is a warning message, shown after the user has chosen an "
                    "XML file for installation",
                    "Failed to read the filename of the associated script file from the XML file "
                    "or the script-tag is empty (wrong XML file).") );
>>>>>>> f634807a
            if ( result == KMessageBox::Cancel ) {
                delete handler;
                return;
            }
        } else if ( !QFile::exists(sourceDir + handler->scriptFile()) ) {
<<<<<<< HEAD
            int result = KMessageBox::warningContinueCancel( this, i18nc("@info",
                    "The script file referenced in the XML file couldn't be found: "
                    "<filename>%1</filename>. "
                    "If the accessor uses a script file for parsing it may not work.",
=======
            int result = KMessageBox::warningContinueCancel( this,
                    i18nc("@info This is a warning message, shown after the user has chosen an "
                    "XML file for installation",
                    "The script file referenced in the XML file couldn't be found: "
                    "<filename>%1</filename>.",
>>>>>>> f634807a
                    sourceDir + handler->scriptFile()) );
            if ( result == KMessageBox::Cancel ) {
                delete handler;
                return;
            }
        } else {
            QString scriptFileName = handler->scriptFile();
            QString targetScriptFileName = targetDir + scriptFileName;
            if ( QFile::exists(targetScriptFileName) ) {
                int result = KMessageBox::warningYesNo( this,
                        i18nc("@info", "The file <filename>%1</filename> already exists. "
                                       "Do you want to overwrite it?", targetScriptFileName),
                        i18nc("@title:window", "Overwrite") );

                if ( result == KMessageBox::Yes ) {
                    // "Overwrite" file by first removing it here and copying the new file over it
                    QFile::remove( targetScriptFileName );
                }
            }

            QFile::copy( sourceDir + scriptFileName, targetScriptFileName );
        }

        delete handler;

        if ( QFile::exists(targetFileName) ) {
            int result = KMessageBox::warningYesNoCancel( this,
                    i18nc("@info", "The file <filename>%1</filename> already exists. "
                                   "Do you want to overwrite it?", targetFileName),
                    i18nc("@title:window", "Overwrite") );

            if ( result == KMessageBox::Cancel ) {
                return;
            } else if ( result == KMessageBox::Yes ) {
                // "Overwrite" file by first removing it here and copying the new file over it
                QFile::remove( targetFileName );
            }
        }

        kDebug() << "PublicTransportSettings::installServiceProviderClicked"
                 << "Install file" << fileName << "to" << targetDir;
        file.copy( targetFileName );
//         QProcess::execute( "kdesu", QStringList() << QString( "cp %1 %2" ).arg( fileName ).arg( targetDir ) );
    }
}

QDebug& operator<<( QDebug debug, StopSettingsDialog::Option option )
{
    switch ( option ) {
        case StopSettingsDialog::NoOption:
            return debug << "NoOption";
        case StopSettingsDialog::ShowStopInputField:
            return debug << "ShowStopInputField";
        case StopSettingsDialog::ShowNearbyStopsButton:
            return debug << "ShowNearbyStopsButton";
        case StopSettingsDialog::ShowAccessorInfoButton:
            return debug << "ShowAccessorInfoButton";
        case StopSettingsDialog::ShowInstallAccessorButton:
            return debug << "ShowInstallAccessorButton";
        case StopSettingsDialog::ShowFilterConfigurationConfig:
            return debug << "ShowFilterConfigurationConfig";
        case StopSettingsDialog::ShowAlarmTimeConfig:
            return debug << "ShowAlarmTimeConfig";
        case StopSettingsDialog::ShowFirstDepartureConfig:
            return debug << "ShowFirstDepartureConfig";
        case StopSettingsDialog::UseHtmlForLocationConfig:
            return debug << "UseHtmlForLocationConfig";
        case StopSettingsDialog::UseHtmlForServiceProviderConfig:
            return debug << "UseHtmlForServiceProviderConfig";
        case StopSettingsDialog::UseHtmlEverywhere:
            return debug << "UseHtmlEverywhere";
        case StopSettingsDialog::ShowAllDetailsWidgets:
            return debug << "ShowAllDetailsWidgets";
        case StopSettingsDialog::SimpleAccessorSelection:
            return debug << "SimpleAccessorSelection";
        case StopSettingsDialog::SimpleStopSelection:
            return debug << "SimpleStopSelection";
        case StopSettingsDialog::ExtendedStopSelection:
            return debug << "ExtendedStopSelection";

        default:
            return debug << "Option unknown" << option;
    }
}

} // namespace Timetable<|MERGE_RESOLUTION|>--- conflicted
+++ resolved
@@ -329,13 +329,7 @@
             }
             stopList->setWhatsThis( i18nc("@info:whatsthis",
                     "<para>All departures/arrivals for these stops get <emphasis strong='1'>"
-<<<<<<< HEAD
-                    "displayed combined</emphasis> in the applet.</para>"
-                    "<para>To add a stop that doesn't get combined with others use the "
-                    "<interface>Add Stop</interface> button of the main settings dialog.</para>") );
-=======
                     "displayed combined</emphasis>.</para>") );
->>>>>>> f634807a
 
             QVBoxLayout *l = new QVBoxLayout( uiStop.stops );
             l->setContentsMargins( 0, 0, 0, 0 );
@@ -398,11 +392,7 @@
 
             // Set html delegate
             if ( options.testFlag(StopSettingsDialog::UseHtmlForLocationConfig) ||
-<<<<<<< HEAD
                  options.testFlag(StopSettingsDialog::UseHtmlForServiceProviderConfig) )
-=======
-                options.testFlag(StopSettingsDialog::UseHtmlForServiceProviderConfig) )
->>>>>>> f634807a
             {
                 htmlDelegate = new HtmlDelegate( HtmlDelegate::AlignTextToDecoration, q );
                 if ( options.testFlag(StopSettingsDialog::UseHtmlForLocationConfig) ) {
@@ -562,11 +552,7 @@
             kDebug() << "No widget found for" << static_cast<StopSetting>(setting);
         }
         return widget;
-<<<<<<< HEAD
-    };
-=======
-    }
->>>>>>> f634807a
+    }
 
     // Creates the details widget if it's not already created and returns it's layout
     QFormLayout *createDetailsWidget() {
@@ -1071,17 +1057,10 @@
     d->nearStopsDialog = new NearStopsDialog( accuracy > 10000
             ? i18nc("@info", "These stops <emphasis strong='1'>may</emphasis> be near you, "
                              "but your position couldn't be determined exactly (city: %1, "
-<<<<<<< HEAD
-                             "country: %2). Choose one of them or cancel.",
-                             city, KGlobal::locale()->countryCodeToName(countryCode))
-            : i18nc("@info", "These stops have been found to be near you (city: %1, "
-                             "country: %2). Choose one of them or cancel.",
-=======
                              "country: %2).",
                              city, KGlobal::locale()->countryCodeToName(countryCode))
             : i18nc("@info", "These stops have been found to be near you (city: %1, "
                              "country: %2).",
->>>>>>> f634807a
                              city, KGlobal::locale()->countryCodeToName(countryCode)),
             this );
     d->nearStopsDialog->setModal( true );
@@ -1245,13 +1224,9 @@
                                        .data( ServiceProviderDataRole ).toHash();
     AccessorInfoDialog *infoDialog = new AccessorInfoDialog( serviceProviderData,
             d->uiStop.serviceProvider->itemIcon(d->uiStop.serviceProvider->currentIndex()),
-<<<<<<< HEAD
             d->publicTransportEngine, d->accessorInfoDialogOptions, this );
     connect( infoDialog, SIGNAL(gtfsDatabaseDeleted()),
              d->stopList, SLOT(updateToDataEngineState()) );
-=======
-            d->accessorInfoDialogOptions, this );
->>>>>>> f634807a
     infoDialog->show();
 }
 
@@ -1395,35 +1370,21 @@
         reader.setContentHandler( handler );
         bool ok = reader.parse( source );
         if ( !ok || handler->scriptFile().isEmpty() ) {
-<<<<<<< HEAD
-            int result = KMessageBox::warningContinueCancel( this, i18nc("@info",
-                    "The XML file couldn't be read to look for an associated script file "
-                    "or the script-tag is empty (wrong XML file). "
-                    "If the accessor uses a script file for parsing it may not work.") );
-=======
             int result = KMessageBox::warningContinueCancel( this,
                     i18nc("@info This is a warning message, shown after the user has chosen an "
                     "XML file for installation",
                     "Failed to read the filename of the associated script file from the XML file "
                     "or the script-tag is empty (wrong XML file).") );
->>>>>>> f634807a
             if ( result == KMessageBox::Cancel ) {
                 delete handler;
                 return;
             }
         } else if ( !QFile::exists(sourceDir + handler->scriptFile()) ) {
-<<<<<<< HEAD
-            int result = KMessageBox::warningContinueCancel( this, i18nc("@info",
-                    "The script file referenced in the XML file couldn't be found: "
-                    "<filename>%1</filename>. "
-                    "If the accessor uses a script file for parsing it may not work.",
-=======
             int result = KMessageBox::warningContinueCancel( this,
                     i18nc("@info This is a warning message, shown after the user has chosen an "
                     "XML file for installation",
                     "The script file referenced in the XML file couldn't be found: "
                     "<filename>%1</filename>.",
->>>>>>> f634807a
                     sourceDir + handler->scriptFile()) );
             if ( result == KMessageBox::Cancel ) {
                 delete handler;
