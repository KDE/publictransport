--- conflicted
+++ resolved
@@ -1223,13 +1223,9 @@
                                        .data( ServiceProviderDataRole ).toHash();
     ServiceProviderDataDialog *infoDialog = new ServiceProviderDataDialog( serviceProviderData,
             d->uiStop.serviceProvider->itemIcon(d->uiStop.serviceProvider->currentIndex()),
-<<<<<<< HEAD
             d->providerDataDialogOptions, this );
-=======
-            d->publicTransportEngine, d->accessorInfoDialogOptions, this );
     connect( infoDialog, SIGNAL(gtfsDatabaseDeleted()),
              d->stopList, SLOT(updateToDataEngineState()) );
->>>>>>> f8f06cc5
     infoDialog->show();
 }
 
