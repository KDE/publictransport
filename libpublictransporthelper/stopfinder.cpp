--- conflicted
+++ resolved
@@ -25,11 +25,7 @@
 class StopSuggesterPrivate
 {
 public:
-<<<<<<< HEAD
-    StopSuggesterPrivate( Plasma::DataEngine* _publicTransportEngine ) 
-=======
     StopSuggesterPrivate( Plasma::DataEngine* _publicTransportEngine )
->>>>>>> f634807a
             : publicTransportEngine(_publicTransportEngine) {};
 
     Plasma::DataEngine *publicTransportEngine;
@@ -37,11 +33,7 @@
 };
 
 StopSuggester::StopSuggester( Plasma::DataEngine* publicTransportEngine,
-<<<<<<< HEAD
-                              QObject* parent ) 
-=======
                               QObject* parent )
->>>>>>> f634807a
         : QObject(parent), d_ptr(new StopSuggesterPrivate(publicTransportEngine))
 {
 }
@@ -115,17 +107,6 @@
 class StopFinderPrivate
 {
     Q_DECLARE_PUBLIC( StopFinder )
-<<<<<<< HEAD
-    
-public:
-    StopFinderPrivate( StopFinder::Mode _mode,
-            Plasma::DataEngine* _publicTransportEngine, Plasma::DataEngine* _osmEngine,
-            Plasma::DataEngine* _geolocationEngine, int _resultLimit, 
-            StopFinder::DeletionPolicy _deletionPolicy, StopFinder *q ) 
-            : mode(_mode), deletionPolicy(_deletionPolicy),
-            publicTransportEngine(_publicTransportEngine),
-            osmEngine(_osmEngine), geolocationEngine(_geolocationEngine), q_ptr(q) 
-=======
 
 public:
     StopFinderPrivate( StopFinder::Mode _mode,
@@ -135,7 +116,6 @@
             : mode(_mode), deletionPolicy(_deletionPolicy),
             publicTransportEngine(_publicTransportEngine),
             osmEngine(_osmEngine), geolocationEngine(_geolocationEngine), q_ptr(q)
->>>>>>> f634807a
     {
         osmFinished = false;
         resultLimit = _resultLimit;
@@ -162,17 +142,10 @@
 
         return true;
     };
-<<<<<<< HEAD
-    
+
     void processGeolocationData( const Plasma::DataEngine::Data &data ) {
         Q_Q( StopFinder );
-        
-=======
-
-    void processGeolocationData( const Plasma::DataEngine::Data &data ) {
-        Q_Q( StopFinder );
-
->>>>>>> f634807a
+
         countryCode = data["country code"].toString().toLower();
         city = data["city"].toString();
         qreal latitude = data["latitude"].toDouble();
@@ -215,17 +188,10 @@
             }
         }
     };
-<<<<<<< HEAD
-    
+
     bool processOpenStreetMapData( const Plasma::DataEngine::Data &data ) {
         Q_Q( StopFinder );
-        
-=======
-
-    bool processOpenStreetMapData( const Plasma::DataEngine::Data &data ) {
-        Q_Q( StopFinder );
-
->>>>>>> f634807a
+
         QStringList stops;
         Plasma::DataEngine::Data::const_iterator it = data.constBegin();
     //     it += m_nearStopsDialog->listView()->model()->rowCount(); // Don't readd already added stops
@@ -252,11 +218,7 @@
             if ( mode == StopFinder::StopNamesFromOSM ) {
                 if ( stops.isEmpty() ) {
                     kDebug() << "No stops found by OSM for the given position";
-<<<<<<< HEAD
-                    emit q->error( StopFinder::NoStopsFound, 
-=======
                     emit q->error( StopFinder::NoStopsFound,
->>>>>>> f634807a
                             i18nc("@info", "No stops found by OpenStreetMap for the given position") );
                 }
                 emit q->finished();
@@ -268,17 +230,10 @@
 
         return osmFinished;
     };
-<<<<<<< HEAD
-    
+
     void processPublicTransportData( const Plasma::DataEngine::Data &data ) {
         Q_Q( StopFinder );
-        
-=======
-
-    void processPublicTransportData( const Plasma::DataEngine::Data &data ) {
-        Q_Q( StopFinder );
-
->>>>>>> f634807a
+
         QString stop, stopID;
         int count = data["count"].toInt();
         for ( int i = 0; i < count; ++i ) {
@@ -323,11 +278,7 @@
     QString city;
     QString serviceProviderID;
     int accuracy;
-<<<<<<< HEAD
-    
-=======
-
->>>>>>> f634807a
+
 protected:
     StopFinder* const q_ptr;
 };
@@ -355,11 +306,7 @@
 void StopFinder::dataUpdated( const QString& sourceName, const Plasma::DataEngine::Data& data )
 {
     Q_D( StopFinder );
-<<<<<<< HEAD
-    
-=======
-
->>>>>>> f634807a
+
     if ( sourceName.startsWith(QLatin1String("Stops"), Qt::CaseInsensitive) ) {
         d->publicTransportEngine->disconnectSource( sourceName, this );
         d->processPublicTransportData( data );
