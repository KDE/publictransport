--- conflicted
+++ resolved
@@ -47,36 +47,21 @@
     case Subway:
     case Metro:
         return LocalPublicTransport;
-<<<<<<< HEAD
-        
-=======
-
->>>>>>> f634807a
+
     case RegionalTrain:
     case RegionalExpressTrain:
     case InterregionalTrain:
     case IntercityTrain:
     case HighSpeedTrain:
         return Train;
-<<<<<<< HEAD
-        
+
     case Ferry:
     case Ship:
         return WaterVehicle;
-        
+
     case Plane:
         return AirVehicle;
-        
-=======
-
-    case Ferry:
-    case Ship:
-        return WaterVehicle;
-
-    case Plane:
-        return AirVehicle;
-
->>>>>>> f634807a
+
     case Unknown:
     default:
         return UnknownVehicle;
