--- conflicted
+++ resolved
@@ -103,22 +103,14 @@
 
     /**
      * @brief Gets whether or not it's allowed that no item is checked.
-<<<<<<< HEAD
-     * 
-=======
      *
->>>>>>> f634807a
      * If this is false, the last checked item can't be unchecked.
      **/
     bool allowNoCheckedItem() const;
 
     /**
      * @brief Sets whether or not it's allowed that no item is checked.
-<<<<<<< HEAD
-     * 
-=======
      *
->>>>>>> f634807a
      * If set to false, the last checked item can't be unchecked (true is default)
      **/
     void setAllowNoCheckedItem( bool allow = true );
