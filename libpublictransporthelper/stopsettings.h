--- conflicted
+++ resolved
@@ -63,115 +63,53 @@
 public:
     /** @brief Constructor. */
     Stop();
-<<<<<<< HEAD
-    
-    /** 
-=======
-
-    /**
->>>>>>> f634807a
+
+    /**
      * @brief Constructor for conversion from <em>const char*</em>.
      *
      * The string @p name is used as name, while the id is left empty.
      **/
     Stop( const char *name );
-<<<<<<< HEAD
-    
-    /** 
-=======
-
-    /**
->>>>>>> f634807a
+
+    /**
      * @brief Constructor for conversion from QLatin1String.
      *
      * The string @p name is used as name, while the id is left empty.
      **/
     Stop( const QLatin1String &name );
-<<<<<<< HEAD
-    
+
     /**
      * @brief Creates a new Stop object with the given stop @p name and @p id.
-     * 
+     *
      * Can also be used for conversion from QString, where @p name is used as stop name, while
      * the id is left empty.
      *
-     * @param name The name of the stop, which can be displayed to the user or given to the service 
-     *   provider. Default is QString().
-     * 
-=======
-
-    /**
-     * @brief Creates a new Stop object with the given stop @p name and @p id.
-     *
-     * Can also be used for conversion from QString, where @p name is used as stop name, while
-     * the id is left empty.
-     *
      * @param name The name of the stop, which can be displayed to the user or given to the service
      *   provider. Default is QString().
->>>>>>> f634807a
      * @param id The ID of the stop, which should be used preferably when requesting data from the
      *   publictransport data engine. Default is QString().
      **/
     Stop( const QString &name, const QString &id = QString() );
-<<<<<<< HEAD
-    
+
     /** @brief Copy constructor. */
     Stop( const Stop &other );
-    
+
     /** @brief Destructor. */
     ~Stop();
-    
+
     /** @brief Sets all values to the ones of @p other. */
     Stop& operator=( const Stop &other );
-    
+
     /** @brief Compares all values with the ones of @p other. */
     bool operator ==( const Stop &other ) const;
-    
-    /**
-     * @brief Gets the QString to preferably use when requesting data from the publictransport 
-=======
-
-    /** @brief Copy constructor. */
-    Stop( const Stop &other );
-
-    /** @brief Destructor. */
-    ~Stop();
-
-    /** @brief Sets all values to the ones of @p other. */
-    Stop& operator=( const Stop &other );
-
-    /** @brief Compares all values with the ones of @p other. */
-    bool operator ==( const Stop &other ) const;
 
     /**
      * @brief Gets the QString to preferably use when requesting data from the publictransport
->>>>>>> f634807a
      *   data engine.
      *
      * @return The ID of the stop, if it's available. Otherwise the name of the stop.
      **/
     inline QString nameOrId() const {
-<<<<<<< HEAD
-        return id.isEmpty() ? name : id; 
-    };
-    
-    operator QString() const {
-        return name;
-    };
-    
-    /**
-     * @brief The name of the stop.
-     * 
-     * @note When requesting data from the publictransport data engine the ID of the stop should
-     *   be used instead of the name, if available. You can simply use @ref nameOrId to get the 
-     *   best value.
-     **/
-    QString name;
-    
-    /**
-     * @brief The ID of the stop.
-     * 
-=======
         return id.isEmpty() ? name : id;
     };
 
@@ -191,7 +129,6 @@
     /**
      * @brief The ID of the stop.
      *
->>>>>>> f634807a
      * Can be empty if no ID is available for the stop.
      **/
     QString id;
@@ -220,27 +157,6 @@
      * @brief How stop IDs should be used.
      **/
     enum StopIdUsage {
-<<<<<<< HEAD
-        UseStopIdIfAvailable = 0, /**< @brief Use the stop ID if it's available. 
-                * Otherwise use the stop name. */
-        UseStopName = 1 /**< @brief Always use the stop name, even if an ID is available. */
-    };
-    
-    /** @brief Constructor. */
-    StopSettings();
-    
-    /** @brief Constructor for convertsion from QHash. */
-    StopSettings(const QHash<int, QVariant> &data);
-    
-    /** @brief Copy constructor. */
-    StopSettings(const StopSettings &other);
-    
-    /** @brief Destructor. */
-    ~StopSettings();
-
-    /** 
-     * @brief Returns the currently selected stops as @ref StopList, ie. a QList of @ref Stop objects. 
-=======
         UseStopIdIfAvailable = 0, /**< @brief Use the stop ID if it's available.
                 * Otherwise use the stop name. */
         UseStopName = 1 /**< @brief Always use the stop name, even if an ID is available. */
@@ -260,91 +176,51 @@
 
     /**
      * @brief Returns the currently selected stops as @ref StopList, ie. a QList of @ref Stop objects.
->>>>>>> f634807a
      *
      * This is the same as @code get<StopList>(StopNameSetting) @endcode
      **/
     const StopList stopList() const;
-<<<<<<< HEAD
-    
+
     /** @brief Returns the selected stop at the given @p index as @ref Stop object. */
     const Stop stop( int index ) const;
-    
+
     /** @brief Gets a QStringList of the selected stop names. IDs are used where available. */
     QStringList stops( StopIdUsage stopIdUsage = UseStopName ) const;
 
-    /** @brief The IDs of the currently selected stops, can contain empty strings 
+    /** @brief The IDs of the currently selected stops, can contain empty strings
      * if the ID isn't available. */
     QStringList stopIDs() const;
-    
-=======
-
-    /** @brief Returns the selected stop at the given @p index as @ref Stop object. */
-    const Stop stop( int index ) const;
-
-    /** @brief Gets a QStringList of the selected stop names. IDs are used where available. */
-    QStringList stops( StopIdUsage stopIdUsage = UseStopName ) const;
-
-    /**
-     * @brief The IDs of the currently selected stops.
-     *
-     * Can contain empty strings if an ID isn't available.
-     **/
-    QStringList stopIDs() const;
-
->>>>>>> f634807a
+
     /**
      * @brief Checks if the given @p setting is set.
      *
      * @param setting The @ref StopSetting to check for. Should not be one of the default
      *   settings (LocationSetting, ServcieProviderSetting, CitySetting or StopNameSetting).
-<<<<<<< HEAD
-     * 
+     *
      * @return True, if @p setting is set. False, otherwise.
-     * 
+     *
      * @see setting
      **/
     bool hasSetting( int setting ) const;
-    
-    /** 
-     * @brief Overloaded version of @ref hasSetting(int) to also accept 
-=======
-     *
-     * @return True, if @p setting is set. False, otherwise.
-     * @see setting
-     **/
-    bool hasSetting( int setting ) const;
 
     /**
      * @brief Overloaded version of @ref hasSetting(int) to also accept
->>>>>>> f634807a
      *   @ref StopSetting as argument type.
      **/
     inline bool hasSetting( StopSetting setting ) const {
         return hasSetting( static_cast<int>(setting) );
     };
-<<<<<<< HEAD
-    
-=======
-
->>>>>>> f634807a
+
     /**
      * @brief Gets a list of all used settings.
      *
      * @see @ref StopSetting
      **/
     QList<int> usedSettings() const;
-<<<<<<< HEAD
-    
+
     /**
      * @brief Gets a QHash with all used settings (@ref StopSetting) and it's values.
-     * 
-=======
-
-    /**
-     * @brief Gets a QHash with all used settings (@ref StopSetting) and it's values.
-     *
->>>>>>> f634807a
+     *
      * The returned QHash can be used instead of the @ref StopSettings object, it contains the same
      * information. But then you can't use the helper function in this class, like @ref stops,
      * @ref setStops or @ref stopIDs.
@@ -352,19 +228,6 @@
      * @see @ref StopSetting
      **/
     QHash<int, QVariant> settings() const;
-<<<<<<< HEAD
-    
-    /**
-     * @brief Gets the value of the given @p setting casted from QVariant to the given @p Type.
-     * 
-     * You can also use the operator[] to get the value of a setting as QVariant.
-     *
-     * @param setting The @ref StopSetting to get the value of.
-     * 
-     * @return The value of the given @p setting. If the setting isn't set (ie. @ref hasSetting 
-     *   returns false) a default-constructed value is returned.
-     * 
-=======
 
     /**
      * @brief Gets the value of the given @p setting casted from QVariant to the given @p Type.
@@ -376,7 +239,6 @@
      * @return The value of the given @p setting. If the setting isn't set (ie. @ref hasSetting
      *   returns false) a default-constructed value is returned.
      *
->>>>>>> f634807a
      * @see hasSetting
      * @see set
      * @see QVariant::isValid
@@ -384,76 +246,41 @@
     template< class Type >
     inline Type get( int setting ) const {
         return operator[]( setting ).value<Type>();
-<<<<<<< HEAD
-    };
-    
-    /** 
-     * @brief Overloaded version of @ref get(int) to also accept 
+    };
+
+    /**
+     * @brief Overloaded version of @ref get(int) to also accept
      *   @ref StopSetting as argument type.
      **/
     template< class Type >
     inline Type get( StopSetting setting ) {
         return get<Type>( static_cast<int>(setting) );
     };
-    
-=======
-    }
-
-    /**
-     * @brief Overloaded version of @ref get(int) to also accept
-     *   @ref StopSetting as argument type.
-     **/
-    template< class Type >
-    inline Type get( StopSetting setting ) const {
-        return get<Type>( static_cast<int>(setting) );
-    }
-
->>>>>>> f634807a
+
     /**
      * @brief Sets the value of the given @p setting to @p value.
      *
      * @param setting The @ref StopSetting, which value should be set/changed.
-<<<<<<< HEAD
-     * 
      * @param value The value for @p setting.
-     * 
-=======
-     *
-     * @param value The value for @p setting.
-     *
->>>>>>> f634807a
+     *
      * @see clearSetting
      * @see get
      **/
     void set( int setting, const QVariant &value );
-<<<<<<< HEAD
-    
-    /** 
-     * @brief Overloaded version of @ref set(int,QVariant) to also accept 
-=======
 
     /**
      * @brief Overloaded version of @ref set(int,QVariant) to also accept
->>>>>>> f634807a
      *   @ref StopSetting as argument type.
      **/
     inline void set( StopSetting setting, const QVariant &value ) {
         set( static_cast<int>(setting), value );
     };
-<<<<<<< HEAD
-    
-=======
-
->>>>>>> f634807a
+
     /**
      * @brief Clears the value of the given @p setting.
      *
      * @param setting The @ref StopSetting which value should be discarded.
-<<<<<<< HEAD
-     * 
-=======
-     *
->>>>>>> f634807a
+     *
      * @see set
      * @see get
      **/
@@ -463,58 +290,30 @@
      * @brief Sets the ID of the @p stop to @p id.
      *
      * @param stop The name of the stop, which ID should be changed.
-<<<<<<< HEAD
-     * 
      * @param id The new ID for the stop.
      **/
     void setIdOfStop( const QString &stop, const QString &id );
-    
+
     /** @brief Sets one currently selected stop.
-     * 
+     *
      * This function uses @ref setStops with a QStringList with only the given @p stop in it.
      */
     void setStop( const Stop &stop );
-    
+
     /** @brief Sets the currently selected stops */
     void setStops( const QStringList &stops, const QStringList &stopIDs = QStringList() );
-    
+
     /** @brief Sets the currently selected stops */
     void setStops( const StopList &stopList );
-    
-=======
-     *
-     * @param id The new ID for the stop.
-     **/
-    void setIdOfStop( const QString &stop, const QString &id );
-
-    /** @brief Sets one currently selected stop.
-     *
-     * This function uses @ref setStops with a QStringList with only the given @p stop in it.
-     */
-    void setStop( const Stop &stop );
-
-    /** @brief Sets the currently selected stops */
-    void setStops( const QStringList &stops, const QStringList &stopIDs = QStringList() );
-
-    /** @brief Sets the currently selected stops */
-    void setStops( const StopList &stopList );
-
->>>>>>> f634807a
+
     const QVariant operator[]( int setting ) const;
     QVariant &operator[]( int setting );
     const QVariant operator[]( StopSetting setting ) const;
     QVariant &operator[]( StopSetting setting );
-<<<<<<< HEAD
-    
+
     /** @brief Simple assignment operator. */
     StopSettings &operator =( const StopSettings &rhs );
-    
-=======
-
-    /** @brief Simple assignment operator. */
-    StopSettings &operator =( const StopSettings &rhs );
-
->>>>>>> f634807a
+
     /** @brief Simple equality operator. */
     bool operator ==( const StopSettings &other ) const;
 
@@ -616,90 +415,11 @@
  * @see StopSetting
  **/
 class PUBLICTRANSPORTHELPER_EXPORT StopSettingsWidgetFactory {
-<<<<<<< HEAD
-public:    
-=======
 public:
->>>>>>> f634807a
     /** @brief Destructor. */
     virtual ~StopSettingsWidgetFactory();
 
     /**
-<<<<<<< HEAD
-     * @brief Gets the object name to set on the widget that gets created 
-     *   with @ref widgetForSetting (QObject::setObjectName).
-     * 
-     * This is used to find the widget associated with the given @p setting using 
-     * QObject::findChild.
-     * 
-     * @note This function doesn't need to be overloaded, but it can make it easier to debug,
-     *   if the widget has a meaningful object name.
-     *   The default implementation automatically creates a name for custom settings "UserSetting_X" 
-     *   where X is an integer (the setting value, ie. @ref StopSetting::UserSetting).
-     *
-     * @param setting The @ref StopSetting to get the object name for.
-     * 
-     * @return The object name for the widget associated with the given @p setting.
-     * 
-     * @see StopSetting
-     **/
-    virtual QString nameForSetting( int setting ) const;
-    
-    /**
-     * @brief Returns whether or not the widget for the given @p setting is a detailed setting.
-     * 
-     * Detailed settings are for example added to the detailed section of a @ref StopSettingsDialog, 
-     * while others are added to the main widget of the dialog.
-     * 
-     * The default implementation returns true if @p setting is @ref UserSetting or higher.
-     * That means that by default custom widgets are added into the detailed section of a
-     * @ref StopSettingsDialog.
-     * 
-     * @note LocationSetting, ServiceProviderSetting, CitySetting and StopNameSetting may 
-     *   <em>not</em> be detailed settings (because they aren't created in the factory). That means
-     *   that you shouldn't handle these settings in an overwritten function: Instead simply call
-     *   the default implementation, which returns false for these settings.
-     *
-     * @param setting The @ref StopSetting to check.
-     * 
-     * @return True, if @p setting is less important (eg. should be shown in a dialogs details
-     *   section). False, otherwise.
-     * 
-     * @see StopSetting
-     **/
-    virtual bool isDetailsSetting( int setting ) const;
-    
-    /**
-     * @brief Gets the text to use as label for the widget that gets created with
-     *   @ref widgetForSetting.
-     *
-     * @param setting The @ref StopSetting to get the label text for.
-     * 
-     * @return The label text for the widget associated with the given @p setting.
-     * 
-     * @see StopSetting
-     **/
-    virtual QString textForSetting( int setting ) const;
-    
-    /**
-     * @brief Calls @ref widgetForSetting and sets the object name of the returned widget
-     *   to the one returned by @ref nameForSetting.
-     *
-     * @param setting The setting to get the widget for.
-     * 
-     * @param parent The parent for the new widget. Default is 0.
-     * 
-     * @return QWidget* The created widget for the given @p setting.
-     **/
-    QWidget *widgetWithNameForSetting( int setting, QWidget *parent = 0 ) const;
-    
-    /**
-     * @brief Get the value of the @p widget associated with the given @p setting.
-     *
-     * @param widget The widget associated with the given @p setting.
-     * 
-     * @param setting The @ref StopSetting to get the value for.
-=======
      * @brief Gets the object name to set on the widget that gets created
      *   with @ref widgetForSetting (QObject::setObjectName).
      *
@@ -710,11 +430,10 @@
      *   if the widget has a meaningful object name.
      *   The default implementation automatically creates a name for custom settings "UserSetting_X"
      *   where X is an integer (the setting value, ie. @ref StopSetting::UserSetting).
->>>>>>> f634807a
      *
      * @param setting The @ref StopSetting to get the object name for.
-     *
      * @return The object name for the widget associated with the given @p setting.
+     *
      * @see StopSetting
      **/
     virtual QString nameForSetting( int setting ) const;
@@ -735,27 +454,27 @@
      *   the default implementation, which returns false for these settings.
      *
      * @param setting The @ref StopSetting to check.
-     *
      * @return True, if @p setting is less important (eg. should be shown in a dialogs details
      *   section). False, otherwise.
+     *
      * @see StopSetting
      **/
     virtual bool isDetailsSetting( int setting ) const;
 
     /**
-     * @brief Gets the text to use as label for the widget that gets created with widgetForSetting.
+     * @brief Gets the text to use as label for the widget that gets created with
+     *   @ref widgetForSetting.
      *
      * @param setting The @ref StopSetting to get the label text for.
-     *
      * @return The label text for the widget associated with the given @p setting.
+     *
      * @see StopSetting
      **/
     virtual QString textForSetting( int setting ) const;
 
     /**
-     * @brief Calls widgetForSetting and sets the object name of the returned widget.
-     *
-     * The object name of the returned widget gets set to the one returned by nameForSetting.
+     * @brief Calls @ref widgetForSetting and sets the object name of the returned widget
+     *   to the one returned by @ref nameForSetting.
      *
      * @param setting The setting to get the widget for.
      * @param parent The parent for the new widget. Default is 0.
@@ -772,50 +491,18 @@
      * @param stopIndex The index of the stop the setting is for or -1 if not in a list of
      *   stop settings. Currently used for FilterConfigurationSetting, to get a list of activated
      *   filter configurations for the stop from a list of affected stops per filter configuration.
-<<<<<<< HEAD
-     * 
+     *
      * @return The value for the given @p setting.
-     * 
+     *
      * @see StopSetting
      **/
     virtual QVariant valueOfSetting( const QWidget *widget, int setting, int stopIndex = -1 ) const;
-    
-=======
-     *
-     * @return The value for the given @p setting.
-     * @see StopSetting
-     **/
-    virtual QVariant valueOfSetting( const QWidget *widget, int setting, int stopIndex = -1 ) const;
-
->>>>>>> f634807a
+
     /**
      * @brief Sets the value of the @p widget associated with the given @p setting
      *   to @p value.
      *
      * @param widget The widget associated with the given @p setting.
-<<<<<<< HEAD
-     * 
-     * @param setting The @ref StopSetting to set the value for.
-     * 
-     * @param value The new value for the given @p setting.
-     * 
-     * @see StopSetting
-     **/
-    virtual void setValueOfSetting( QWidget *widget, int setting, const QVariant &value ) const;
-    
-    /**
-     * @brief A typedef for a QSharedPointer. 
-     * 
-     * Used instead of normal C++ pointers, eg. to share the factory between 
-     * @ref StopWidget and @ref StopSettingsDialog (StopWidget holds a Pointer to the factory and 
-     * shares it with stop settings dialogs, but the factory shouldn't be deleted once a 
-     * StopSettingsDialog gets closed).
-     * 
-     * @note You need to overwrite this with a QSharedPointer around your custom widget factory.
-     **/
-    typedef QSharedPointer<StopSettingsWidgetFactory> Pointer;
-    
-=======
      * @param setting The @ref StopSetting to set the value for.
      * @param value The new value for the given @p setting.
      *
@@ -835,20 +522,13 @@
      **/
     typedef QSharedPointer<StopSettingsWidgetFactory> Pointer;
 
->>>>>>> f634807a
 protected:
     /**
      * @brief Creates and returns the widget associated with the given @p setting.
      *
      * @param setting The @ref StopSetting to create a widget for.
-<<<<<<< HEAD
-     * 
      * @return A new instance of the widget associated with the given @p setting.
-     * 
-=======
-     *
-     * @return A new instance of the widget associated with the given @p setting.
->>>>>>> f634807a
+     *
      * @see StopSetting
      **/
     virtual QWidget *widgetForSetting( int setting, QWidget *parent = 0 ) const;
