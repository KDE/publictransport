/*
 *   Copyright 2011 Friedrich Pülz <fpuelz@gmx.de>
 *
 *   This program is free software; you can redistribute it and/or modify
 *   it under the terms of the GNU Library General Public License as
 *   published by the Free Software Foundation; either version 2 or
 *   (at your option) any later version.
 *
 *   This program is distributed in the hope that it will be useful,
 *   but WITHOUT ANY WARRANTY; without even the implied warranty of
 *   MERCHANTABILITY or FITNESS FOR A PARTICULAR PURPOSE.  See the
 *   GNU General Public License for more details
 *
 *   You should have received a copy of the GNU Library General Public
 *   License along with this program; if not, write to the
 *   Free Software Foundation, Inc.,
 *   51 Franklin Street, Fifth Floor, Boston, MA  02110-1301, USA.
 */

#include "locationmodel.h"
#include "global.h"
#include "enums.h"
#include <Plasma/DataEngine>
#include <KStandardDirs>

/** @brief Namespace for the publictransport helper library. */
namespace Timetable {

class LocationItemPrivate
{
public:
    LocationItemPrivate() { itemType = LocationItem::Invalid; };

    void setFromCountryCode( const QString &countryCode, int accessorCount = -1,
                             const QString &description = QString() ) {
        this->countryCode = countryCode;
        if ( countryCode.compare("showAll", Qt::CaseInsensitive) == 0 ) {
            text = i18nc( "@item:inlistbox", "Show all available service providers" );
            icon = KIcon( "package_network" );
            formattedText = QString( "<span><b>%1</b></span> <br-wrap><small><b>%2</b></small>" )
                    .arg( text )
                    .arg( i18nc("@info/plain Label for the total number of accessors", "Total: ")
                        + i18ncp("@info/plain", "%1 accessor", "%1 accessors", accessorCount) );
            itemType = LocationItem::Total;
            return;
<<<<<<< HEAD
        } else if ( countryCode.compare("errornous", Qt::CaseInsensitive) == 0 ) {
=======
        } else if ( countryCode.compare("erroneous", Qt::CaseInsensitive) == 0 ) {
>>>>>>> f634807a
            icon = KIcon( "edit-delete" );
            formattedText = QString( "<span><b>%1</b></span><br-wrap><small>%2</small>" )
                    .arg( i18ncp("@info/plain", "%1 accessor is erroneous:",
                                "%1 accessors are erroneous:", accessorCount) )
                    .arg( description );
<<<<<<< HEAD
            itemType = LocationItem::Errornous;
=======
            itemType = LocationItem::Erroneous;
>>>>>>> f634807a
            return;
        } else if ( countryCode.compare("international", Qt::CaseInsensitive) == 0 ) {
            text = i18nc("@item:inlistbox Name of the category for international "
                        "service providers", "International");
            icon = Global::internationalIcon();
            itemType = LocationItem::International;
        } else if ( countryCode.compare("unknown", Qt::CaseInsensitive) == 0 ) {
            text = i18nc("@item:inlistbox Name of the category for service providers "
                        "with unknown contries", "Unknown");
            icon = KIcon( "dialog-warning" );
            itemType = LocationItem::Unknown;
        } else {
            if ( KGlobal::locale()->allCountriesList().contains( countryCode ) ) {
                text = KGlobal::locale()->countryCodeToName( countryCode );
            } else {
                text = countryCode;
            }

            // Get a flag icon for the country
            QString flag( KStandardDirs::locate("locale", QString::fromLatin1("l10n/%1/flag.png")
<<<<<<< HEAD
                    .arg(countryCode)) ); 
=======
                    .arg(countryCode)) );
>>>>>>> f634807a
            icon.addFile( flag );
//             icon = Global::putIconIntoBiggerSizeIcon( icon, QSize(32, 23) );
            itemType = LocationItem::Country;
        }

        formattedText = QString( "<span><b>%1</b></span> <small>(<b>%2</b>)<br-wrap>%3</small>" )
                .arg( text )
                .arg( i18ncp("@info/plain", "%1 accessor", "%1 accessors", accessorCount) )
                .arg( description );
    };

    QString countryCode;
    QString text;
    QString formattedText;
    KIcon icon;
    LocationItem::ItemType itemType;
};

<<<<<<< HEAD
LocationItem::LocationItem( const QString& countryCode, int accessorCount, 
=======
LocationItem::LocationItem( const QString& countryCode, int accessorCount,
>>>>>>> f634807a
                            const QString &description )
        : d_ptr(new LocationItemPrivate())
{
    d_ptr->setFromCountryCode( countryCode, accessorCount, description );
}

LocationItem::~LocationItem()
{
    delete d_ptr;
}

QString LocationItem::countryCode() const
{
    Q_D( const LocationItem );
    return d->countryCode;
}

QString LocationItem::text() const
{
    Q_D( const LocationItem );
    return d->text;
}

QString LocationItem::formattedText() const
{
    Q_D( const LocationItem );
    return d->formattedText;
}

KIcon LocationItem::icon() const
{
    Q_D( const LocationItem );
    return d->icon;
}

LocationItem::ItemType LocationItem::itemType() const
{
    Q_D( const LocationItem );
    return d->itemType;
}

bool locationGreaterThan( LocationItem* item1, LocationItem* item2 )
{
    if ( item1->itemType() == item2->itemType() ) {
        return item1->text() < item2->text();
    } else {
        return item1->itemType() < item2->itemType();
    }
}


class LocationModelPrivate
{
public:
    LocationModelPrivate() {};
    ~LocationModelPrivate() {
        qDeleteAll( items );
    };

    QList<LocationItem*> items;
};

<<<<<<< HEAD
LocationModel::LocationModel( QObject* parent ) 
=======
LocationModel::LocationModel( QObject* parent )
>>>>>>> f634807a
        : QAbstractListModel( parent ), d_ptr(new LocationModelPrivate())
{
}

LocationModel::~LocationModel()
{
    delete d_ptr;
}

void LocationModel::syncWithDataEngine( Plasma::DataEngine* publicTransportEngine )
{
    Q_D( LocationModel );
<<<<<<< HEAD
    
=======

>>>>>>> f634807a
    // Get locations
    Plasma::DataEngine::Data locationData = publicTransportEngine->query( "Locations" );
    QStringList uniqueCountries = locationData.keys();
    QStringList countries;

//     TODO: Give ServiceProviderModel or ..Data as parameter?
    // Get a list with the location of each service provider
    // (locations can be contained multiple times)
    Plasma::DataEngine::Data serviceProviderData = publicTransportEngine->query( "ServiceProviders" );
    for ( Plasma::DataEngine::Data::const_iterator it = serviceProviderData.constBegin();
                it != serviceProviderData.constEnd(); ++it ) {
        countries << serviceProviderData.value( it.key() ).toHash()[ "country" ].toString();
    }

    // Create location items
    foreach( const QString &country, uniqueCountries ) {
        d->items << new LocationItem( country, countries.count( country ),
                                     locationData[country].toHash()["description"].toString() );
    }

    // Append item to show all service providers
    d->items << new LocationItem( "showAll", countries.count() );

<<<<<<< HEAD
    // Get errornous service providers (TODO: Get error messages)
    QStringList errornousAccessorNames = publicTransportEngine
                                         ->query( "ErrornousServiceProviders" )["names"].toStringList();
    if ( !errornousAccessorNames.isEmpty() ) {
        QStringList errorLines;
        for ( int i = 0; i < errornousAccessorNames.count(); ++i ) {
            errorLines << QString( "<b>%1</b>" ).arg( errornousAccessorNames[i] );//.arg( errorMessages[i] );
        }

        d->items << new LocationItem( "errornous", errornousAccessorNames.count(),
=======
    // Get erroneous service providers (TODO: Get error messages)
    QStringList erroneousAccessorNames = publicTransportEngine
                                         ->query( "ErroneousServiceProviders" )["names"].toStringList();
    if ( !erroneousAccessorNames.isEmpty() ) {
        QStringList errorLines;
        for ( int i = 0; i < erroneousAccessorNames.count(); ++i ) {
            errorLines << QString( "<b>%1</b>" ).arg( erroneousAccessorNames[i] );//.arg( errorMessages[i] );
        }

        d->items << new LocationItem( "erroneous", erroneousAccessorNames.count(),
>>>>>>> f634807a
                                     errorLines.join( ",<br-wrap>" ) );
    }

    qSort( d->items.begin(), d->items.end(), locationGreaterThan );
}

QVariant LocationModel::data( const QModelIndex& index, int role ) const
{
    LocationItem *item = static_cast<LocationItem*>( index.internalPointer() );
    if ( !item ) {
        kDebug() << "No item found for index" << index;
        return QVariant();
    }

    switch ( role ) {
    case Qt::DisplayRole:
        return item->text();
    case Qt::DecorationRole:
        return item->icon();
    case LocationCodeRole:
        return item->countryCode();
    case LinesPerRowRole:
        switch ( item->itemType() ) {
        case LocationItem::Country:
        case LocationItem::International:
        case LocationItem::Unknown:
            return 4;
        case LocationItem::Total:
<<<<<<< HEAD
        case LocationItem::Errornous:
=======
        case LocationItem::Erroneous:
>>>>>>> f634807a
        default:
            return 3;
        }
    case FormattedTextRole:
        return item->formattedText();
    }

    return QVariant();
}

Qt::ItemFlags LocationModel::flags( const QModelIndex& index ) const
{
    LocationItem *item = static_cast<LocationItem*>( index.internalPointer() );
    if ( !item ) {
        kDebug() << "No item found for index" << index;
        return Qt::NoItemFlags;
    }

<<<<<<< HEAD
    if ( item->itemType() == LocationItem::Errornous ) {
        // The item showing information about errornous service providers isn't selectable
=======
    if ( item->itemType() == LocationItem::Erroneous ) {
        // The item showing information about erroneous service providers isn't selectable
>>>>>>> f634807a
        return Qt::ItemIsEnabled;
    } else {
        return Qt::ItemIsSelectable | Qt::ItemIsEnabled;
    }
}

int LocationModel::rowCount( const QModelIndex& parent ) const
{
    Q_D( const LocationModel );
    return parent.isValid() ? 0 : d->items.count();
}

QModelIndex LocationModel::index( int row, int column, const QModelIndex& parent ) const
{
    Q_D( const LocationModel );
    if ( parent.isValid() || !hasIndex( row, column, QModelIndex() ) ) {
        return QModelIndex();
    } else {
        if ( row >= 0 && row < d->items.count() && column == 0 ) {
            return createIndex( row, column, d->items[row] );
        } else {
            return QModelIndex();
        }
    }
}

QModelIndex LocationModel::indexOfLocation( const QString& countryCode )
{
    Q_D( const LocationModel );
    for ( int row = 0; row < d->items.count(); ++row ) {
        LocationItem *item = d->items[row];
        if ( item->countryCode() == countryCode ) {
            return createIndex( row, 0, item );
        }
    }

    // Location for given country code not found
    return QModelIndex();
}

} // namespace Timetable<|MERGE_RESOLUTION|>--- conflicted
+++ resolved
@@ -43,21 +43,13 @@
                         + i18ncp("@info/plain", "%1 accessor", "%1 accessors", accessorCount) );
             itemType = LocationItem::Total;
             return;
-<<<<<<< HEAD
-        } else if ( countryCode.compare("errornous", Qt::CaseInsensitive) == 0 ) {
-=======
         } else if ( countryCode.compare("erroneous", Qt::CaseInsensitive) == 0 ) {
->>>>>>> f634807a
             icon = KIcon( "edit-delete" );
             formattedText = QString( "<span><b>%1</b></span><br-wrap><small>%2</small>" )
                     .arg( i18ncp("@info/plain", "%1 accessor is erroneous:",
                                 "%1 accessors are erroneous:", accessorCount) )
                     .arg( description );
-<<<<<<< HEAD
-            itemType = LocationItem::Errornous;
-=======
             itemType = LocationItem::Erroneous;
->>>>>>> f634807a
             return;
         } else if ( countryCode.compare("international", Qt::CaseInsensitive) == 0 ) {
             text = i18nc("@item:inlistbox Name of the category for international "
@@ -78,11 +70,7 @@
 
             // Get a flag icon for the country
             QString flag( KStandardDirs::locate("locale", QString::fromLatin1("l10n/%1/flag.png")
-<<<<<<< HEAD
-                    .arg(countryCode)) ); 
-=======
                     .arg(countryCode)) );
->>>>>>> f634807a
             icon.addFile( flag );
 //             icon = Global::putIconIntoBiggerSizeIcon( icon, QSize(32, 23) );
             itemType = LocationItem::Country;
@@ -101,11 +89,7 @@
     LocationItem::ItemType itemType;
 };
 
-<<<<<<< HEAD
-LocationItem::LocationItem( const QString& countryCode, int accessorCount, 
-=======
 LocationItem::LocationItem( const QString& countryCode, int accessorCount,
->>>>>>> f634807a
                             const QString &description )
         : d_ptr(new LocationItemPrivate())
 {
@@ -168,11 +152,7 @@
     QList<LocationItem*> items;
 };
 
-<<<<<<< HEAD
-LocationModel::LocationModel( QObject* parent ) 
-=======
 LocationModel::LocationModel( QObject* parent )
->>>>>>> f634807a
         : QAbstractListModel( parent ), d_ptr(new LocationModelPrivate())
 {
 }
@@ -185,11 +165,7 @@
 void LocationModel::syncWithDataEngine( Plasma::DataEngine* publicTransportEngine )
 {
     Q_D( LocationModel );
-<<<<<<< HEAD
-    
-=======
-
->>>>>>> f634807a
+
     // Get locations
     Plasma::DataEngine::Data locationData = publicTransportEngine->query( "Locations" );
     QStringList uniqueCountries = locationData.keys();
@@ -213,18 +189,6 @@
     // Append item to show all service providers
     d->items << new LocationItem( "showAll", countries.count() );
 
-<<<<<<< HEAD
-    // Get errornous service providers (TODO: Get error messages)
-    QStringList errornousAccessorNames = publicTransportEngine
-                                         ->query( "ErrornousServiceProviders" )["names"].toStringList();
-    if ( !errornousAccessorNames.isEmpty() ) {
-        QStringList errorLines;
-        for ( int i = 0; i < errornousAccessorNames.count(); ++i ) {
-            errorLines << QString( "<b>%1</b>" ).arg( errornousAccessorNames[i] );//.arg( errorMessages[i] );
-        }
-
-        d->items << new LocationItem( "errornous", errornousAccessorNames.count(),
-=======
     // Get erroneous service providers (TODO: Get error messages)
     QStringList erroneousAccessorNames = publicTransportEngine
                                          ->query( "ErroneousServiceProviders" )["names"].toStringList();
@@ -235,8 +199,7 @@
         }
 
         d->items << new LocationItem( "erroneous", erroneousAccessorNames.count(),
->>>>>>> f634807a
-                                     errorLines.join( ",<br-wrap>" ) );
+                                      errorLines.join( ",<br-wrap>" ) );
     }
 
     qSort( d->items.begin(), d->items.end(), locationGreaterThan );
@@ -264,11 +227,7 @@
         case LocationItem::Unknown:
             return 4;
         case LocationItem::Total:
-<<<<<<< HEAD
-        case LocationItem::Errornous:
-=======
         case LocationItem::Erroneous:
->>>>>>> f634807a
         default:
             return 3;
         }
@@ -287,13 +246,8 @@
         return Qt::NoItemFlags;
     }
 
-<<<<<<< HEAD
-    if ( item->itemType() == LocationItem::Errornous ) {
-        // The item showing information about errornous service providers isn't selectable
-=======
     if ( item->itemType() == LocationItem::Erroneous ) {
         // The item showing information about erroneous service providers isn't selectable
->>>>>>> f634807a
         return Qt::ItemIsEnabled;
     } else {
         return Qt::ItemIsSelectable | Qt::ItemIsEnabled;
