--- conflicted
+++ resolved
@@ -176,11 +176,7 @@
                  * ShowFirstDepartureConfig. */
 
         SimpleAccessorSelection = ShowServiceProviderConfig | ShowAccessorInfoButton |
-<<<<<<< HEAD
                 ShowInstallAccessorButton /*| UseHtmlEverywhere*/,
-=======
-                ShowInstallAccessorButton | UseHtmlEverywhere,
->>>>>>> f634807a
                 /**< Options for a simple accessor selection dialog.
                  * It doesn't show stop selection fields, only widgets associated to service
                  * provider selection, including an accessor info button and a button to install
@@ -198,11 +194,7 @@
 
         DefaultOptions = SimpleStopSelection /**< Default options. */
     };
-<<<<<<< HEAD
-    Q_DECLARE_FLAGS(Options, Option);
-=======
     Q_DECLARE_FLAGS(Options, Option)
->>>>>>> f634807a
 
     /**
      * @brief Creates a new stop settings dialog.
