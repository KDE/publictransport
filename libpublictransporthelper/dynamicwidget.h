--- conflicted
+++ resolved
@@ -72,11 +72,7 @@
     template< class WidgetType >
     WidgetType contentWidget() const {
         return qobject_cast< WidgetType >( contentWidget() );
-<<<<<<< HEAD
-    };
-=======
     }
->>>>>>> f634807a
 
     /**
      * @brief Replaces the current content widget with @p contentWidget.
@@ -161,15 +157,8 @@
      * @brief Creates a new DynamicWidget with @p contentWidget.
      *
      * @param contentWidget The content widget.
-<<<<<<< HEAD
-     *
      * @param container Used as parent and to get initial icons for the
      *   add/remove buttons.
-     *
-=======
-     * @param container Used as parent and to get initial icons for the
-     *   add/remove buttons.
->>>>>>> f634807a
      * @param buttonTypes A list of buttons to be created.
      *
      * @see ButtonType
@@ -290,19 +279,11 @@
             AddButtonOptions addButtonOptions = AddButtonBesideFirstWidget,
             SeparatorOptions separatorOptions = NoSeparator,
             NewWidgetPosition newWidgetPosition = AddWidgetsAtBottom );
-<<<<<<< HEAD
-    ~AbstractDynamicWidgetContainer();
-
-    /**
-     * @brief Gets the DynamicWidget at the given @p index.
-     **/
-=======
 
     /** @brief Destructor. */
     ~AbstractDynamicWidgetContainer();
 
     /** @brief Gets the DynamicWidget at the given @p index. */
->>>>>>> f634807a
     DynamicWidget *dynamicWidget( int index ) const;
 
     /**
@@ -543,11 +524,7 @@
     template< class WidgetType >
     inline WidgetType *widget( int index ) const {
         return dynamicWidget( index )->contentWidget< WidgetType >();
-<<<<<<< HEAD
-    };
-=======
     }
->>>>>>> f634807a
 
     /** @brief Gets the content widgets of all dynamic widgets casted to WidgetType. */
     template< class WidgetType >
@@ -557,11 +534,7 @@
             widgetList << dynamicWidget->contentWidget< WidgetType >();
         }
         return widgetList;
-<<<<<<< HEAD
-    };
-=======
     }
->>>>>>> f634807a
 
     /** @brief Gets the content widget that currently has focus, or NULL if none has focus. */
     template< class WidgetType >
@@ -572,11 +545,7 @@
             }
         }
         return NULL; // No content widget currently has focus
-<<<<<<< HEAD
-    };
-=======
     }
->>>>>>> f634807a
 
 private:
     Q_DECLARE_PRIVATE( AbstractDynamicWidgetContainer )
@@ -606,12 +575,6 @@
     Q_ENUMS( LabelNumberOptions )
 
 public:
-<<<<<<< HEAD
-    /** @brief Options for numbering of widget labels. */
-    enum LabelNumberOptions {
-        IncludeSpecialLabelsInWidgetNumbering, /**< Begin widget numbering with 1
-                * for the first label, also if special labels are used. */
-=======
     /**
      * @brief Options for numbering of widget labels.
      *
@@ -626,13 +589,10 @@
                 * for the first label, also if special labels are used. Special labels are
                 * labels with a custom text, while non-special labels are labels with a default
                 * text and a number. */
->>>>>>> f634807a
         DontIncludeSpecialLabelsInWidgetNumbering /**< Begin widget numbering with 1
                 * for the first label without a special label text. */
     };
 
-<<<<<<< HEAD
-=======
     /**
      * @brief Creates a new AbstractDynamicLabeledWidgetContainer instance.
      *
@@ -644,7 +604,6 @@
      * @param labelText The text to use as label for the widgets, it should include a '%1', which
      *   gets replaced with the widgets number. The default string ("Item %1:") is untranslated.
      **/
->>>>>>> f634807a
     explicit AbstractDynamicLabeledWidgetContainer( QWidget* parent = 0,
         RemoveButtonOptions removeButtonOptions = RemoveButtonsBesideWidgets,
         AddButtonOptions addButtonOptions = AddButtonBesideFirstWidget,
@@ -662,13 +621,10 @@
     /**
      * @brief Gets special label texts for widgets beginning with the first one.
      *
-<<<<<<< HEAD
-=======
      * Special labels are labels with a custom text, while non-special labels are labels with
      * a default text and a number. Depending on the used LabelNumberOptions, special label texts
      * are included in counting or not.
      *
->>>>>>> f634807a
      * @see labelText
      **/
     QStringList specialLabelTexts() const;
@@ -678,9 +634,7 @@
      *   if any, the others get @p labelText with "%1" replaced by the widget number.
      *
      * @param labelText The default text, used for labels without a special text.
-     *
      * @param specialLabelTexts A list of special label texts.
-     *
      * @param labelNumberOptions Whether or not widgets with special labels
      *   should be included in the numbering of widgets without special labels.
      **/
@@ -753,11 +707,7 @@
 class QLabel;
 class DynamicLabeledLineEditListPrivate;
 
-<<<<<<< HEAD
-/** @brief A widget containing a dynamic list of KLineEdits. */
-=======
 /** @brief A widget containing a dynamic list of KLineEdit's with labels. */
->>>>>>> f634807a
 class PUBLICTRANSPORTHELPER_EXPORT DynamicLabeledLineEditList
     : public AbstractDynamicLabeledWidgetContainer
 {
@@ -765,8 +715,6 @@
     Q_PROPERTY( bool clearButtonsShown READ clearButtonsShown WRITE setClearButtonsShown )
 
 public:
-<<<<<<< HEAD
-=======
     /**
      * @brief Creates a new DynamicLabeledLineEditList instance.
      *
@@ -778,7 +726,6 @@
      * @param labelText The text to use as label for the widgets, it should include a '%1', which
      *   gets replaced with the widgets number. The default string ("Item %1:") is untranslated.
      **/
->>>>>>> f634807a
     explicit DynamicLabeledLineEditList( QWidget* parent = 0,
             RemoveButtonOptions removeButtonOptions = RemoveButtonsBesideWidgets,
             AddButtonOptions addButtonOptions = AddButtonBesideFirstWidget,
@@ -853,14 +800,6 @@
     void textChanged( const QString &text, int lineEditIndex );
 
 protected Q_SLOTS:
-<<<<<<< HEAD
-    void textEdited( const QString &text );
-    void textChanged( const QString &text );
-
-protected:
-    virtual QWidget* createNewWidget();
-
-=======
     /** @brief Gets called by the child KLineEdit's to emit textEdited with the correct index. */
     void textEdited( const QString &text );
 
@@ -877,7 +816,6 @@
     virtual QWidget* createNewWidget();
 
     /** @brief Create a new KLineEdit instance. Can be overriden to use a derived class. */
->>>>>>> f634807a
     virtual KLineEdit* createLineEdit();
 
     /**
