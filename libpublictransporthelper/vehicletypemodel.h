/*
 *   Copyright 2011 Friedrich Pülz <fpuelz@gmx.de>
 *
 *   This program is free software; you can redistribute it and/or modify
 *   it under the terms of the GNU Library General Public License as
 *   published by the Free Software Foundation; either version 2 or
 *   (at your option) any later version.
 *
 *   This program is distributed in the hope that it will be useful,
 *   but WITHOUT ANY WARRANTY; without even the implied warranty of
 *   MERCHANTABILITY or FITNESS FOR A PARTICULAR PURPOSE.  See the
 *   GNU General Public License for more details
 *
 *   You should have received a copy of the GNU Library General Public
 *   License along with this program; if not, write to the
 *   Free Software Foundation, Inc.,
 *   51 Franklin Street, Fifth Floor, Boston, MA  02110-1301, USA.
 */

/** @file
 * @brief Contains a model for vehicle types.
 *
 * @author Friedrich Pülz <fpuelz@gmx.de> */

#ifndef VEHICLETYPEMODEL_H
#define VEHICLETYPEMODEL_H

#include "publictransporthelper_export.h"

#include <QModelIndex>
#include <KIcon>
#include <Plasma/DataEngine>
#include "enums.h"

class VehicleTypeModelPrivate;
class QStringList;

/** @brief Namespace for the publictransport helper library. */
namespace Timetable {

/**
 * @brief A model containing vehicle types.
 *
 * Example use case: Can be used with CheckComboBox to allow the selection of vehicle types to be shown/filtered.
 *
 * @note removeRow(s) doesn't work, this model should be handled read-only.
 *
 * @since 0.10
 **/
class PUBLICTRANSPORTHELPER_EXPORT VehicleTypeModel : public QAbstractListModel
{
    Q_OBJECT

public:
    /**
     * @brief Creates a new vehicle type model.
     *
     * @param parent The parent of this model. Defaults to 0.
     **/
    explicit VehicleTypeModel(QObject* parent = 0);
<<<<<<< HEAD
    
=======

>>>>>>> f634807a
    /**
     * @brief Destructor
     **/
    virtual ~VehicleTypeModel();

    /**
     * @brief Gets an index for the given @p row and @p column. @p parent isn't used.
     **/
    virtual QModelIndex index(int row, int column = 0, const QModelIndex& parent = QModelIndex()) const;
<<<<<<< HEAD
    
=======

>>>>>>> f634807a
    /**
     * @brief Gets the data for the given @p index and @p role.
     **/
    virtual QVariant data(const QModelIndex& index, int role = Qt::DisplayRole) const;
<<<<<<< HEAD
    
=======

>>>>>>> f634807a
    /**
     * @brief Sets the data for the given @p index and @p role to @p value.
     **/
    virtual bool setData(const QModelIndex& index, const QVariant& value, int role = Qt::EditRole);
<<<<<<< HEAD
    
=======

>>>>>>> f634807a
    /**
     * @brief Gets the number of rows in this model.
     *
     * @param parent Isn't used, because this model has no subitems.
     *   If a valid parent index is given, 0 is returned. Defaults to QModelIndex().
<<<<<<< HEAD
     * 
=======
     *
>>>>>>> f634807a
     * @return The number of rows in this model.
     **/
    virtual int rowCount(const QModelIndex& parent = QModelIndex()) const;

    /** @brief Gets QModelIndex of the item with the given @p serviceProviderId. */
    QModelIndex indexOfVehicleType( VehicleType vehicleType );
<<<<<<< HEAD
    
=======

>>>>>>> f634807a
    /**
     * @brief Checks/unchecks all vehicle types.
     *
     * @param check Whether the vehicle types should be checked or unchecked. Default is true.
     **/
    void checkAll( bool check = true );
<<<<<<< HEAD
    
=======

>>>>>>> f634807a
    /**
     * @brief Checks/unchecks all vehicle types in the given class @p generalVehicleType.
     *
     * @param generalVehicleType The class of vehicle types to be checked/unchecked.
<<<<<<< HEAD
     * 
     * @param check Whether the vehicle types should be checked or unchecked. Default is true.
     **/
    void checkVehicleTypes( GeneralVehicleType generalVehicleType, bool check = true );
    
=======
     *
     * @param check Whether the vehicle types should be checked or unchecked. Default is true.
     **/
    void checkVehicleTypes( GeneralVehicleType generalVehicleType, bool check = true );

>>>>>>> f634807a
    /**
     * @brief Checks/unchecks all vehicle types in the given list @p vehicleTypes.
     *
     * @param vehicleTypes The vehicle types to be checked/unchecked.
<<<<<<< HEAD
     * 
     * @param check Whether the vehicle types should be checked or unchecked. Default is true.
     **/
    void checkVehicleTypes( const QList<VehicleType> &vehicleTypes, bool check = true );
    
=======
     *
     * @param check Whether the vehicle types should be checked or unchecked. Default is true.
     **/
    void checkVehicleTypes( const QList<VehicleType> &vehicleTypes, bool check = true );

>>>>>>> f634807a
    /**
     * @brief Gets a list of all checked vehicle types.
     **/
    QList<VehicleType> checkedVehicleTypes() const;

protected:
    VehicleTypeModelPrivate* const d_ptr;

private:
    Q_DECLARE_PRIVATE( VehicleTypeModel )
    Q_DISABLE_COPY( VehicleTypeModel )
};

} // namespace Timetable

#endif // VEHICLETYPEMODEL_H<|MERGE_RESOLUTION|>--- conflicted
+++ resolved
@@ -58,11 +58,7 @@
      * @param parent The parent of this model. Defaults to 0.
      **/
     explicit VehicleTypeModel(QObject* parent = 0);
-<<<<<<< HEAD
-    
-=======
 
->>>>>>> f634807a
     /**
      * @brief Destructor
      **/
@@ -72,95 +68,52 @@
      * @brief Gets an index for the given @p row and @p column. @p parent isn't used.
      **/
     virtual QModelIndex index(int row, int column = 0, const QModelIndex& parent = QModelIndex()) const;
-<<<<<<< HEAD
-    
-=======
 
->>>>>>> f634807a
     /**
      * @brief Gets the data for the given @p index and @p role.
      **/
     virtual QVariant data(const QModelIndex& index, int role = Qt::DisplayRole) const;
-<<<<<<< HEAD
-    
-=======
 
->>>>>>> f634807a
     /**
      * @brief Sets the data for the given @p index and @p role to @p value.
      **/
     virtual bool setData(const QModelIndex& index, const QVariant& value, int role = Qt::EditRole);
-<<<<<<< HEAD
-    
-=======
 
->>>>>>> f634807a
     /**
      * @brief Gets the number of rows in this model.
      *
      * @param parent Isn't used, because this model has no subitems.
      *   If a valid parent index is given, 0 is returned. Defaults to QModelIndex().
-<<<<<<< HEAD
-     * 
-=======
-     *
->>>>>>> f634807a
      * @return The number of rows in this model.
      **/
     virtual int rowCount(const QModelIndex& parent = QModelIndex()) const;
 
     /** @brief Gets QModelIndex of the item with the given @p serviceProviderId. */
     QModelIndex indexOfVehicleType( VehicleType vehicleType );
-<<<<<<< HEAD
-    
-=======
 
->>>>>>> f634807a
     /**
      * @brief Checks/unchecks all vehicle types.
      *
      * @param check Whether the vehicle types should be checked or unchecked. Default is true.
      **/
     void checkAll( bool check = true );
-<<<<<<< HEAD
-    
-=======
 
->>>>>>> f634807a
     /**
      * @brief Checks/unchecks all vehicle types in the given class @p generalVehicleType.
      *
      * @param generalVehicleType The class of vehicle types to be checked/unchecked.
-<<<<<<< HEAD
-     * 
-     * @param check Whether the vehicle types should be checked or unchecked. Default is true.
-     **/
-    void checkVehicleTypes( GeneralVehicleType generalVehicleType, bool check = true );
-    
-=======
-     *
      * @param check Whether the vehicle types should be checked or unchecked. Default is true.
      **/
     void checkVehicleTypes( GeneralVehicleType generalVehicleType, bool check = true );
 
->>>>>>> f634807a
     /**
      * @brief Checks/unchecks all vehicle types in the given list @p vehicleTypes.
      *
      * @param vehicleTypes The vehicle types to be checked/unchecked.
-<<<<<<< HEAD
-     * 
-     * @param check Whether the vehicle types should be checked or unchecked. Default is true.
-     **/
-    void checkVehicleTypes( const QList<VehicleType> &vehicleTypes, bool check = true );
-    
-=======
-     *
      * @param check Whether the vehicle types should be checked or unchecked. Default is true.
      **/
     void checkVehicleTypes( const QList<VehicleType> &vehicleTypes, bool check = true );
 
->>>>>>> f634807a
     /**
      * @brief Gets a list of all checked vehicle types.
      **/
