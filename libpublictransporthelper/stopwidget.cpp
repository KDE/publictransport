/*
 *   Copyright 2011 Friedrich Pülz <fpuelz@gmx.de>
 *
 *   This program is free software; you can redistribute it and/or modify
 *   it under the terms of the GNU Library General Public License as
 *   published by the Free Software Foundation; either version 2 or
 *   (at your option) any later version.
 *
 *   This program is distributed in the hope that it will be useful,
 *   but WITHOUT ANY WARRANTY; without even the implied warranty of
 *   MERCHANTABILITY or FITNESS FOR A PARTICULAR PURPOSE.  See the
 *   GNU General Public License for more details
 *
 *   You should have received a copy of the GNU Library General Public
 *   License along with this program; if not, write to the
 *   Free Software Foundation, Inc.,
 *   51 Franklin Street, Fifth Floor, Boston, MA  02110-1301, USA.
 */

// Header
#include "stopwidget.h"

// Own includes
#include "stopsettings.h"
#include "stopsettingsdialog.h"
#include "locationmodel.h"
#include "serviceprovidermodel.h"
#include "filter.h"

// KDE+Plasma includes
#include <Plasma/DataEngineManager>
#include <KLineEdit>
#include <KPushButton>

// Qt includes
#include <QHBoxLayout>
#include <QSpacerItem>
#include <QFormLayout>
#include <QLabel>
#include <QToolButton>

/** @brief Namespace for the publictransport helper library. */
namespace Timetable {

class StopWidgetPrivate
{
    Q_DECLARE_PUBLIC( StopWidget )

public:
    StopWidgetPrivate( StopWidget *q,
        const StopSettings& _stopSettings, FilterSettingsList *_filterConfigurations,
        StopSettingsDialog::Options _stopSettingsDialogOptions,
        AccessorInfoDialog::Options _accessorInfoDialogOptions,
        QList<int> _settings, int _stopIndex,
        StopSettingsWidgetFactory::Pointer _factory )
        : newlyAdded(_stopSettings.stops().isEmpty()),
        stopSettings(_stopSettings), filterConfigurations(_filterConfigurations),
        stop(0), provider(0),
        stopSettingsDialogOptions(_stopSettingsDialogOptions),
        accessorInfoDialogOptions(_accessorInfoDialogOptions),
        settings(_settings), stopIndex(_stopIndex), factory(_factory), q_ptr(q)
    {
        // Load data engines
        dataEngineManager = Plasma::DataEngineManager::self();
        publicTransportEngine = dataEngineManager->loadEngine("publictransport");
        geolocationEngine = dataEngineManager->loadEngine("geolocation");
        osmEngine = dataEngineManager->loadEngine("openstreetmap");

        // Create service provider model
        modelServiceProviders = new ServiceProviderModel( q );
        modelServiceProviders->syncWithDataEngine( publicTransportEngine,
                dataEngineManager->loadEngine("favicons") );

        // Create layout
        QFormLayout *infoLayout = new QFormLayout;
        stop = new QLabel( q );
        provider = new QLabel( q );

        stop->setWordWrap( true );
        provider->setWordWrap( true );
        stop->setSizePolicy( QSizePolicy::Expanding, QSizePolicy::Fixed );

        infoLayout->addRow( i18ncp("@info Label for the read only text label containing the "
                                   "stop name", "Stop:", "Stops:", stopSettings.stops().count()),
                            stop );
        infoLayout->addRow( i18nc("@info Label for the read only text label containing the "
                                  "service provider name", "Service Provider:"),
                            provider );

        KPushButton *change = new KPushButton( KIcon("configure"),
                                               i18nc("@action:button", "&Change..."), q );
        q->connect( change, SIGNAL(clicked()), q, SLOT(editSettings()) );

        QHBoxLayout *mainLayout = new QHBoxLayout( q );
        mainLayout->addLayout( infoLayout );
        mainLayout->addWidget( change );
    };

    ~StopWidgetPrivate() {
        if ( dataEngineManager ) {
            dataEngineManager->unloadEngine("publictransport");
            dataEngineManager->unloadEngine("geolocation");
            dataEngineManager->unloadEngine("openstreetmap");
            dataEngineManager->unloadEngine("favicons");
        }
    };

    bool newlyAdded;
    StopSettings stopSettings;
    FilterSettingsList *filterConfigurations;
    QLabel *stop;
    QLabel *provider;
    ServiceProviderModel *modelServiceProviders; // Model of service providers

    Plasma::DataEngineManager *dataEngineManager;
    Plasma::DataEngine *publicTransportEngine;
    Plasma::DataEngine *osmEngine;
    Plasma::DataEngine *geolocationEngine;

    StopSettingsDialog::Options stopSettingsDialogOptions;
    AccessorInfoDialog::Options accessorInfoDialogOptions;
    QList<int> settings;
    int stopIndex;
    StopSettingsWidgetFactory::Pointer factory;

protected:
    StopWidget *q_ptr;
};

StopWidget::StopWidget( QWidget* parent, const StopSettings& stopSettings,
        StopSettingsDialog::Options stopSettingsDialogOptions,
        AccessorInfoDialog::Options accessorInfoDialogOptions,
        FilterSettingsList *filterConfigurations, QList<int> settings, int stopIndex,
        StopSettingsWidgetFactory::Pointer factory )
        : QWidget(parent), d_ptr(new StopWidgetPrivate(this, stopSettings, filterConfigurations,
<<<<<<< HEAD
          stopSettingsDialogOptions, accessorInfoDialogOptions, settings, stopIndex, factory))
=======
            stopSettingsDialogOptions, accessorInfoDialogOptions, settings, stopIndex, factory))
>>>>>>> f634807a
{
    setStopSettings( stopSettings ); // TODO move setStopSettings to private class
}

StopWidget::~StopWidget()
{
    delete d_ptr;
}

int StopWidget::stopIndex() const
{
    Q_D( const StopWidget );

    if ( d->stopIndex != -1 ) {
        return d->stopIndex;
    } else if ( parentWidget() && parentWidget()->parentWidget() ) {
        StopListWidget *stopListWidget = qobject_cast< StopListWidget* >(
                parentWidget()->parentWidget()->parentWidget() );
        if ( !stopListWidget ) {
            kDebug() << "Parent widget isn't a StopListWidget";
            return -1;
        }
        return stopListWidget->indexOf( const_cast<StopWidget*>(this) );
    } else {
        return -1;
    }
}

void StopWidget::setStopIndex( int stopIndex )
{
    Q_D( StopWidget );
    d->stopIndex = stopIndex;
}

void StopWidget::setStopSettings( const StopSettings& stopSettings )
{
    Q_D( StopWidget );
    d->stop->setText( stopSettings[CitySetting].toString().isEmpty()
            ? stopSettings.stops().join( ",\n" )
            : i18nc("@info Shown in a read-only widget (StopWidget) with a city "
                    "(%1: stop name(s), %2: city)", "%1 in %2",
                    stopSettings.stops().join( ",<nl/>" ), stopSettings[CitySetting].toString()) );

    QModelIndex index = d->modelServiceProviders->indexOfServiceProvider(
            stopSettings[ServiceProviderSetting].toString() );
    if ( !index.isValid() ) {
        if ( !stopSettings[ServiceProviderSetting].toString().isEmpty() ) {
            kDebug() << "Didn't find service provider" << stopSettings[ServiceProviderSetting];
        }
        d->provider->setText( "-" );
    } else {
        d->provider->setText( index.data().toString() );
    }

    // Copy filter configurations from StopSettings
    if ( stopSettings.hasSetting(FilterConfigurationSetting) && d->filterConfigurations ) {
        *d->filterConfigurations = stopSettings.get<FilterSettingsList>( FilterConfigurationSetting );
    }

    d->stopSettings = stopSettings;
    d->newlyAdded = false;
}

void StopWidget::addButton( QToolButton* button )
{
    QHBoxLayout *mainLayout = dynamic_cast< QHBoxLayout* >( layout() );
    mainLayout->addWidget( button );
}

void StopWidget::removeButton( QToolButton* button )
{
    QHBoxLayout *mainLayout = dynamic_cast< QHBoxLayout* >( layout() );
    mainLayout->removeWidget( button );
}

bool StopWidget::isHighlighted() const
{
    Q_D( const StopWidget );
    return d->stop->font().bold();
}

void StopWidget::setHighlighted( bool highlighted )
{
    Q_D( StopWidget );
    QFont font = d->stop->font();
    font.setBold( highlighted );
    d->stop->setFont( font );
}

StopSettingsDialog* StopWidget::createStopSettingsDialog()
{
    Q_D( StopWidget );

    return new StopSettingsDialog( this, d->stopSettings,
            d->stopSettingsDialogOptions, d->accessorInfoDialogOptions,
            d->filterConfigurations, stopIndex(), d->settings, d->factory );
}

void StopWidget::editSettings()
{
    Q_D( StopWidget );
    QPointer<StopSettingsDialog> dlg = createStopSettingsDialog();
    int result = dlg->exec();
    if ( result == KDialog::Accepted ) {
        setStopSettings( dlg->stopSettings() );
        delete dlg;

        d->newlyAdded = false;
        emit changed( d->stopSettings );
    } else {
        delete dlg;
        if ( d->newlyAdded ) {
            emit remove(); // Remove again if the dialog is canceled directly
        }
        // after the StopWidget was added
    }
}

StopSettings StopWidget::stopSettings() const {
    Q_D( const StopWidget );
    return d->stopSettings;
}

FilterSettingsList *StopWidget::filterConfigurations() const
{
    Q_D( const StopWidget );
    return d->filterConfigurations;
}

void StopWidget::setFilterConfigurations( FilterSettingsList *filterConfigurations ) {
    Q_D( StopWidget );
    d->filterConfigurations = filterConfigurations;
}

class StopListWidgetPrivate
{
    Q_DECLARE_PUBLIC( StopListWidget )

public:
    StopListWidgetPrivate( StopListWidget *q,
        FilterSettingsList *_filterConfigurations,
        StopSettingsDialog::Options _stopSettingsDialogOptions,
        AccessorInfoDialog::Options _accessorInfoDialogOptions,
        QList<int> _settings, StopSettingsWidgetFactory::Pointer _factory )
        : filterConfigurations(_filterConfigurations),
        stopSettingsDialogOptions(_stopSettingsDialogOptions),
        accessorInfoDialogOptions(_accessorInfoDialogOptions),
        settings(_settings), factory(_factory), q_ptr(q)
    {
        currentStopIndex = -1;
        newStopSettingsBehaviour = StopListWidget::OpenDialogIfNoStopsGiven;
    };

<<<<<<< HEAD
    ~StopListWidgetPrivate() {
        Plasma::DataEngineManager::self()->unloadEngine("publictransport");
        Plasma::DataEngineManager::self()->unloadEngine("favicons");
    };

=======
>>>>>>> f634807a
    FilterSettingsList *filterConfigurations;
    int currentStopIndex;
    StopSettingsDialog::Options stopSettingsDialogOptions;
    AccessorInfoDialog::Options accessorInfoDialogOptions;
    QList<int> settings;
    StopSettingsWidgetFactory::Pointer factory;
    StopListWidget::NewStopSettingsBehaviour newStopSettingsBehaviour;

protected:
    StopListWidget *q_ptr;
};

StopListWidget::StopListWidget( QWidget* parent, const StopSettingsList& stopSettingsList,
        StopSettingsDialog::Options stopSettingsDialogOptions,
        AccessorInfoDialog::Options accessorInfoDialogOptions,
        FilterSettingsList *filterConfigurations, QList<int> settings,
        StopSettingsWidgetFactory::Pointer factory )
        : AbstractDynamicWidgetContainer(parent, RemoveButtonsBesideWidgets,
                                         AddButtonAfterLastWidget, ShowSeparators),
        d_ptr(new StopListWidgetPrivate(this, filterConfigurations,
<<<<<<< HEAD
              stopSettingsDialogOptions, accessorInfoDialogOptions, settings, factory))
=======
                stopSettingsDialogOptions, accessorInfoDialogOptions, settings, factory))
>>>>>>> f634807a
{
    addButton()->setToolButtonStyle( Qt::ToolButtonTextBesideIcon );
    addButton()->setText( i18nc("@action:button", "&Add Stop") );

    setStopSettingsList( stopSettingsList );
}

StopListWidget::~StopListWidget()
{
    delete d_ptr;
}

void StopListWidget::addStopWidget( const StopSettings &stopSettings )
{
    addWidget( createNewWidget(stopSettings) );
}

void StopListWidget::removeLastStopWidget()
{
    AbstractDynamicWidgetContainer::removeLastWidget();
}

void StopListWidget::setCurrentStopSettingIndex( int currentStopIndex )
{
    Q_D( StopListWidget );
    if ( d->currentStopIndex < dynamicWidgets().count() && d->currentStopIndex >= 0 ) {
        StopWidget *oldStopWidget =
                dynamicWidgets()[ d->currentStopIndex ]->contentWidget< StopWidget* >();
        oldStopWidget->setHighlighted( false );
    }

    if ( currentStopIndex >= dynamicWidgets().count() ) {
        d->currentStopIndex = dynamicWidgets().count() - 1;
    } else {
        d->currentStopIndex = currentStopIndex;
    }

    if ( d->currentStopIndex != -1 ) {
        StopWidget *stopWidget =
                dynamicWidgets()[ d->currentStopIndex ]->contentWidget< StopWidget* >();
        stopWidget->setHighlighted( true );
    }
}

FilterSettingsList *StopListWidget::filterConfigurations() const
{
    Q_D( const StopListWidget );
    return d->filterConfigurations;
}

void StopListWidget::setFilterConfigurations( FilterSettingsList *filterConfigurations )
{
    Q_D( StopListWidget );
    if ( filterConfigurations ) {
        d->filterConfigurations = filterConfigurations;
        foreach( StopWidget *stopWidget, widgets<StopWidget*>() ) {
            stopWidget->setFilterConfigurations( filterConfigurations );
        }
    }
}

StopListWidget::NewStopSettingsBehaviour StopListWidget::newStopSettingsBehaviour() const
{
    Q_D( const StopListWidget );
    return d->newStopSettingsBehaviour;
}

void StopListWidget::setNewStopSettingsBehaviour(
        StopListWidget::NewStopSettingsBehaviour newStopSettingsBehaviour )
{
    Q_D( StopListWidget );
    d->newStopSettingsBehaviour = newStopSettingsBehaviour;
}

void StopListWidget::setStopSettingsList( const StopSettingsList& stopSettingsList )
{
    setWidgetCountRange();
    removeAllWidgets();

    // TODO The "qMin(..., 5)" part removed all settings other than the first 5 once the config dialog was opened!
    for ( int i = 0; i < /*qMin(*/stopSettingsList.count()/*, 5)*/; ++i ) {
        QWidget *widget = createNewWidget();
        StopWidget *stopWidget = qobject_cast< StopWidget* >( widget );
        stopWidget->setStopSettings( stopSettingsList[i] );
        addWidget( widget );
    }

    setWidgetCountRange( 1 );
}

StopSettingsList StopListWidget::stopSettingsList() const
{
    StopSettingsList list;
    foreach( StopWidget *stopWidget, widgets<StopWidget*>() ) {
        list << stopWidget->stopSettings();
    }
    return list;
}

StopSettings StopListWidget::stopSettings( int index ) const
{
    Q_ASSERT( index >= 0 && index < widgetCount() );
    return widgets<StopWidget*>().at( index )->stopSettings();
}

void StopListWidget::setStopSettings( int index, const StopSettings& stopSettings )
{
    Q_ASSERT( index >= 0 && index < widgetCount() );
    return widgets<StopWidget*>().at( index )->setStopSettings( stopSettings );
}

StopWidget* StopListWidget::stopWidget( int index ) const
{
    Q_ASSERT( index >= 0 && index < widgetCount() );
    return widgets<StopWidget*>().at( index );
}

int StopListWidget::indexOf( StopWidget* stopWidget ) const
{
    Q_ASSERT( stopWidget );
    return AbstractDynamicWidgetContainer::indexOf( stopWidget );
}

void StopListWidget::changed( const StopSettings& stopSettings )
{
    Q_D( StopListWidget );
    StopWidget *stopWidget = qobject_cast< StopWidget* >( sender() );
    Q_ASSERT_X( stopWidget, "StopListWidget::changed", "Sender isn't a StopWidget" );

    // Update filter configurations
    if ( stopSettings.hasSetting(FilterConfigurationSetting) && d->filterConfigurations ) {
        *d->filterConfigurations = stopSettings.get<FilterSettingsList>( FilterConfigurationSetting );
        foreach ( StopWidget *currentStopWidget, widgets<StopWidget*>() ) {
            currentStopWidget->setFilterConfigurations( d->filterConfigurations );
        }
    }

    int index = indexOf( stopWidget );
    emit changed( index, stopSettings );
}

QWidget* StopListWidget::createNewWidget()
{
    return createNewWidget( StopSettings() );
}

QWidget* StopListWidget::createNewWidget( const StopSettings &stopSettings )
{
    Q_D( StopListWidget );
    StopWidget *stopWidget = new StopWidget( this, stopSettings,
            d->stopSettingsDialogOptions, d->accessorInfoDialogOptions,
            d->filterConfigurations, d->settings, -1, d->factory );
    connect( stopWidget, SIGNAL(remove()), this, SLOT(removeLastWidget()) );
    connect( stopWidget, SIGNAL(changed(StopSettings)), this, SLOT(changed(StopSettings)) );
    return stopWidget;
}

DynamicWidget* StopListWidget::createDynamicWidget( QWidget* contentWidget )
{
    DynamicWidget *dynamicWidget =
            AbstractDynamicWidgetContainer::createDynamicWidget( contentWidget );
    // Move the remove button into the StopWidget
    StopWidget *stopWidget = qobject_cast< StopWidget* >( contentWidget );
    stopWidget->addButton( dynamicWidget->takeRemoveButton() );
    return dynamicWidget;
}

DynamicWidget* StopListWidget::addWidget( QWidget* widget )
{
    Q_D( const StopListWidget );
    DynamicWidget *dynamicWidget = AbstractDynamicWidgetContainer::addWidget( widget );
    StopWidget *stopWidget = qobject_cast< StopWidget* >( widget );
    if ( d->currentStopIndex == dynamicWidgets().count() - 1 ) {
        stopWidget->setHighlighted( true );
    }

    // Open the configuration dialog when a StopWidget without settings gets added
    if ( stopWidget->stopSettings().stops().isEmpty() &&
<<<<<<< HEAD
         d->newStopSettingsBehaviour == OpenDialogIfNoStopsGiven )
=======
        d->newStopSettingsBehaviour == OpenDialogIfNoStopsGiven )
>>>>>>> f634807a
    {
        stopWidget->editSettings();
    }
    return dynamicWidget;
}

int StopListWidget::removeWidget( QWidget* widget )
{
    Q_D( const StopListWidget );
    int index = AbstractDynamicWidgetContainer::removeWidget( widget );
    if ( index == d->currentStopIndex ) {
        setCurrentStopSettingIndex( index );
    }
    return index;
}

int StopListWidget::currentStopSettingIndex() const {
    Q_D( const StopListWidget );
    return d->currentStopIndex;
}

} // namespace Timetable<|MERGE_RESOLUTION|>--- conflicted
+++ resolved
@@ -133,11 +133,7 @@
         FilterSettingsList *filterConfigurations, QList<int> settings, int stopIndex,
         StopSettingsWidgetFactory::Pointer factory )
         : QWidget(parent), d_ptr(new StopWidgetPrivate(this, stopSettings, filterConfigurations,
-<<<<<<< HEAD
           stopSettingsDialogOptions, accessorInfoDialogOptions, settings, stopIndex, factory))
-=======
-            stopSettingsDialogOptions, accessorInfoDialogOptions, settings, stopIndex, factory))
->>>>>>> f634807a
 {
     setStopSettings( stopSettings ); // TODO move setStopSettings to private class
 }
@@ -291,14 +287,6 @@
         newStopSettingsBehaviour = StopListWidget::OpenDialogIfNoStopsGiven;
     };
 
-<<<<<<< HEAD
-    ~StopListWidgetPrivate() {
-        Plasma::DataEngineManager::self()->unloadEngine("publictransport");
-        Plasma::DataEngineManager::self()->unloadEngine("favicons");
-    };
-
-=======
->>>>>>> f634807a
     FilterSettingsList *filterConfigurations;
     int currentStopIndex;
     StopSettingsDialog::Options stopSettingsDialogOptions;
@@ -319,11 +307,7 @@
         : AbstractDynamicWidgetContainer(parent, RemoveButtonsBesideWidgets,
                                          AddButtonAfterLastWidget, ShowSeparators),
         d_ptr(new StopListWidgetPrivate(this, filterConfigurations,
-<<<<<<< HEAD
               stopSettingsDialogOptions, accessorInfoDialogOptions, settings, factory))
-=======
-                stopSettingsDialogOptions, accessorInfoDialogOptions, settings, factory))
->>>>>>> f634807a
 {
     addButton()->setToolButtonStyle( Qt::ToolButtonTextBesideIcon );
     addButton()->setText( i18nc("@action:button", "&Add Stop") );
@@ -502,11 +486,7 @@
 
     // Open the configuration dialog when a StopWidget without settings gets added
     if ( stopWidget->stopSettings().stops().isEmpty() &&
-<<<<<<< HEAD
          d->newStopSettingsBehaviour == OpenDialogIfNoStopsGiven )
-=======
-        d->newStopSettingsBehaviour == OpenDialogIfNoStopsGiven )
->>>>>>> f634807a
     {
         stopWidget->editSettings();
     }
