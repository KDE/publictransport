--- conflicted
+++ resolved
@@ -44,7 +44,6 @@
     Q_DECLARE_PUBLIC( StopLineEdit )
 
 public:
-<<<<<<< HEAD
     /// Different states of the StopLineEdit
     enum State {
         Ready, ///< Ready to get stop suggestions
@@ -104,9 +103,6 @@
         state = Ready;
         progress = 0.0;
 
-=======
-    StopLineEditPrivate( const QString &serviceProvider, StopLineEdit *q ) : q_ptr( q ) {
->>>>>>> f634807a
         // Load data engine
         dataEngineManager = Plasma::DataEngineManager::self();
         publicTransportEngine = dataEngineManager->loadEngine("publictransport");
@@ -114,7 +110,6 @@
         this->serviceProvider = serviceProvider;
     };
 
-<<<<<<< HEAD
     ~StopLineEditPrivate()
     {
         if ( dataEngineManager ) {
@@ -218,12 +213,6 @@
             buttonsWidth += 4 + button.rect.width();
         }
         return buttonsWidth;
-=======
-    ~StopLineEditPrivate() {
-        if ( dataEngineManager ) {
-            dataEngineManager->unloadEngine("publictransport");
-        }
->>>>>>> f634807a
     }
 
     Plasma::DataEngineManager *dataEngineManager;
@@ -231,7 +220,6 @@
     StopList stops;
     QString city;
     QString serviceProvider;
-<<<<<<< HEAD
     State state;
     qreal progress; // Progress of the data engine in processing a task (0.0 .. 1.0)
     QString sourceName; // Source name used to request stop suggestions at the data engine
@@ -241,8 +229,6 @@
     QString infoMessage;
     QList<Button> buttons;
     Plasma::ServiceJob *importJob; // A currently running import job or 0 if no import is running
-=======
->>>>>>> f634807a
 
 protected:
     StopLineEdit* const q_ptr;
@@ -261,7 +247,6 @@
 StopLineEdit::~StopLineEdit()
 {
     delete d_ptr;
-<<<<<<< HEAD
 }
 
 void StopLineEdit::updateToDataEngineState()
@@ -269,15 +254,12 @@
     Q_D( StopLineEdit );
     // Resets the state to Ready and checks the data engines state for the current service provider
     setServiceProvider( d->serviceProvider );
-=======
->>>>>>> f634807a
 }
 
 void StopLineEdit::setServiceProvider( const QString& serviceProvider )
 {
     Q_D( StopLineEdit );
     d->serviceProvider = serviceProvider;
-<<<<<<< HEAD
     d->state = StopLineEditPrivate::Ready;
     if ( !d->sourceName.isEmpty() ) {
         d->publicTransportEngine->disconnectSource( d->sourceName, this );
@@ -287,8 +269,6 @@
     setReadOnly( false );
     completionObject()->clear();
     edited( text() );
-=======
->>>>>>> f634807a
 }
 
 QString StopLineEdit::serviceProvider() const
@@ -301,7 +281,6 @@
 {
     Q_D( StopLineEdit );
     d->city = city;
-<<<<<<< HEAD
     d->state = StopLineEditPrivate::Ready;
     if ( !d->sourceName.isEmpty() ) {
         d->publicTransportEngine->disconnectSource( d->sourceName, this );
@@ -311,15 +290,12 @@
     setReadOnly( false );
     completionObject()->clear();
     edited( text() );
-=======
->>>>>>> f634807a
 }
 
 QString StopLineEdit::city() const
 {
     Q_D( const StopLineEdit );
     return d->city;
-<<<<<<< HEAD
 }
 
 void StopLineEdit::importGtfsFeed()
@@ -366,15 +342,12 @@
     }
 
     return false;
-=======
->>>>>>> f634807a
 }
 
 void StopLineEdit::edited( const QString& newText )
 {
     Q_D( StopLineEdit );
 
-<<<<<<< HEAD
     // Do not connect new sources, if the data engine indicated that it is currently processing
     // a task (ie. download a GTFS feed or import it into the database)
     if ( d->state == StopLineEditPrivate::WaitingForImport ) {
@@ -384,19 +357,12 @@
     // Don't request new suggestions if newText is one of the suggestions, ie. most likely a
     // suggestion was selected. To allow choosing another suggestion with arrow keys the old
     // suggestions shouldn't be removed in this case and no update is needed.
-=======
-    // Don't request new suggestions if newText is one of the suggestions, ie. most likely a
-    // suggestion was selected. To allow choosing another suggestion with arrow keys the old
-    // suggestions shouldn't be removed in this case and no update is needed.
-//     bool suggestionSelected = false;
->>>>>>> f634807a
     foreach ( const Stop &stop, d->stops ) {
         if ( stop.name.compare(newText, Qt::CaseInsensitive) == 0 ) {
             return; // Don't update suggestions
         }
     }
 
-<<<<<<< HEAD
     if ( !d->sourceName.isEmpty() ) {
         d->publicTransportEngine->disconnectSource( d->sourceName, this );
     }
@@ -722,22 +688,12 @@
     // Do not show the clear button over the start button
     setClearButtonShown( false );
     setReadOnly( true );
-=======
-    if ( !d->city.isEmpty() ) { // m_useSeparateCityValue ) {
-        d->publicTransportEngine->connectSource( QString("Stops %1|stop=%2|city=%3")
-                .arg(d->serviceProvider, newText, d->city), this );
-    } else {
-        d->publicTransportEngine->connectSource( QString("Stops %1|stop=%2")
-                .arg(d->serviceProvider, newText), this );
-    }
->>>>>>> f634807a
 }
 
 void StopLineEdit::dataUpdated( const QString& sourceName, const Plasma::DataEngine::Data& data )
 {
     Q_D( StopLineEdit );
 
-<<<<<<< HEAD
     if ( !sourceName.startsWith(QLatin1String("Stops")) || d->sourceName != sourceName ) {
         kDebug() << "Wrong (old) source" << sourceName;
         return;
@@ -789,56 +745,26 @@
     setClearButtonShown( d->state != StopLineEditPrivate::Error );
     setReadOnly( d->state == StopLineEditPrivate::Error );
     if ( d->state == StopLineEditPrivate::Error ) {
-=======
-    if ( !sourceName.startsWith(QLatin1String("Stops")) ) {
         return;
     }
 
-    // Stop suggestions data
-    if ( data.value("error").toBool() ) {
-        kDebug() << "Stop suggestions error" << sourceName;
-        // TODO: Handle error somehow?
-        return;
-    } else if ( !data.value("receivedPossibleStopList").toBool() ) {
-        kDebug() << "No stop suggestions received" << sourceName;
->>>>>>> f634807a
-        return;
-    }
-
     d->stops.clear();
 
-<<<<<<< HEAD
     QStringList weightedStops;
     QHash<Stop, QVariant> stopToStopWeight;
     int count = data["count"].toInt();
     for ( int i = 0; i < count; ++i ) {
         const QVariant stopData = data.value( QString("stopName %1").arg(i) );
-=======
-     QStringList weightedStops;
-    QHash<Stop, QVariant> stopToStopWeight;
-    int count = data["count"].toInt();
-    for ( int i = 0; i < count; ++i ) {
-        QVariant stopData = data.value( QString("stopName %1").arg(i) );
->>>>>>> f634807a
         if ( !stopData.isValid() ) {
             continue;
         }
 
-<<<<<<< HEAD
         const QHash<QString, QVariant> dataMap = stopData.toHash();
         const QString stopName = dataMap["stopName"].toString();
         const QString stopID = dataMap["stopID"].toString();
         const int stopWeight = dataMap["stopWeight"].toInt();
 
         const Stop stop( stopName, stopID );
-=======
-        QHash<QString, QVariant> dataMap = stopData.toHash();
-        QString sStopName = dataMap["stopName"].toString();
-        QString sStopID = dataMap["stopID"].toString();
-        int stopWeight = dataMap["stopWeight"].toInt();
-
-        Stop stop( sStopName, sStopID );
->>>>>>> f634807a
         stopToStopWeight.insert( stop, stopWeight );
         d->stops << stop;
     }
@@ -856,11 +782,7 @@
         weightedStops << QString( "%1:%2" ).arg( stop ).arg( stopWeight );
     }
 
-<<<<<<< HEAD
     // Only add stop suggestions, if the line edit still has focus
-=======
-//     KLineEdit *stop = stopList->focusedLineEdit();
->>>>>>> f634807a
     if ( hasFocus() ) {
         kDebug() << "Prepare completion object";
         KCompletion *comp = completionObject();
@@ -913,7 +835,6 @@
     foreach ( DynamicWidget *dynamicWidget, dynamicWidgets() ) {
         dynamicWidget->contentWidget<StopLineEdit*>()->setServiceProvider( serviceProvider );
     }
-<<<<<<< HEAD
 }
 
 void StopLineEditList::updateToDataEngineState()
@@ -921,8 +842,6 @@
     foreach ( DynamicWidget *dynamicWidget, dynamicWidgets() ) {
         dynamicWidget->contentWidget<StopLineEdit*>()->updateToDataEngineState();
     }
-=======
->>>>>>> f634807a
 }
 
 } // namespace Timetable